--- conflicted
+++ resolved
@@ -101,29 +101,10 @@
 m_iIpToS(-1),   /* IPv4 Type of Service or IPv6 Traffic Class [0x00..0xff] (-1:undefined) */
 #endif
 m_iSndBufSize(65536),
-<<<<<<< HEAD
-m_iRcvBufSize(65536),
-m_bBindMasked(true) // By default the socket is bound to ANY
-{
-=======
-m_iRcvBufSize(65536),
-m_iIpV6Only(-1)
-{
-}
-
-CChannel::CChannel(int version):
-m_iIPversion(version),
-m_iSocket(),
-#ifdef SRT_ENABLE_IPOPTS
-m_iIpTTL(-1),
-m_iIpToS(-1),
-#endif
-m_iSndBufSize(65536),
 m_iRcvBufSize(65536),
 m_iIpV6Only(-1),
-m_BindAddr(version)
-{
-   m_iSockAddrSize = (AF_INET == m_iIPversion) ? sizeof(sockaddr_in) : sizeof(sockaddr_in6);
+m_bBindMasked(true) // By default the socket is bound to ANY
+{
 
 #ifdef SRT_ENABLE_PKTINFO
    // Do the check for ancillary data buffer size, kinda assertion
@@ -140,7 +121,6 @@
    }
 #endif
 
->>>>>>> 8e555837
 }
 
 CChannel::~CChannel()
@@ -158,33 +138,13 @@
     int invalid = -1;
 #endif
 
-<<<<<<< HEAD
     if (m_iSocket == invalid)
         throw CUDTException(MJ_SETUP, MN_NONE, NET_ERROR);
 
-}
-=======
-   if ((m_iIpV6Only != -1) && (m_iIPversion == AF_INET6)) // (not an error if it fails)
+   if ((m_iIpV6Only != -1) && (family == AF_INET6)) // (not an error if it fails)
       ::setsockopt(m_iSocket, IPPROTO_IPV6, IPV6_V6ONLY, (const char*)(&m_iIpV6Only), sizeof(m_iIpV6Only));
 
-   if (NULL != addr)
-   {
-      socklen_t namelen = m_iSockAddrSize;
-
-      if (0 != ::bind(m_iSocket, addr, namelen))
-         throw CUDTException(MJ_SETUP, MN_NORES, NET_ERROR);
-      memcpy(&m_BindAddr, addr, namelen);
-      m_BindAddr.len = namelen;
-#ifdef SRT_ENABLE_PKTINFO
-      m_bBindMasked = m_BindAddr.isany();
-#endif
-   }
-   else
-   {
-      //sendto or WSASendTo will also automatically bind the socket
-      addrinfo hints;
-      addrinfo* res;
->>>>>>> 8e555837
+}
 
 void CChannel::open(const sockaddr_any& addr)
 {
@@ -195,9 +155,9 @@
         throw CUDTException(MJ_SETUP, MN_NORES, NET_ERROR);
 
     m_BindAddr = addr;
+#ifdef SRT_ENABLE_PKTINFO
     m_bBindMasked = m_BindAddr.isany();
-
-<<<<<<< HEAD
+#endif
     LOGC(mglog.Debug, log << "CHANNEL: Bound to local address: " << SockaddrToString(m_BindAddr));
 
     setUDPSockOpt();
@@ -210,19 +170,6 @@
     //sendto or WSASendTo will also automatically bind the socket
     addrinfo hints;
     addrinfo* res;
-=======
-      // On Windows ai_addrlen has type size_t (unsigned), while bind takes int.
-      if (0 != ::bind(m_iSocket, res->ai_addr, (socklen_t) res->ai_addrlen))
-         throw CUDTException(MJ_SETUP, MN_NORES, NET_ERROR);
-      memcpy(&m_BindAddr, res->ai_addr, res->ai_addrlen);
-      m_BindAddr.len = (socklen_t) res->ai_addrlen;
-
-#ifdef SRT_ENABLE_PKTINFO
-      // We know that this is intentionally bound now to "any",
-      // so the requester-destination address must be remembered and passed.
-      m_bBindMasked = true;
-#endif
->>>>>>> 8e555837
 
     memset(&hints, 0, sizeof(struct addrinfo));
 
@@ -243,15 +190,17 @@
         throw CUDTException(MJ_SETUP, MN_NORES, eai);
     }
 
-    // Cast to (int) necessary on Windows (size_t -> int).
-    if (::bind(m_iSocket, res->ai_addr, (int)res->ai_addrlen) == -1)
+      // On Windows ai_addrlen has type size_t (unsigned), while bind takes int.
+      if (0 != ::bind(m_iSocket, res->ai_addr, (socklen_t) res->ai_addrlen))
         throw CUDTException(MJ_SETUP, MN_NORES, NET_ERROR);
 
     m_BindAddr = sockaddr_any(res->ai_addr, res->ai_addrlen);
 
+#ifdef SRT_ENABLE_PKTINFO
     // We know that this is intentionally bound now to "any",
     // so the requester-destination address must be remembered and passed.
     m_bBindMasked = true;
+#endif
 
     ::freeaddrinfo(res);
 
@@ -264,9 +213,9 @@
 {
     // The getsockname() call is done before calling it and the
     // result is placed into udpsocks_addr.
-   m_iSocket = udpsock;
+    m_iSocket = udpsock;
     m_BindAddr = udpsocks_addr;
-   setUDPSockOpt();
+    setUDPSockOpt();
 }
 
 void CChannel::setUDPSockOpt()
@@ -313,8 +262,8 @@
          {
 #ifdef IPV6_TCLASS
             if(0 != ::setsockopt(m_iSocket, IPPROTO_IPV6, IPV6_TCLASS, (const char*)&m_iIpToS, sizeof(m_iIpToS)))
-#endif
                throw CUDTException(MJ_SETUP, MN_NORES, NET_ERROR);
+#endif
             //For IPv4mapped-IPv6 accepted connection also set the IPV4 socket.
             if(0 != ::setsockopt(m_iSocket, IPPROTO_IP, IP_TOS, (const char*)&m_iIpToS, sizeof(m_iIpToS)))
                throw CUDTException(MJ_SETUP, MN_NORES, NET_ERROR);
@@ -481,11 +430,7 @@
 }
 
 
-<<<<<<< HEAD
-int CChannel::sendto(const sockaddr_any& addr, CPacket& packet, const sockaddr_any& source_addr) const
-=======
-int CChannel::sendto(const sockaddr* addr, CPacket& packet, const sockaddr_any& source_addr SRT_ATR_UNUSED) const
->>>>>>> 8e555837
+int CChannel::sendto(const sockaddr_any& addr, CPacket& packet, const sockaddr_any& source_addr SRT_ATR_UNUSED) const
 {
 #if ENABLE_HEAVY_LOGGING
     std::ostringstream spec;
@@ -505,16 +450,11 @@
     }
 
     HLOGC(mglog.Debug, log << "CChannel::sendto: SENDING NOW DST=" << SockaddrToString(addr)
-<<<<<<< HEAD
-        << " target=%" << packet.m_iID << " sourceIP="
-        << (m_bBindMasked && !source_addr.isany() ? SockaddrToString(source_addr) : "default")
-=======
         << " target=%" << packet.m_iID
 #ifdef SRT_ENABLE_PKTINFO
         << " sourceIP="
-        << (m_bBindMasked && !source_addr.isany() ? SockaddrToString(&source_addr) : "default")
-#endif
->>>>>>> 8e555837
+        << (m_bBindMasked && !source_addr.isany() ? SockaddrToString(source_addr) : "default")
+#endif
         << spec.str());
 #endif
 
@@ -653,19 +593,6 @@
 
         recv_size = ::recvmsg(m_iSocket, &mh, 0);
         msg_flags = mh.msg_flags;
-<<<<<<< HEAD
-
-        if (m_bBindMasked && recv_size != -1)
-        {
-            // Extract the address. Set it explicitly; if this returns address that isany(),
-            // it will simply set this on the packet so that it behaves as if nothing was
-            // extracted (it will "fail the old way").
-            packet.m_DestAddr = getTargetAddress(mh);
-            HLOGC(mglog.Debug, log << CONID() << "(sys)recvmsg: ANY BOUND, retrieved DEST ADDR: " << SockaddrToString(packet.m_DestAddr));
-        }
-
-=======
->>>>>>> 8e555837
     }
 
     // Note that there are exactly four groups of possible errors
@@ -713,7 +640,7 @@
         // it will simply set this on the packet so that it behaves as if nothing was
         // extracted (it will "fail the old way").
         packet.m_DestAddr = getTargetAddress(mh);
-        HLOGC(mglog.Debug, log << CONID() << "(sys)recvmsg: ANY BOUND, retrieved DEST ADDR: " << SockaddrToString(&packet.m_DestAddr));
+        HLOGC(mglog.Debug, log << CONID() << "(sys)recvmsg: ANY BOUND, retrieved DEST ADDR: " << SockaddrToString(packet.m_DestAddr));
     }
 #endif
 #else
