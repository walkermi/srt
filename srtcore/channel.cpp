--- conflicted
+++ resolved
@@ -118,7 +118,7 @@
 #endif
 
     if (m_iSocket == invalid)
-        throw CUDTException(MJ_SETUP, MN_NONE);
+        throw CUDTException(MJ_SETUP, MN_NONE, NET_ERROR);
 
 }
 
@@ -128,7 +128,7 @@
     socklen_t namelen = addr.size();
 
     if (::bind(m_iSocket, &addr.sa, namelen) == -1)
-        throw CUDTException(MJ_SETUP, MN_NORES);
+        throw CUDTException(MJ_SETUP, MN_NORES, NET_ERROR);
 
     m_BindAddr = addr;
     m_bBindMasked = m_BindAddr.isany();
@@ -165,14 +165,9 @@
         throw CUDTException(MJ_SETUP, MN_NORES, eai);
     }
 
-<<<<<<< HEAD
-    if (::bind(m_iSocket, res->ai_addr, res->ai_addrlen) == -1)
-        throw CUDTException(MJ_SETUP, MN_NORES);
-=======
     // Cast to (int) necessary on Windows (size_t -> int).
     if (::bind(m_iSocket, res->ai_addr, (int)res->ai_addrlen) == -1)
         throw CUDTException(MJ_SETUP, MN_NORES, NET_ERROR);
->>>>>>> 699c70be
 
     m_BindAddr = sockaddr_any(res->ai_addr, res->ai_addrlen);
 
@@ -209,7 +204,7 @@
       // for other systems, if requested is greated than maximum, the maximum value will be automactally used
       if ((0 != ::setsockopt(m_iSocket, SOL_SOCKET, SO_RCVBUF, (char*)&m_iRcvBufSize, sizeof(int))) ||
           (0 != ::setsockopt(m_iSocket, SOL_SOCKET, SO_SNDBUF, (char*)&m_iSndBufSize, sizeof(int))))
-         throw CUDTException(MJ_SETUP, MN_NORES);
+         throw CUDTException(MJ_SETUP, MN_NORES, NET_ERROR);
    #endif
 
 #ifdef SRT_ENABLE_IPOPTS
@@ -218,12 +213,12 @@
          if(m_BindAddr.family() == AF_INET)
          {
             if(0 != ::setsockopt(m_iSocket, IPPROTO_IP, IP_TTL, (const char*)&m_iIpTTL, sizeof(m_iIpTTL)))
-               throw CUDTException(MJ_SETUP, MN_NORES);
+               throw CUDTException(MJ_SETUP, MN_NORES, NET_ERROR);
          }
          else //Assuming AF_INET6
          {
             if(0 != ::setsockopt(m_iSocket, IPPROTO_IPV6, IPV6_UNICAST_HOPS, (const char*)&m_iIpTTL, sizeof(m_iIpTTL)))
-               throw CUDTException(MJ_SETUP, MN_NORES);
+               throw CUDTException(MJ_SETUP, MN_NORES, NET_ERROR);
          }
       }   
       if (-1 != m_iIpToS)
@@ -231,12 +226,12 @@
          if(m_BindAddr.family() == AF_INET)
          {
             if(0 != ::setsockopt(m_iSocket, IPPROTO_IP, IP_TOS, (const char*)&m_iIpToS, sizeof(m_iIpToS)))
-               throw CUDTException(MJ_SETUP, MN_NORES);
+               throw CUDTException(MJ_SETUP, MN_NORES, NET_ERROR);
          }
          else //Assuming AF_INET6
          {
             if(0 != ::setsockopt(m_iSocket, IPPROTO_IPV6, IPV6_TCLASS, (const char*)&m_iIpToS, sizeof(m_iIpToS)))
-               throw CUDTException(MJ_SETUP, MN_NORES);
+               throw CUDTException(MJ_SETUP, MN_NORES, NET_ERROR);
          }
       }
 #endif
@@ -255,31 +250,6 @@
 #else
    timeval tv;
    tv.tv_sec = 0;
-<<<<<<< HEAD
-   #if defined (BSD) || defined (OSX) || (TARGET_OS_IOS == 1) || (TARGET_OS_TV == 1)
-      // Known BSD bug as the day I wrote this code.
-      // A small time out value will cause the socket to block forever.
-      tv.tv_usec = 10000;
-   #else
-      tv.tv_usec = 100;
-   #endif
-
-   #ifdef UNIX
-      // Set non-blocking I/O
-      // UNIX does not support SO_RCVTIMEO
-      int opts = ::fcntl(m_iSocket, F_GETFL);
-      if (-1 == ::fcntl(m_iSocket, F_SETFL, opts | O_NONBLOCK))
-         throw CUDTException(MJ_SETUP, MN_NORES);
-   #elif defined(WIN32)
-      DWORD ot = 1; //milliseconds
-      if (0 != ::setsockopt(m_iSocket, SOL_SOCKET, SO_RCVTIMEO, (char *)&ot, sizeof(DWORD)))
-         throw CUDTException(MJ_SETUP, MN_NORES);
-   #else
-      // Set receiving time-out value
-      if (0 != ::setsockopt(m_iSocket, SOL_SOCKET, SO_RCVTIMEO, (char *)&tv, sizeof(timeval)))
-         throw CUDTException(MJ_SETUP, MN_NORES);
-   #endif
-=======
 #if defined (BSD) || defined (OSX) || (TARGET_OS_IOS == 1) || (TARGET_OS_TV == 1)
    // Known BSD bug as the day I wrote this code.
    // A small time out value will cause the socket to block forever.
@@ -291,7 +261,6 @@
    if (0 != ::setsockopt(m_iSocket, SOL_SOCKET, SO_RCVTIMEO, (char *)&tv, sizeof(timeval)))
       throw CUDTException(MJ_SETUP, MN_NORES, NET_ERROR);
 #endif
->>>>>>> 699c70be
 
     if (m_bBindMasked)
     {
