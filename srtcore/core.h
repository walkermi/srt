/*
 * SRT - Secure, Reliable, Transport
 * Copyright (c) 2018 Haivision Systems Inc.
 * 
 * This Source Code Form is subject to the terms of the Mozilla Public
 * License, v. 2.0. If a copy of the MPL was not distributed with this
 * file, You can obtain one at http://mozilla.org/MPL/2.0/.
 * 
 */

/*****************************************************************************
Copyright (c) 2001 - 2011, The Board of Trustees of the University of Illinois.
All rights reserved.

Redistribution and use in source and binary forms, with or without
modification, are permitted provided that the following conditions are
met:

* Redistributions of source code must retain the above
  copyright notice, this list of conditions and the
  following disclaimer.

* Redistributions in binary form must reproduce the
  above copyright notice, this list of conditions
  and the following disclaimer in the documentation
  and/or other materials provided with the distribution.

* Neither the name of the University of Illinois
  nor the names of its contributors may be used to
  endorse or promote products derived from this
  software without specific prior written permission.

THIS SOFTWARE IS PROVIDED BY THE COPYRIGHT HOLDERS AND CONTRIBUTORS "AS
IS" AND ANY EXPRESS OR IMPLIED WARRANTIES, INCLUDING, BUT NOT LIMITED TO,
THE IMPLIED WARRANTIES OF MERCHANTABILITY AND FITNESS FOR A PARTICULAR
PURPOSE ARE DISCLAIMED. IN NO EVENT SHALL THE COPYRIGHT OWNER OR
CONTRIBUTORS BE LIABLE FOR ANY DIRECT, INDIRECT, INCIDENTAL, SPECIAL,
EXEMPLARY, OR CONSEQUENTIAL DAMAGES (INCLUDING, BUT NOT LIMITED TO,
PROCUREMENT OF SUBSTITUTE GOODS OR SERVICES; LOSS OF USE, DATA, OR
PROFITS; OR BUSINESS INTERRUPTION) HOWEVER CAUSED AND ON ANY THEORY OF
LIABILITY, WHETHER IN CONTRACT, STRICT LIABILITY, OR TORT (INCLUDING
NEGLIGENCE OR OTHERWISE) ARISING IN ANY WAY OUT OF THE USE OF THIS
SOFTWARE, EVEN IF ADVISED OF THE POSSIBILITY OF SUCH DAMAGE.
*****************************************************************************/

/*****************************************************************************
written by
   Yunhong Gu, last updated 02/28/2012
modified by
   Haivision Systems Inc.
*****************************************************************************/


#ifndef __UDT_CORE_H__
#define __UDT_CORE_H__

#include <deque>
#include <sstream>

#include "srt.h"
#include "common.h"
#include "list.h"
#include "buffer.h"
#include "window.h"
#include "packet.h"
#include "channel.h"
#include "api.h"
#include "cache.h"
#include "queue.h"
#include "handshake.h"
#include "congctl.h"
#include "utilities.h"

#include <haicrypt.h>

namespace srt_logging
{

extern Logger
    glog,
//    blog,
    mglog,
    dlog,
    tslog,
    rxlog;

}


// XXX Utility function - to be moved to utilities.h?
template <class T>
inline T CountIIR(T base, T newval, double factor)
{
    if ( base == 0.0 )
        return newval;

    T diff = newval - base;
    return base+T(diff*factor);
}

// XXX Probably a better rework for that can be done - this can be
// turned into a serializable structure, just like it's for CHandShake.
enum AckDataItem
{
    ACKD_RCVLASTACK = 0,
    ACKD_RTT = 1,
    ACKD_RTTVAR = 2,
    ACKD_BUFFERLEFT = 3,
    ACKD_TOTAL_SIZE_SMALL = 4,

    // Extra fields existing in UDT (not always sent)

    ACKD_RCVSPEED = 4,   // length would be 16
    ACKD_BANDWIDTH = 5,
    ACKD_TOTAL_SIZE_UDTBASE = 6, // length = 24
    // Extra stats for SRT

    ACKD_RCVRATE = 6,
    ACKD_TOTAL_SIZE_VER101 = 7, // length = 28
    ACKD_XMRATE = 7, // XXX This is a weird compat stuff. Version 1.1.3 defines it as ACKD_BANDWIDTH*m_iMaxSRTPayloadSize when set. Never got.
                     // XXX NOTE: field number 7 may be used for something in future, need to confirm destruction of all !compat 1.0.2 version

    ACKD_TOTAL_SIZE_VER102 = 8, // 32
// FEATURE BLOCKED. Probably not to be restored.
//  ACKD_ACKBITMAP = 8,
    ACKD_TOTAL_SIZE = ACKD_TOTAL_SIZE_VER102 // length = 32 (or more)
};
const size_t ACKD_FIELD_SIZE = sizeof(int32_t);

// For HSv4 legacy handshake
#define SRT_MAX_HSRETRY     10          /* Maximum SRT handshake retry */

enum SeqPairItems
{
    SEQ_BEGIN = 0, SEQ_END = 1, SEQ_SIZE = 2
};

// Extended SRT Congestion control class - only an incomplete definition required
class CCryptoControl;

// XXX REFACTOR: The 'CUDT' class is to be merged with 'CUDTSocket'.
// There's no reason for separating them, there's no case of having them
// anyhow managed separately. After this is done, with a small help with
// separating the internal abnormal path management (exceptions) from the
// API (return values), through CUDTUnited, this class may become in future
// an officially exposed C++ API.
class CUDT
{
    friend class CUDTSocket;
    friend class CUDTUnited;
    friend class CCC;
    friend struct CUDTComp;
    friend class CCache<CInfoBlock>;
    friend class CRendezvousQueue;
    friend class CSndQueue;
    friend class CRcvQueue;
    friend class CSndUList;
    friend class CRcvUList;

private: // constructor and desctructor

    void construct();
    void clearData();
    CUDT();
    CUDT(const CUDT& ancestor);
    const CUDT& operator=(const CUDT&) {return *this;}
    ~CUDT();

public: //API
    static int startup();
    static int cleanup();
    static SRTSOCKET socket();
    static int bind(SRTSOCKET u, const sockaddr* name, int namelen);
    static int bind(SRTSOCKET u, UDPSOCKET udpsock);
    static int listen(SRTSOCKET u, int backlog);
    static SRTSOCKET accept(SRTSOCKET u, sockaddr* addr, int* addrlen);
    static int connect(SRTSOCKET u, const sockaddr* name, int namelen, int32_t forced_isn);
    static int close(SRTSOCKET u);
    static int getpeername(SRTSOCKET u, sockaddr* name, int* namelen);
    static int getsockname(SRTSOCKET u, sockaddr* name, int* namelen);
    static int getsockopt(SRTSOCKET u, int level, SRT_SOCKOPT optname, void* optval, int* optlen);
    static int setsockopt(SRTSOCKET u, int level, SRT_SOCKOPT optname, const void* optval, int optlen);
    static int send(SRTSOCKET u, const char* buf, int len, int flags);
    static int recv(SRTSOCKET u, char* buf, int len, int flags);
    static int sendmsg(SRTSOCKET u, const char* buf, int len, int ttl = -1, bool inorder = false, uint64_t srctime = 0);
    static int recvmsg(SRTSOCKET u, char* buf, int len, uint64_t& srctime);
    static int sendmsg2(SRTSOCKET u, const char* buf, int len, ref_t<SRT_MSGCTRL> mctrl);
    static int recvmsg2(SRTSOCKET u, char* buf, int len, ref_t<SRT_MSGCTRL> mctrl);
    static int64_t sendfile(SRTSOCKET u, std::fstream& ifs, int64_t& offset, int64_t size, int block = SRT_DEFAULT_SENDFILE_BLOCK);
    static int64_t recvfile(SRTSOCKET u, std::fstream& ofs, int64_t& offset, int64_t size, int block = SRT_DEFAULT_RECVFILE_BLOCK);
    static int select(int nfds, ud_set* readfds, ud_set* writefds, ud_set* exceptfds, const timeval* timeout);
    static int selectEx(const std::vector<SRTSOCKET>& fds, std::vector<SRTSOCKET>* readfds, std::vector<SRTSOCKET>* writefds, std::vector<SRTSOCKET>* exceptfds, int64_t msTimeOut);
    static int epoll_create();
    static int epoll_add_usock(const int eid, const SRTSOCKET u, const int* events = NULL);
    static int epoll_add_ssock(const int eid, const SYSSOCKET s, const int* events = NULL);
    static int epoll_remove_usock(const int eid, const SRTSOCKET u);
    static int epoll_remove_ssock(const int eid, const SYSSOCKET s);
    static int epoll_update_usock(const int eid, const SRTSOCKET u, const int* events = NULL);
    static int epoll_update_ssock(const int eid, const SYSSOCKET s, const int* events = NULL);
    static int epoll_wait(const int eid, std::set<SRTSOCKET>* readfds, std::set<SRTSOCKET>* writefds, int64_t msTimeOut, std::set<SYSSOCKET>* lrfds = NULL, std::set<SYSSOCKET>* wrfds = NULL);
    static int epoll_release(const int eid);
    static CUDTException& getlasterror();
    static int perfmon(SRTSOCKET u, CPerfMon* perf, bool clear = true);
    static int bstats(SRTSOCKET u, CBytePerfMon* perf, bool clear = true, bool instantaneous = false);
    static SRT_SOCKSTATUS getsockstate(SRTSOCKET u);
    static bool setstreamid(SRTSOCKET u, const std::string& sid);
    static std::string getstreamid(SRTSOCKET u);
    static int getsndbuffer(SRTSOCKET u, size_t* blocks, size_t* bytes);

    static int setError(const CUDTException& e)
    {
        s_UDTUnited.setError(new CUDTException(e));
        return SRT_ERROR;
    }

public: // internal API
    static const SRTSOCKET INVALID_SOCK = -1;         // invalid socket descriptor
    static const int ERROR = -1;                      // socket api error returned value

    static const int HS_VERSION_UDT4 = 4;
    static const int HS_VERSION_SRT1 = 5;

    // Parameters
    //
    // Note: use notation with X*1000*1000* ... instead of million zeros in a row.
    // In C++17 there is a possible notation of 5'000'000 for convenience, but that's
    // something only for a far future.
    static const int COMM_RESPONSE_TIMEOUT_MS = 5*1000; // 5 seconds
    static const int COMM_RESPONSE_MAX_EXP = 16;
    static const int SRT_TLPKTDROP_MINTHRESHOLD_MS = 1000;
    static const uint64_t COMM_KEEPALIVE_PERIOD_US = 1*1000*1000;
    static const int32_t COMM_SYN_INTERVAL_US = 10*1000;

    int handshakeVersion()
    {
        return m_ConnRes.m_iVersion;
    }

    std::string CONID() const
    {
#if ENABLE_LOGGING
        std::ostringstream os;
        os << "%" << m_SocketID << ":";
        return os.str();
#else
        return "";
#endif
    }

    SRTSOCKET socketID() { return m_SocketID; }

    static CUDT* getUDTHandle(SRTSOCKET u);
    static std::vector<SRTSOCKET> existingSockets();

    void addressAndSend(CPacket& pkt);
    void sendSrtMsg(int cmd, uint32_t *srtdata_in = NULL, int srtlen_in = 0);

    bool isTsbPd() { return m_bOPT_TsbPd; }
    int RTT() { return m_iRTT; }
    int32_t sndSeqNo() { return m_iSndCurrSeqNo; }
    int32_t rcvSeqNo() { return m_iRcvCurrSeqNo; }
    int flowWindowSize() { return m_iFlowWindowSize; }
    int32_t deliveryRate() { return m_iDeliveryRate; }
    int bandwidth() { return m_iBandwidth; }
    int64_t maxBandwidth() { return m_llMaxBW; }
    int MSS() { return m_iMSS; }
    size_t maxPayloadSize() { return m_iMaxSRTPayloadSize; }
    size_t OPT_PayloadSize() { return m_zOPT_ExpPayloadSize; }
    uint64_t minNAKInterval() { return m_ullMinNakInt_tk; }
    int32_t ISN() { return m_iISN; }

    // XXX See CUDT::tsbpd() to see how to implement it. This should
    // do the same as TLPKTDROP feature when skipping packets that are agreed
    // to be lost. Note that this is predicted to be called with TSBPD off.
    // This is to be exposed for the application so that it can require this
    // sequence to be skipped, if that packet has been otherwise arrived through
    // a different channel.
    void skipIncoming(int32_t seq);

    void ConnectSignal(ETransmissionEvent tev, EventSlot sl);
    void DisconnectSignal(ETransmissionEvent tev);

private:
    /// initialize a UDT entity and bind to a local address.

    void open();

    /// Start listening to any connection request.

    void setListenState();

    /// Connect to a UDT entity listening at address "peer".
    /// @param peer [in] The address of the listening UDT entity.

    void startConnect(const sockaddr_any& peer, int32_t forced_isn);

    /// Process the response handshake packet. Failure reasons can be:
    /// * Socket is not in connecting state
    /// * Response @a pkt is not a handshake control message
    /// * Rendezvous socket has once processed a regular handshake
    /// @param pkt [in] handshake packet.
    /// @retval 0 Connection successful
    /// @retval 1 Connection in progress (m_ConnReq turned into RESPONSE)
    /// @retval -1 Connection failed

    SRT_ATR_NODISCARD EConnectStatus processConnectResponse(const CPacket& pkt, CUDTException* eout, bool synchro) ATR_NOEXCEPT;


    // This function works in case of HSv5 rendezvous. It changes the state
    // according to the present state and received message type, as well as the
    // INITIATOR/RESPONDER side resolved through cookieContest().
    // The resulting data are:
    // - rsptype: handshake message type that should be sent back to the peer (nothing if URQ_DONE)
    // - needs_extension: the HSREQ/KMREQ or HSRSP/KMRSP extensions should be attached to the handshake message.
    // - RETURNED VALUE: if true, it means a URQ_CONCLUSION message was received with HSRSP/KMRSP extensions and needs HSRSP/KMRSP.
    void rendezvousSwitchState(ref_t<UDTRequestType> rsptype, ref_t<bool> needs_extension, ref_t<bool> needs_hsrsp);
    void cookieContest();

    /// Interpret the incoming handshake packet in order to perform appropriate
    /// rendezvous FSM state transition if needed, and craft the response, serialized
    /// into the packet to be next sent.
    /// @param reqpkt Packet to be written with handshake data
    /// @param response incoming handshake response packet to be interpreted
    /// @param serv_addr incoming packet's address
    /// @param synchro True when this function was called in blocking mode
    /// @param rst Current read status to know if the HS packet was freshly received from the peer, or this is only a periodic update (RST_AGAIN)
    SRT_ATR_NODISCARD EConnectStatus processRendezvous(ref_t<CPacket> reqpkt, const CPacket &response, const sockaddr_any& serv_addr, bool synchro, EReadStatus);
    SRT_ATR_NODISCARD bool prepareConnectionObjects(const CHandShake &hs, HandshakeSide hsd, CUDTException *eout);
    SRT_ATR_NODISCARD EConnectStatus postConnect(const CPacket& response, bool rendezvous, CUDTException* eout, bool synchro);
    void applyResponseSettings(const CPacket& hspkt);
    SRT_ATR_NODISCARD EConnectStatus processAsyncConnectResponse(const CPacket& pkt) ATR_NOEXCEPT;
    SRT_ATR_NODISCARD bool processAsyncConnectRequest(EReadStatus rst, EConnectStatus cst, const CPacket& response, const sockaddr_any& serv_addr);

    void checkUpdateCryptoKeyLen(const char* loghdr, int32_t typefield);

    SRT_ATR_NODISCARD size_t fillSrtHandshake_HSREQ(uint32_t* srtdata, size_t srtlen, int hs_version);
    SRT_ATR_NODISCARD size_t fillSrtHandshake_HSRSP(uint32_t* srtdata, size_t srtlen, int hs_version);
    SRT_ATR_NODISCARD size_t fillSrtHandshake(uint32_t* srtdata, size_t srtlen, int msgtype, int hs_version);

    SRT_ATR_NODISCARD bool createSrtHandshake(ref_t<CPacket> reqpkt, ref_t<CHandShake> hs,
            int srths_cmd, int srtkm_cmd, const uint32_t* data, size_t datalen);

    SRT_ATR_NODISCARD size_t prepareSrtHsMsg(int cmd, uint32_t* srtdata, size_t size);

    SRT_ATR_NODISCARD bool processSrtMsg(const CPacket *ctrlpkt);
    SRT_ATR_NODISCARD int processSrtMsg_HSREQ(const uint32_t* srtdata, size_t len, uint32_t ts, int hsv);
    SRT_ATR_NODISCARD int processSrtMsg_HSRSP(const uint32_t* srtdata, size_t len, uint32_t ts, int hsv);
    SRT_ATR_NODISCARD bool interpretSrtHandshake(const CHandShake& hs, const CPacket& hspkt, uint32_t* out_data, size_t* out_len);

    void updateAfterSrtHandshake(int srt_cmd, int hsv);

    void updateSrtRcvSettings();
    void updateSrtSndSettings();

    void checkNeedDrop(ref_t<bool> bCongestion);

    /// Connect to a UDT entity listening at address "peer", which has sent "hs" request.
    /// @param peer [in] The address of the listening UDT entity.
    /// @param hs [in/out] The handshake information sent by the peer side (in), negotiated value (out).

<<<<<<< HEAD
    void acceptAndRespond(const sockaddr_any& peer, CHandShake* hs, const CPacket& hspkt);
=======
    void acceptAndRespond(const sockaddr* peer, CHandShake* hs, const CPacket& hspkt);
    bool runAcceptHook(CUDT* acore, const sockaddr* peer, const CHandShake* hs, const CPacket& hspkt);
>>>>>>> 49547fd5

    /// Close the opened UDT entity.

    bool close();

    /// Request UDT to send out a data block "data" with size of "len".
    /// @param data [in] The address of the application data to be sent.
    /// @param len [in] The size of the data block.
    /// @return Actual size of data sent.

    SRT_ATR_NODISCARD int send(const char* data, int len)
    {
        return sendmsg(data, len, -1, false, 0);
    }

    /// Request UDT to receive data to a memory block "data" with size of "len".
    /// @param data [out] data received.
    /// @param len [in] The desired size of data to be received.
    /// @return Actual size of data received.

    SRT_ATR_NODISCARD int recv(char* data, int len);

    /// send a message of a memory block "data" with size of "len".
    /// @param data [out] data received.
    /// @param len [in] The desired size of data to be received.
    /// @param ttl [in] the time-to-live of the message.
    /// @param inorder [in] if the message should be delivered in order.
    /// @param srctime [in] Time when the data were ready to send.
    /// @return Actual size of data sent.

    SRT_ATR_NODISCARD int sendmsg(const char* data, int len, int ttl, bool inorder, uint64_t srctime);
    /// Receive a message to buffer "data".
    /// @param data [out] data received.
    /// @param len [in] size of the buffer.
    /// @return Actual size of data received.

    SRT_ATR_NODISCARD int sendmsg2(const char* data, int len, ref_t<SRT_MSGCTRL> m);

    SRT_ATR_NODISCARD int recvmsg(char* data, int len, uint64_t& srctime);

    SRT_ATR_NODISCARD int recvmsg2(char* data, int len, ref_t<SRT_MSGCTRL> m);

    SRT_ATR_NODISCARD int receiveMessage(char* data, int len, ref_t<SRT_MSGCTRL> m);
    SRT_ATR_NODISCARD int receiveBuffer(char* data, int len);

    /// Request UDT to send out a file described as "fd", starting from "offset", with size of "size".
    /// @param ifs [in] The input file stream.
    /// @param offset [in, out] From where to read and send data; output is the new offset when the call returns.
    /// @param size [in] How many data to be sent.
    /// @param block [in] size of block per read from disk
    /// @return Actual size of data sent.

    SRT_ATR_NODISCARD int64_t sendfile(std::fstream& ifs, int64_t& offset, int64_t size, int block = 366000);

    /// Request UDT to receive data into a file described as "fd", starting from "offset", with expected size of "size".
    /// @param ofs [out] The output file stream.
    /// @param offset [in, out] From where to write data; output is the new offset when the call returns.
    /// @param size [in] How many data to be received.
    /// @param block [in] size of block per write to disk
    /// @return Actual size of data received.

    SRT_ATR_NODISCARD int64_t recvfile(std::fstream& ofs, int64_t& offset, int64_t size, int block = 7320000);

    /// Configure UDT options.
    /// @param optName [in] The enum name of a UDT option.
    /// @param optval [in] The value to be set.
    /// @param optlen [in] size of "optval".

    void setOpt(SRT_SOCKOPT optName, const void* optval, int optlen);

    /// Read UDT options.
    /// @param optName [in] The enum name of a UDT option.
    /// @param optval [in] The value to be returned.
    /// @param optlen [out] size of "optval".

    void getOpt(SRT_SOCKOPT optName, void* optval, int& optlen);

    /// read the performance data since last sample() call.
    /// @param perf [in, out] pointer to a CPerfMon structure to record the performance data.
    /// @param clear [in] flag to decide if the local performance trace should be cleared.

    void sample(CPerfMon* perf, bool clear = true);

    /// read the performance data with bytes counters since bstats() 
    ///  
    /// @param perf [in, out] pointer to a CPerfMon structure to record the performance data.
    /// @param clear [in] flag to decide if the local performance trace should be cleared. 
    /// @param instantaneous [in] flag to request instantaneous data 
    /// instead of moving averages.
    void bstats(CBytePerfMon* perf, bool clear = true, bool instantaneous = false);

    /// Mark sequence contained in the given packet as not lost. This
    /// removes the loss record from both current receiver loss list and
    /// the receiver fresh loss list.
    void unlose(const CPacket& oldpacket);
    void unlose(int32_t from, int32_t to);

    void considerLegacySrtHandshake(uint64_t timebase);
    void checkSndTimers(Whether2RegenKm regen = DONT_REGEN_KM);
    void handshakeDone()
    {
        m_iSndHsRetryCnt = 0;
    }

    int64_t withOverhead(int64_t basebw)
    {
        return (basebw * (100 + m_iOverheadBW))/100;
    }

    static double Bps2Mbps(int64_t basebw)
    {
        return double(basebw) * 8.0/1000000.0;
    }

    bool stillConnected()
    {
        // Still connected is when:
        // - no "broken" condition appeared (security, protocol error, response timeout)
        return !m_bBroken
            // - still connected (no one called srt_close())
            && m_bConnected
            // - isn't currently closing (srt_close() called, response timeout, shutdown)
            && !m_bClosing;
    }

    int sndSpaceLeft()
    {
        return sndBuffersLeft() * m_iMaxSRTPayloadSize;
    }

    int sndBuffersLeft()
    {
        return m_iSndBufSize - m_pSndBuffer->getCurrBufSize();
    }


    // TSBPD thread main function.
    static void* tsbpd(void* param);

    static CUDTUnited s_UDTUnited;               // UDT global management base

private: // Identification
    SRTSOCKET m_SocketID;                        // UDT socket number

    // XXX Deprecated field. In any place where it's used, UDT_DGRAM is
    // the only allowed value. The functionality of distinguishing the transmission
    // method is now in m_CongCtl.
    UDTSockType m_iSockType;                     // Type of the UDT connection (SOCK_STREAM or SOCK_DGRAM)
    SRTSOCKET m_PeerID;                          // peer id, for multiplexer

    int m_iMaxSRTPayloadSize;                 // Maximum/regular payload size, in bytes
    size_t m_zOPT_ExpPayloadSize;                    // Expected average payload size (user option)

    // Options
    int m_iMSS;                                  // Maximum Segment Size, in bytes
    bool m_bSynSending;                          // Sending syncronization mode
    bool m_bSynRecving;                          // Receiving syncronization mode
    int m_iFlightFlagSize;                       // Maximum number of packets in flight from the peer side
    int m_iSndBufSize;                           // Maximum UDT sender buffer size
    int m_iRcvBufSize;                           // Maximum UDT receiver buffer size
    linger m_Linger;                             // Linger information on close
    int m_iUDPSndBufSize;                        // UDP sending buffer size
    int m_iUDPRcvBufSize;                        // UDP receiving buffer size
    bool m_bRendezvous;                          // Rendezvous connection mode
#ifdef SRT_ENABLE_CONNTIMEO
    int m_iConnTimeOut;                          // connect timeout in milliseconds
#endif
    int m_iSndTimeOut;                           // sending timeout in milliseconds
    int m_iRcvTimeOut;                           // receiving timeout in milliseconds
    bool m_bReuseAddr;                           // reuse an exiting port or not, for UDP multiplexer
    int64_t m_llMaxBW;                           // maximum data transfer rate (threshold)
#ifdef SRT_ENABLE_IPOPTS
    int m_iIpTTL;
    int m_iIpToS;
#endif
    // These fields keep the options for encryption
    // (SRTO_PASSPHRASE, SRTO_PBKEYLEN). Crypto object is
    // created later and takes values from these.
    HaiCrypt_Secret m_CryptoSecret;
    int m_iSndCryptoKeyLen;

    // XXX Consider removing them. The m_bDataSender may stay here
    // in order to maintain the HS side selection in HSv4.
    // m_bTwoWayData is unused.
    bool m_bDataSender;
    bool m_bTwoWayData;

    // HSv4 (legacy handshake) support)
    uint64_t m_ullSndHsLastTime_us;	    //Last SRT handshake request time
    int      m_iSndHsRetryCnt;       //SRT handshake retries left

    bool m_bMessageAPI;
    bool m_bOPT_TsbPd;               // Whether AGENT will do TSBPD Rx (whether peer does, is not agent's problem)
    int m_iOPT_TsbPdDelay;           // Agent's Rx latency
    int m_iOPT_PeerTsbPdDelay;       // Peer's Rx latency for the traffic made by Agent's Tx.
    bool m_bOPT_TLPktDrop;           // Whether Agent WILL DO TLPKTDROP on Rx.
    int m_iOPT_SndDropDelay;         // Extra delay when deciding to snd-drop for TLPKTDROP, -1 to off
    bool m_bOPT_StrictEncryption;    // Off by default. When on, any connection other than nopw-nopw & pw1-pw1 is rejected.
    std::string m_sStreamName;
    int m_iOPT_PeerIdleTimeout;      // Timeout for hearing anything from the peer.

    int m_iTsbPdDelay_ms;                           // Rx delay to absorb burst in milliseconds
    int m_iPeerTsbPdDelay_ms;                       // Tx delay that the peer uses to absorb burst in milliseconds
    bool m_bTLPktDrop;                           // Enable Too-late Packet Drop
    int64_t m_llInputBW;                         // Input stream rate (bytes/sec)
    int m_iOverheadBW;                           // Percent above input stream rate (applies if m_llMaxBW == 0)
    bool m_bRcvNakReport;                        // Enable Receiver Periodic NAK Reports
    int m_iIpV6Only;                             // IPV6_V6ONLY option (-1 if not set)
private:
    UniquePtr<CCryptoControl> m_pCryptoControl;                            // congestion control SRT class (small data extension)
    CCache<CInfoBlock>* m_pCache;                // network information cache

    // Congestion control
    std::vector<EventSlot> m_Slots[TEV__SIZE];
    SrtCongestion m_CongCtl;

    // Attached tool function
    void EmitSignal(ETransmissionEvent tev, EventVariant var);

    // Internal state
    volatile bool m_bListening;                  // If the UDT entit is listening to connection
    volatile bool m_bConnecting;                 // The short phase when connect() is called but not yet completed
    volatile bool m_bConnected;                  // Whether the connection is on or off
    volatile bool m_bClosing;                    // If the UDT entity is closing
    volatile bool m_bShutdown;                   // If the peer side has shutdown the connection
    volatile bool m_bBroken;                     // If the connection has been broken
    volatile bool m_bPeerHealth;                 // If the peer status is normal
    bool m_bOpened;                              // If the UDT entity has been opened
    int m_iBrokenCounter;                        // a counter (number of GC checks) to let the GC tag this socket as disconnected

    int m_iEXPCount;                             // Expiration counter
    int m_iBandwidth;                            // Estimated bandwidth, number of packets per second
    int m_iRTT;                                  // RTT, in microseconds
    int m_iRTTVar;                               // RTT variance
    int m_iDeliveryRate;                         // Packet arrival rate at the receiver side
    int m_iByteDeliveryRate;                     // Byte arrival rate at the receiver side

    uint64_t m_ullLingerExpiration;              // Linger expiration time (for GC to close a socket with data in sending buffer)

    CHandShake m_ConnReq;                        // connection request
    CHandShake m_ConnRes;                        // connection response
    CHandShake::RendezvousState m_RdvState;      // HSv5 rendezvous state
    HandshakeSide m_SrtHsSide;                   // HSv5 rendezvous handshake side resolved from cookie contest (DRAW if not yet resolved)
    int64_t m_llLastReqTime;                     // last time when a connection request is sent

private: // Sending related data
    CSndBuffer* m_pSndBuffer;                    // Sender buffer
    CSndLossList* m_pSndLossList;                // Sender loss list
    CPktTimeWindow<16, 16> m_SndTimeWindow;            // Packet sending time window

    volatile uint64_t m_ullInterval_tk;          // Inter-packet time, in CPU clock cycles
    uint64_t m_ullTimeDiff_tk;                   // aggregate difference in inter-packet time

    volatile int m_iFlowWindowSize;              // Flow control window size
    volatile double m_dCongestionWindow;         // congestion window size

    volatile int32_t m_iSndLastFullAck;          // Last full ACK received
    volatile int32_t m_iSndLastAck;              // Last ACK received
    volatile int32_t m_iSndLastDataAck;          // The real last ACK that updates the sender buffer and loss list
    volatile int32_t m_iSndCurrSeqNo;            // The largest sequence number that has been sent
    int32_t m_iLastDecSeq;                       // Sequence number sent last decrease occurs
    int32_t m_iSndLastAck2;                      // Last ACK2 sent back
    uint64_t m_ullSndLastAck2Time;               // The time when last ACK2 was sent back
    int32_t m_iISN;                              // Initial Sequence Number
    bool m_bPeerTsbPd;                           // Peer accept TimeStamp-Based Rx mode
    bool m_bPeerTLPktDrop;                       // Enable sender late packet dropping
    bool m_bPeerNakReport;                       // Sender's peer (receiver) issues Periodic NAK Reports
    bool m_bPeerRexmitFlag;                      // Receiver supports rexmit flag in payload packets
    int32_t m_iReXmitCount;                      // Re-Transmit Count since last ACK

private: // Receiving related data
    CRcvBuffer* m_pRcvBuffer;                    //< Receiver buffer
    CRcvLossList* m_pRcvLossList;                //< Receiver loss list
    std::deque<CRcvFreshLoss> m_FreshLoss;       //< Lost sequence already added to m_pRcvLossList, but not yet sent UMSG_LOSSREPORT for.
    int m_iReorderTolerance;                     //< Current value of dynamic reorder tolerance
    int m_iMaxReorderTolerance;                  //< Maximum allowed value for dynamic reorder tolerance
    int m_iConsecEarlyDelivery;                  //< Increases with every OOO packet that came <TTL-2 time, resets with every increased reorder tolerance
    int m_iConsecOrderedDelivery;                //< Increases with every packet coming in order or retransmitted, resets with every out-of-order packet

    CACKWindow<1024> m_ACKWindow;                //< ACK history window
    CPktTimeWindow<16, 64> m_RcvTimeWindow;      //< Packet arrival time window

    int32_t m_iRcvLastAck;                       //< Last sent ACK
#ifdef ENABLE_LOGGING
    int32_t m_iDebugPrevLastAck;
#endif
    int32_t m_iRcvLastSkipAck;                   // Last dropped sequence ACK
    uint64_t m_ullLastAckTime_tk;                // Timestamp of last ACK
    int32_t m_iRcvLastAckAck;                    // Last sent ACK that has been acknowledged
    int32_t m_iAckSeqNo;                         // Last ACK sequence number
    int32_t m_iRcvCurrSeqNo;                     // Largest received sequence number

    uint64_t m_ullLastWarningTime;               // Last time that a warning message is sent

    int32_t m_iPeerISN;                          // Initial Sequence Number of the peer side
    uint64_t m_ullRcvPeerStartTime;

    uint32_t m_lSrtVersion;
    uint32_t m_lMinimumPeerSrtVersion;
    uint32_t m_lPeerSrtVersion;

    bool m_bTsbPd;                               // Peer sends TimeStamp-Based Packet Delivery Packets 
    pthread_t m_RcvTsbPdThread;                  // Rcv TsbPD Thread handle
    pthread_cond_t m_RcvTsbPdCond;
    bool m_bTsbPdAckWakeup;                      // Signal TsbPd thread on Ack sent

    CallbackHolder<srt_listen_callback_fn> m_cbAcceptHook;

    // FORWARDER
public:
    static int installAcceptHook(SRTSOCKET lsn, srt_listen_callback_fn* hook, void* opaq)
    {
        return s_UDTUnited.installAcceptHook(lsn, hook, opaq);
    }
private:
    void installAcceptHook(srt_listen_callback_fn* hook, void* opaq)
    {
        m_cbAcceptHook.set(opaq, hook);
    }


private: // synchronization: mutexes and conditions
    pthread_mutex_t m_ConnectionLock;            // used to synchronize connection operation

    pthread_cond_t m_SendBlockCond;              // used to block "send" call
    pthread_mutex_t m_SendBlockLock;             // lock associated to m_SendBlockCond

    pthread_mutex_t m_AckLock;                   // used to protected sender's loss list when processing ACK

    pthread_cond_t m_RecvDataCond;               // used to block "recv" when there is no data
    pthread_mutex_t m_RecvDataLock;              // lock associated to m_RecvDataCond

    pthread_mutex_t m_SendLock;                  // used to synchronize "send" call
    pthread_mutex_t m_RecvLock;                  // used to synchronize "recv" call

    pthread_mutex_t m_RcvLossLock;               // Protects the receiver loss list (access: CRcvQueue::worker, CUDT::tsbpd)

    pthread_mutex_t m_StatsLock;                 // used to synchronize access to trace statistics

    void initSynch();
    void destroySynch();
    void releaseSynch();

private: // Common connection Congestion Control setup
    void setupCC();
    void updateCC(ETransmissionEvent, EventVariant arg);
    bool createCrypter(HandshakeSide side, bool bidi);

private: // Generation and processing of packets
    void sendCtrl(UDTMessageType pkttype, void* lparam = NULL, void* rparam = NULL, int size = 0);
    void processCtrl(CPacket& ctrlpkt);
    /// Pack a packet from a list of lost packets.
    ///
    /// @param packet [in, out] a packet structure to fill
    /// @param origintime [in, out] origin timestamp of the packet
    ///
    /// @return payload size on success, <=0 on failure
    int packLostData(CPacket& packet, uint64_t& origintime);

    int packData(ref_t<CPacket> packet, ref_t<uint64_t> ts, ref_t<sockaddr_any> src_adr);
    int processData(CUnit* unit);
    void processClose();
    int processConnectRequest(const sockaddr_any& addr, CPacket& packet);
    static void addLossRecord(std::vector<int32_t>& lossrecord, int32_t lo, int32_t hi);
    int32_t bake(const sockaddr_any& addr, int32_t previous_cookie = 0, int correction = 0);

private: // Trace

    struct CoreStats
    {
        uint64_t startTime;                 // timestamp when the UDT entity is started
        int64_t sentTotal;                  // total number of sent data packets, including retransmissions
        int64_t recvTotal;                  // total number of received packets
        int sndLossTotal;                   // total number of lost packets (sender side)
        int rcvLossTotal;                   // total number of lost packets (receiver side)
        int retransTotal;                   // total number of retransmitted packets
        int sentACKTotal;                   // total number of sent ACK packets
        int recvACKTotal;                   // total number of received ACK packets
        int sentNAKTotal;                   // total number of sent NAK packets
        int recvNAKTotal;                   // total number of received NAK packets
        int sndDropTotal;
        int rcvDropTotal;
        uint64_t bytesSentTotal;            // total number of bytes sent,  including retransmissions
        uint64_t bytesRecvTotal;            // total number of received bytes
        uint64_t rcvBytesLossTotal;         // total number of loss bytes (estimate)
        uint64_t bytesRetransTotal;         // total number of retransmitted bytes
        uint64_t sndBytesDropTotal;
        uint64_t rcvBytesDropTotal;
        int m_rcvUndecryptTotal;
        uint64_t m_rcvBytesUndecryptTotal;
        int64_t m_sndDurationTotal;         // total real time for sending

        uint64_t lastSampleTime;            // last performance sample time
        int64_t traceSent;                  // number of packets sent in the last trace interval
        int64_t traceRecv;                  // number of packets received in the last trace interval
        int traceSndLoss;                   // number of lost packets in the last trace interval (sender side)
        int traceRcvLoss;                   // number of lost packets in the last trace interval (receiver side)
        int traceRetrans;                   // number of retransmitted packets in the last trace interval
        int sentACK;                        // number of ACKs sent in the last trace interval
        int recvACK;                        // number of ACKs received in the last trace interval
        int sentNAK;                        // number of NAKs sent in the last trace interval
        int recvNAK;                        // number of NAKs received in the last trace interval
        int traceSndDrop;
        int traceRcvDrop;
        int traceRcvRetrans;
        int traceReorderDistance;
        double traceBelatedTime;
        int64_t traceRcvBelated;
        uint64_t traceBytesSent;            // number of bytes sent in the last trace interval
        uint64_t traceBytesRecv;            // number of bytes sent in the last trace interval
        uint64_t traceRcvBytesLoss;         // number of bytes bytes lost in the last trace interval (estimate)
        uint64_t traceBytesRetrans;         // number of bytes retransmitted in the last trace interval
        uint64_t traceSndBytesDrop;
        uint64_t traceRcvBytesDrop;
        int traceRcvUndecrypt;
        uint64_t traceRcvBytesUndecrypt;
        int64_t sndDuration;                // real time for sending
        int64_t sndDurationCounter;         // timers to record the sending duration
    } m_stats;

public:

    static const int SELF_CLOCK_INTERVAL = 64;  // ACK interval for self-clocking
    static const int SEND_LITE_ACK = sizeof(int32_t); // special size for ack containing only ack seq
    static const int PACKETPAIR_MASK = 0xF;

    static const size_t MAX_SID_LENGTH = 512;

private: // Timers
    uint64_t m_ullCPUFrequency;               // CPU clock frequency, used for Timer, ticks per microsecond
    uint64_t m_ullNextACKTime_tk;             // Next ACK time, in CPU clock cycles, same below
    uint64_t m_ullNextNAKTime_tk;             // Next NAK time

    volatile uint64_t m_ullSYNInt_tk;         // SYN interval
    volatile uint64_t m_ullACKInt_tk;         // ACK interval
    volatile uint64_t m_ullNAKInt_tk;         // NAK interval
    volatile uint64_t m_ullLastRspTime_tk;    // time stamp of last response from the peer
    volatile uint64_t m_ullLastRspAckTime_tk; // time stamp of last ACK from the peer
    volatile uint64_t m_ullLastSndTime_tk;    // time stamp of last data/ctrl sent (in system ticks)
    uint64_t m_ullMinNakInt_tk;               // NAK timeout lower bound; too small value can cause unnecessary retransmission
    uint64_t m_ullMinExpInt_tk;               // timeout lower bound threshold: too small timeout can cause problem

    int m_iPktCount;                          // packet counter for ACK
    int m_iLightACKCount;                     // light ACK counter

    uint64_t m_ullTargetTime_tk;              // scheduled time of next packet sending

    void checkTimers();
    void checkACKTimer (uint64_t currtime_tk);
    void checkNAKTimer(uint64_t currtime_tk);
    bool checkExpTimer (uint64_t currtime_tk);  // returns true if the connection is expired
    void checkRexmitTimer(uint64_t currtime_tk);

public: // For the use of CCryptoControl
    // HaiCrypt configuration
    unsigned int m_uKmRefreshRatePkt;
    unsigned int m_uKmPreAnnouncePkt;


private: // for UDP multiplexer
    CSndQueue* m_pSndQueue;         // packet sending queue
    CRcvQueue* m_pRcvQueue;         // packet receiving queue
    sockaddr_any m_PeerAddr;        // peer address
    sockaddr_any m_SourceAddr;      // override UDP source address with this one when sending
    uint32_t m_piSelfIP[4];         // local UDP IP address
    CSNode* m_pSNode;               // node information for UDT list used in snd queue
    CRNode* m_pRNode;               // node information for UDT list used in rcv queue

public: // For SrtCongestion
    const CSndQueue* sndQueue() { return m_pSndQueue; }
    const CRcvQueue* rcvQueue() { return m_pRcvQueue; }

private: // for epoll
    std::set<int> m_sPollID;                     // set of epoll ID to trigger
    void addEPoll(const int eid);
    void removeEPoll(const int eid);
};


#endif<|MERGE_RESOLUTION|>--- conflicted
+++ resolved
@@ -358,12 +358,8 @@
     /// @param peer [in] The address of the listening UDT entity.
     /// @param hs [in/out] The handshake information sent by the peer side (in), negotiated value (out).
 
-<<<<<<< HEAD
     void acceptAndRespond(const sockaddr_any& peer, CHandShake* hs, const CPacket& hspkt);
-=======
-    void acceptAndRespond(const sockaddr* peer, CHandShake* hs, const CPacket& hspkt);
     bool runAcceptHook(CUDT* acore, const sockaddr* peer, const CHandShake* hs, const CPacket& hspkt);
->>>>>>> 49547fd5
 
     /// Close the opened UDT entity.
 
