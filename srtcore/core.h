--- conflicted
+++ resolved
@@ -303,7 +303,7 @@
         // So, this can be simply defined as: TS = (RTS - STS) % (MAX_TIMESTAMP+1)
         // XXX Would be nice to check if local_time > m_StartTime,
         // otherwise it may go unnoticed with clock skew.
-        return int(from_time - m_StartTime);
+        return int(from_time - m_stats.startTime);
     }
 
     void setPacketTS(CPacket& p, uint64_t local_time)
@@ -554,7 +554,7 @@
 
     uint64_t socketStartTime()
     {
-        return m_StartTime;
+        return m_stats.startTime;
     }
 
     // TSBPD thread main function.
@@ -566,14 +566,6 @@
 
 private: // Identification
     SRTSOCKET m_SocketID;                        // UDT socket number
-<<<<<<< HEAD
-=======
-
-    // XXX Deprecated field. In any place where it's used, UDT_DGRAM is
-    // the only allowed value. The functionality of distinguishing the transmission
-    // method is now in m_CongCtl.
-    UDTSockType m_iSockType;                     // Type of the UDT connection (SOCK_STREAM or SOCK_DGRAM)
->>>>>>> 6a131691
     SRTSOCKET m_PeerID;                          // peer id, for multiplexer
 
     int m_iMaxSRTPayloadSize;                 // Maximum/regular payload size, in bytes
