/*
 * SRT - Secure, Reliable, Transport
 * Copyright (c) 2018 Haivision Systems Inc.
 * 
 * This Source Code Form is subject to the terms of the Mozilla Public
 * License, v. 2.0. If a copy of the MPL was not distributed with this
 * file, You can obtain one at http://mozilla.org/MPL/2.0/.
 * 
 */

/*****************************************************************************
Copyright (c) 2001 - 2011, The Board of Trustees of the University of Illinois.
All rights reserved.

Redistribution and use in source and binary forms, with or without
modification, are permitted provided that the following conditions are
met:

* Redistributions of source code must retain the above
  copyright notice, this list of conditions and the
  following disclaimer.

* Redistributions in binary form must reproduce the
  above copyright notice, this list of conditions
  and the following disclaimer in the documentation
  and/or other materials provided with the distribution.

* Neither the name of the University of Illinois
  nor the names of its contributors may be used to
  endorse or promote products derived from this
  software without specific prior written permission.

THIS SOFTWARE IS PROVIDED BY THE COPYRIGHT HOLDERS AND CONTRIBUTORS "AS
IS" AND ANY EXPRESS OR IMPLIED WARRANTIES, INCLUDING, BUT NOT LIMITED TO,
THE IMPLIED WARRANTIES OF MERCHANTABILITY AND FITNESS FOR A PARTICULAR
PURPOSE ARE DISCLAIMED. IN NO EVENT SHALL THE COPYRIGHT OWNER OR
CONTRIBUTORS BE LIABLE FOR ANY DIRECT, INDIRECT, INCIDENTAL, SPECIAL,
EXEMPLARY, OR CONSEQUENTIAL DAMAGES (INCLUDING, BUT NOT LIMITED TO,
PROCUREMENT OF SUBSTITUTE GOODS OR SERVICES; LOSS OF USE, DATA, OR
PROFITS; OR BUSINESS INTERRUPTION) HOWEVER CAUSED AND ON ANY THEORY OF
LIABILITY, WHETHER IN CONTRACT, STRICT LIABILITY, OR TORT (INCLUDING
NEGLIGENCE OR OTHERWISE) ARISING IN ANY WAY OUT OF THE USE OF THIS
SOFTWARE, EVEN IF ADVISED OF THE POSSIBILITY OF SUCH DAMAGE.
*****************************************************************************/

/*****************************************************************************
written by
   Yunhong Gu, last updated 02/28/2012
modified by
   Haivision Systems Inc.
*****************************************************************************/

#include "platform_sys.h"


// For crash-asserts
#if ENABLE_THREAD_LOGGING
#include <stdexcept>
#endif

#include <cmath>
#include <sstream>
#include "srt.h"
#include "queue.h"
#include "api.h"
#include "core.h"
#include "logging.h"
#include "crypto.h"
#include "logging_api.h" // Required due to containing extern srt_logger_config

// Again, just in case when some "smart guy" provided such a global macro
#ifdef min
#undef min
#endif
#ifdef max
#undef max
#endif

using namespace std;

namespace srt_logging
{

struct AllFaOn
{
    LogConfig::fa_bitset_t allfa;

    AllFaOn()
    {
//        allfa.set(SRT_LOGFA_BSTATS, true);
        allfa.set(SRT_LOGFA_CONTROL, true);
        allfa.set(SRT_LOGFA_DATA, true);
        allfa.set(SRT_LOGFA_TSBPD, true);
        allfa.set(SRT_LOGFA_REXMIT, true);
#if ENABLE_HAICRYPT_LOGGING
        allfa.set(SRT_LOGFA_HAICRYPT, true);
#endif
    }
} logger_fa_all;

}

// We need it outside the namespace to preserve the global name.
// It's a part of "hidden API" (used by applications)
SRT_API srt_logging::LogConfig srt_logger_config (srt_logging::logger_fa_all.allfa);

namespace srt_logging
{

Logger glog(SRT_LOGFA_GENERAL, srt_logger_config, "SRT.g");
// Unused. If not found useful, maybe reuse for another FA.
//Logger blog(SRT_LOGFA_BSTATS, srt_logger_config, "SRT.b");
Logger mglog(SRT_LOGFA_CONTROL, srt_logger_config, "SRT.c");
Logger dlog(SRT_LOGFA_DATA, srt_logger_config, "SRT.d");
Logger tslog(SRT_LOGFA_TSBPD, srt_logger_config, "SRT.t");
Logger rxlog(SRT_LOGFA_REXMIT, srt_logger_config, "SRT.r");

}

using namespace srt_logging;

CUDTUnited CUDT::s_UDTUnited;

const SRTSOCKET UDT::INVALID_SOCK = CUDT::INVALID_SOCK;
const int UDT::ERROR = CUDT::ERROR;

// SRT Version constants
#define SRT_VERSION_UNK     0
#define SRT_VERSION_MAJ1    0x010000            /* Version 1 major */


#define SRT_VERSION_MAJ(v) (0xFF0000 & (v))     /* Major number ensuring backward compatibility */
#define SRT_VERSION_MIN(v) (0x00FF00 & (v))
#define SRT_VERSION_PCH(v) (0x0000FF & (v))

// NOTE: HAISRT_VERSION is primarily defined in the build file.
const int32_t SRT_DEF_VERSION = SrtParseVersion(SRT_VERSION);


//#define SRT_CMD_HSREQ       1           /* SRT Handshake Request (sender) */
#define SRT_CMD_HSREQ_MINSZ 8           /* Minumum Compatible (1.x.x) packet size (bytes) */
#define SRT_CMD_HSREQ_SZ    12          /* Current version packet size */
#if     SRT_CMD_HSREQ_SZ > SRT_CMD_MAXSZ
#error  SRT_CMD_MAXSZ too small
#endif
/*      Handshake Request (Network Order)
        0[31..0]:   SRT version     SRT_DEF_VERSION
        1[31..0]:   Options         0 [ | SRT_OPT_TSBPDSND ][ | SRT_OPT_HAICRYPT ]
        2[31..16]:  TsbPD resv      0
        2[15..0]:   TsbPD delay     [0..60000] msec
*/

//#define SRT_CMD_HSRSP       2           /* SRT Handshake Response (receiver) */
#define SRT_CMD_HSRSP_MINSZ 8           /* Minumum Compatible (1.x.x) packet size (bytes) */
#define SRT_CMD_HSRSP_SZ    12          /* Current version packet size */
#if     SRT_CMD_HSRSP_SZ > SRT_CMD_MAXSZ
#error  SRT_CMD_MAXSZ too small
#endif
/*      Handshake Response (Network Order)
        0[31..0]:   SRT version     SRT_DEF_VERSION
        1[31..0]:   Options         0 [ | SRT_OPT_TSBPDRCV [| SRT_OPT_TLPKTDROP ]][ | SRT_OPT_HAICRYPT]
                                      [ | SRT_OPT_NAKREPORT ] [ | SRT_OPT_REXMITFLG ]
        2[31..16]:  TsbPD resv      0
        2[15..0]:   TsbPD delay     [0..60000] msec
*/


void CUDT::construct()
{
    m_pSndBuffer = NULL;
    m_pRcvBuffer = NULL;
    m_pSndLossList = NULL;
    m_pRcvLossList = NULL;
    m_iReorderTolerance = 0;
    m_iMaxReorderTolerance = 0; // Sensible optimal value is 10, 0 preserves old behavior
    m_iConsecEarlyDelivery = 0; // how many times so far the packet considered lost has been received before TTL expires
    m_iConsecOrderedDelivery = 0;

    m_pSndQueue = NULL;
    m_pRcvQueue = NULL;
    m_pSNode = NULL;
    m_pRNode = NULL;

    m_ullSndHsLastTime_us = 0;
    m_iSndHsRetryCnt = SRT_MAX_HSRETRY+1; // Will be reset to 0 for HSv5, this value is important for HSv4

    // Initial status
    m_bOpened = false;
    m_bListening = false;
    m_bConnecting = false;
    m_bConnected = false;
    m_bClosing = false;
    m_bShutdown = false;
    m_bBroken = false;
    m_bPeerHealth = true;
    m_ullLingerExpiration = 0;
    m_llLastReqTime = 0;

    m_lSrtVersion = SRT_DEF_VERSION;
    m_lPeerSrtVersion = 0; // not defined until connected.
    m_lMinimumPeerSrtVersion = SRT_VERSION_MAJ1;

    m_iTsbPdDelay_ms = 0;
    m_iPeerTsbPdDelay_ms = 0;

    m_bPeerTsbPd = false;
    m_iPeerTsbPdDelay_ms = 0;
    m_bTsbPd = false;
    m_bTsbPdAckWakeup = false;
    m_bGroupTsbPd = false;
    m_bPeerTLPktDrop = false;

    m_uKmRefreshRatePkt = 0;
    m_uKmPreAnnouncePkt = 0;

    // Initilize mutex and condition variables
    initSynch();

    // Default: 
    m_cbPacketArrival.set(this, &CUDT::defaultPacketArrival);
}

CUDT::CUDT(CUDTSocket* parent): m_parent(parent)
{
   construct();

   (void)SRT_DEF_VERSION;

   // Default UDT configurations
   m_iMSS = DEF_MSS;
   m_bSynSending = true;
   m_bSynRecving = true;
   m_iFlightFlagSize = DEF_FLIGHT_SIZE;
   m_iSndBufSize = DEF_BUFFER_SIZE;
   m_iRcvBufSize = DEF_BUFFER_SIZE;
   m_Linger.l_onoff = 1;
   m_Linger.l_linger = DEF_LINGER;
   m_iUDPSndBufSize = DEF_UDP_BUFFER_SIZE;
   m_iUDPRcvBufSize = m_iRcvBufSize * m_iMSS;
   m_bRendezvous = false;
#ifdef SRT_ENABLE_CONNTIMEO
   m_iConnTimeOut = DEF_CONNTIMEO;
#endif
   m_iSndTimeOut = -1;
   m_iRcvTimeOut = -1;
   m_bReuseAddr = true;
   m_llMaxBW = -1;
#ifdef SRT_ENABLE_IPOPTS
   m_iIpTTL = -1;
   m_iIpToS = -1;
#endif
   m_CryptoSecret.len = 0;
   m_iSndCryptoKeyLen = 0;
   //Cfg
   m_bDataSender = false;       //Sender only if true: does not recv data
   m_bTwoWayData = false;
   m_bOPT_TsbPd = true;        //Enable TsbPd on sender
   m_iOPT_TsbPdDelay = SRT_LIVE_DEF_LATENCY_MS;
   m_iOPT_PeerTsbPdDelay = 0;       //Peer's TsbPd delay as receiver (here is its minimum value, if used)
   m_bOPT_TLPktDrop = true;
   m_iOPT_SndDropDelay = 0;
   m_bOPT_StrictEncryption = true;
   m_iOPT_PeerIdleTimeout = COMM_RESPONSE_TIMEOUT_MS;
   m_bOPT_GroupConnect = false;
   m_bTLPktDrop = true;         //Too-late Packet Drop
   m_bMessageAPI = true;
   m_zOPT_ExpPayloadSize = SRT_LIVE_DEF_PLSIZE;
   m_iIpV6Only = -1;
   //Runtime
   m_bRcvNakReport = true;      //Receiver's Periodic NAK Reports
   m_llInputBW = 0;             // Application provided input bandwidth (internal input rate sampling == 0)
   m_iOverheadBW = 25;          // Percent above input stream rate (applies if m_llMaxBW == 0)
   m_bTwoWayData = false;

   m_pCache = NULL;

   // Default congctl is "live".
   // Available builtin congctl: "file".
   // Other congctls can be registerred.

   // Note that 'select' returns false if there's no such congctl.
   // If so, congctl becomes unselected. Calling 'configure' on an
   // unselected congctl results in exception.
   m_CongCtl.select("live");
}

CUDT::CUDT(CUDTSocket* parent, const CUDT& ancestor): m_parent(parent)
{
   construct();

   // XXX Consider all below fields (except m_bReuseAddr) to be put
   // into a separate class for easier copying.

   // Default UDT configurations
   m_iMSS = ancestor.m_iMSS;
   m_bSynSending = ancestor.m_bSynSending;
   m_bSynRecving = ancestor.m_bSynRecving;
   m_iFlightFlagSize = ancestor.m_iFlightFlagSize;
   m_iSndBufSize = ancestor.m_iSndBufSize;
   m_iRcvBufSize = ancestor.m_iRcvBufSize;
   m_Linger = ancestor.m_Linger;
   m_iUDPSndBufSize = ancestor.m_iUDPSndBufSize;
   m_iUDPRcvBufSize = ancestor.m_iUDPRcvBufSize;
   m_bRendezvous = ancestor.m_bRendezvous;
   m_SrtHsSide = ancestor.m_SrtHsSide; // actually it sets it to HSD_RESPONDER
#ifdef SRT_ENABLE_CONNTIMEO
   m_iConnTimeOut = ancestor.m_iConnTimeOut;
#endif
   m_iSndTimeOut = ancestor.m_iSndTimeOut;
   m_iRcvTimeOut = ancestor.m_iRcvTimeOut;
   m_bReuseAddr = true; // this must be true, because all accepted sockets share the same port with the listener
   m_llMaxBW = ancestor.m_llMaxBW;
#ifdef SRT_ENABLE_IPOPTS
   m_iIpTTL = ancestor.m_iIpTTL;
   m_iIpToS = ancestor.m_iIpToS;
#endif
   m_llInputBW = ancestor.m_llInputBW;
   m_iOverheadBW = ancestor.m_iOverheadBW;
   m_bDataSender = ancestor.m_bDataSender;
   m_bTwoWayData = ancestor.m_bTwoWayData;
   m_bOPT_TsbPd = ancestor.m_bOPT_TsbPd;
   m_iOPT_TsbPdDelay = ancestor.m_iOPT_TsbPdDelay;
   m_iOPT_PeerTsbPdDelay = ancestor.m_iOPT_PeerTsbPdDelay;
   m_bOPT_TLPktDrop = ancestor.m_bOPT_TLPktDrop;
   m_iOPT_SndDropDelay = ancestor.m_iOPT_SndDropDelay;
   m_bOPT_StrictEncryption = ancestor.m_bOPT_StrictEncryption;
   m_iOPT_PeerIdleTimeout = ancestor.m_iOPT_PeerIdleTimeout;
   m_bOPT_GroupConnect = ancestor.m_bOPT_GroupConnect;
   m_zOPT_ExpPayloadSize = ancestor.m_zOPT_ExpPayloadSize;
   m_bTLPktDrop = ancestor.m_bTLPktDrop;
   m_bMessageAPI = ancestor.m_bMessageAPI;
   m_iIpV6Only = ancestor.m_iIpV6Only;
   //Runtime
   m_bRcvNakReport = ancestor.m_bRcvNakReport;

   m_CryptoSecret = ancestor.m_CryptoSecret;
   m_iSndCryptoKeyLen = ancestor.m_iSndCryptoKeyLen;

   m_uKmRefreshRatePkt = ancestor.m_uKmRefreshRatePkt;
   m_uKmPreAnnouncePkt = ancestor.m_uKmPreAnnouncePkt;

   m_pCache = ancestor.m_pCache;

   // SrtCongestion's copy constructor copies the selection,
   // but not the underlying congctl object. After
   // copy-constructed, the 'configure' must be called on it again.
   m_CongCtl = ancestor.m_CongCtl;
}

CUDT::~CUDT()
{
   // release mutex/condtion variables
   destroySynch();

   //Wipeout critical data
   memset(&m_CryptoSecret, 0, sizeof(m_CryptoSecret));

   // destroy the data structures
   delete m_pSndBuffer;
   delete m_pRcvBuffer;
   delete m_pSndLossList;
   delete m_pRcvLossList;
   delete m_pSNode;
   delete m_pRNode;
}

// This function is to make it possible for both C and C++
// API to accept both bool and int types for boolean options.
// (it's not that C couldn't use <stdbool.h>, it's that people
// often forget to use correct type).
static bool bool_int_value(const void* optval, int optlen)
{
    if ( optlen == sizeof(bool) )
    {
        return *(bool*)optval;
    }

    if ( optlen == sizeof(int) )
    {
        return 0!=  *(int*)optval; // 0!= is a windows warning-killer int-to-bool conversion
    }
    return false;
}

void CUDT::setOpt(SRT_SOCKOPT optName, const void* optval, int optlen)
{
    if (m_bBroken || m_bClosing)
        throw CUDTException(MJ_CONNECTION, MN_CONNLOST, 0);

    CGuard cg(m_ConnectionLock, "conn");
    CGuard sendguard(m_SendLock, "send");
    CGuard recvguard(m_RecvLock, "recv");

    HLOGC(mglog.Debug, log << CONID() << "OPTION: #" << optName
            << " value:" << FormatBinaryString((uint8_t*)optval, optlen));

    switch (optName)
    {
    case SRTO_MSS:
        if (m_bOpened)
            throw CUDTException(MJ_NOTSUP, MN_ISBOUND, 0);

        if (*(int*)optval < int(CPacket::UDP_HDR_SIZE + CHandShake::m_iContentSize))
            throw CUDTException(MJ_NOTSUP, MN_INVAL, 0);

        m_iMSS = *(int*)optval;

        // Packet size cannot be greater than UDP buffer size
        if (m_iMSS > m_iUDPSndBufSize)
            m_iMSS = m_iUDPSndBufSize;
        if (m_iMSS > m_iUDPRcvBufSize)
            m_iMSS = m_iUDPRcvBufSize;

        break;

    case SRTO_SNDSYN:
        m_bSynSending = bool_int_value(optval, optlen);
        break;

    case SRTO_RCVSYN:
        m_bSynRecving = bool_int_value(optval, optlen);
        break;

    case SRTO_FC:
        if (m_bConnecting || m_bConnected)
            throw CUDTException(MJ_NOTSUP, MN_ISCONNECTED, 0);

        if (*(int*)optval < 1)
            throw CUDTException(MJ_NOTSUP, MN_INVAL);

        // Mimimum recv flight flag size is 32 packets
        if (*(int*)optval > 32)
            m_iFlightFlagSize = *(int*)optval;
        else
            m_iFlightFlagSize = 32;

        break;

    case SRTO_SNDBUF:
        if (m_bOpened)
            throw CUDTException(MJ_NOTSUP, MN_ISBOUND, 0);

        if (*(int*)optval <= 0)
            throw CUDTException(MJ_NOTSUP, MN_INVAL, 0);

        m_iSndBufSize = *(int*)optval / (m_iMSS - CPacket::UDP_HDR_SIZE);

        break;

    case SRTO_RCVBUF:
        if (m_bOpened)
            throw CUDTException(MJ_NOTSUP, MN_ISBOUND, 0);

        if (*(int*)optval <= 0)
            throw CUDTException(MJ_NOTSUP, MN_INVAL, 0);

        {
            // This weird cast through int is required because
            // API requires 'int', and internals require 'size_t';
            // their size is different on 64-bit systems.
            size_t val = size_t(*(int*)optval);

            // Mimimum recv buffer size is 32 packets
            size_t mssin_size = m_iMSS - CPacket::UDP_HDR_SIZE;

            // XXX This magic 32 deserves some constant
            if (val > mssin_size * 32)
                m_iRcvBufSize = val / mssin_size;
            else
                m_iRcvBufSize = 32;

            // recv buffer MUST not be greater than FC size
            if (m_iRcvBufSize > m_iFlightFlagSize)
                m_iRcvBufSize = m_iFlightFlagSize;
        }

        break;

    case SRTO_LINGER:
        m_Linger = *(linger*)optval;
        break;

    case SRTO_UDP_SNDBUF:
        if (m_bOpened)
            throw CUDTException(MJ_NOTSUP, MN_ISBOUND, 0);

        m_iUDPSndBufSize = *(int*)optval;

        if (m_iUDPSndBufSize < m_iMSS)
            m_iUDPSndBufSize = m_iMSS;

        break;

    case SRTO_UDP_RCVBUF:
        if (m_bOpened)
            throw CUDTException(MJ_NOTSUP, MN_ISBOUND, 0);

        m_iUDPRcvBufSize = *(int*)optval;

        if (m_iUDPRcvBufSize < m_iMSS)
            m_iUDPRcvBufSize = m_iMSS;

        break;

    case SRTO_RENDEZVOUS:
        if (m_bConnecting || m_bConnected)
            throw CUDTException(MJ_NOTSUP, MN_ISBOUND, 0);
        m_bRendezvous = bool_int_value(optval, optlen);
        break;

    case SRTO_SNDTIMEO:
        m_iSndTimeOut = *(int*)optval;
        break;

    case SRTO_RCVTIMEO:
        m_iRcvTimeOut = *(int*)optval;
        break;

    case SRTO_REUSEADDR:
        if (m_bOpened)
            throw CUDTException(MJ_NOTSUP, MN_ISBOUND, 0);
        m_bReuseAddr = bool_int_value(optval, optlen);
        break;

    case SRTO_MAXBW:
        m_llMaxBW = *(int64_t*)optval;

        // This can be done on both connected and unconnected socket.
        // When not connected, this will do nothing, however this
        // event will be repeated just after connecting anyway.
        if (m_bConnected)
            updateCC(TEV_INIT, TEV_INIT_RESET);
        break;

#ifdef SRT_ENABLE_IPOPTS
    case SRTO_IPTTL:
        if (m_bOpened)
            throw CUDTException(MJ_NOTSUP, MN_ISBOUND, 0);
        if (!(*(int*)optval == -1)
                &&  !((*(int*)optval >= 1) && (*(int*)optval <= 255)))
            throw CUDTException(MJ_NOTSUP, MN_INVAL, 0);
        m_iIpTTL = *(int*)optval;
        break;

    case SRTO_IPTOS:
        if (m_bOpened)
            throw CUDTException(MJ_NOTSUP, MN_ISBOUND, 0);
        m_iIpToS = *(int*)optval;
        break;
#endif

    case SRTO_INPUTBW:
        m_llInputBW = *(int64_t*)optval;
        // (only if connected; if not, then the value
        // from m_iOverheadBW will be used initially)
        if (m_bConnected)
            updateCC(TEV_INIT, TEV_INIT_INPUTBW);
        break;

    case SRTO_OHEADBW:
        if ((*(int*)optval < 5)
                ||  (*(int*)optval > 100))
            throw CUDTException(MJ_NOTSUP, MN_INVAL, 0);
        m_iOverheadBW = *(int*)optval;

        // Changed overhead BW, so spread the change
        // (only if connected; if not, then the value
        // from m_iOverheadBW will be used initially)
        if (m_bConnected)
            updateCC(TEV_INIT, TEV_INIT_OHEADBW);
        break;

    case SRTO_SENDER:
        if (m_bConnected)
            throw CUDTException(MJ_NOTSUP, MN_ISCONNECTED, 0);
        m_bDataSender = bool_int_value(optval, optlen);
        break;

    case SRTO_TSBPDMODE:
        if (m_bConnected)
            throw CUDTException(MJ_NOTSUP, MN_ISCONNECTED, 0);
        m_bOPT_TsbPd = bool_int_value(optval, optlen);
        break;

    case SRTO_LATENCY:
        if (m_bConnected)
            throw CUDTException(MJ_NOTSUP, MN_ISCONNECTED, 0);
        m_iOPT_TsbPdDelay = *(int*)optval;
        m_iOPT_PeerTsbPdDelay = *(int*)optval;
        break;

    case SRTO_RCVLATENCY:
        if (m_bConnected)
            throw CUDTException(MJ_NOTSUP, MN_ISCONNECTED, 0);
        m_iOPT_TsbPdDelay = *(int*)optval;
        break;

    case SRTO_PEERLATENCY:
        if (m_bConnected)
            throw CUDTException(MJ_NOTSUP, MN_ISCONNECTED, 0);
        m_iOPT_PeerTsbPdDelay = *(int*)optval;
        break;

    case SRTO_TLPKTDROP:
        if (m_bConnected)
            throw CUDTException(MJ_NOTSUP, MN_ISCONNECTED, 0);
        m_bOPT_TLPktDrop = bool_int_value(optval, optlen);
        break;

    case SRTO_SNDDROPDELAY:
        // Surprise: you may be connected to alter this option.
        // The application may manipulate this option on sender while transmitting.
        m_iOPT_SndDropDelay = *(int*)optval;
        break;

    case SRTO_PASSPHRASE:
        // For consistency, throw exception when connected,
        // no matter if otherwise the password can be set.
        if (m_bConnected)
            throw CUDTException(MJ_NOTSUP, MN_ISCONNECTED, 0);

#ifdef SRT_ENABLE_ENCRYPTION
        // Password must be 10-80 characters.
        // Or it can be empty to clear the password.
        if ( (optlen != 0) && (optlen < 10 || optlen > HAICRYPT_SECRET_MAX_SZ) )
            throw CUDTException(MJ_NOTSUP, MN_INVAL, 0);

        memset(&m_CryptoSecret, 0, sizeof(m_CryptoSecret));
        m_CryptoSecret.typ = HAICRYPT_SECTYP_PASSPHRASE;
        m_CryptoSecret.len = (optlen <= (int)sizeof(m_CryptoSecret.str) ? optlen : (int)sizeof(m_CryptoSecret.str));
        memcpy(m_CryptoSecret.str, optval, m_CryptoSecret.len);
#else
        if (optlen == 0)
            break;

        LOGC(mglog.Error, log << "SRTO_PASSPHRASE: encryption not enabled at compile time");
        throw CUDTException(MJ_NOTSUP, MN_INVAL, 0);
#endif
        break;

    case SRTO_PBKEYLEN:
    case _DEPRECATED_SRTO_SNDPBKEYLEN:
        if (m_bConnected)
            throw CUDTException(MJ_NOTSUP, MN_ISCONNECTED, 0);
#ifdef SRT_ENABLE_ENCRYPTION
        {
            int v = *(int*)optval;
            int allowed [4] = {
                0,   // Default value, if this results for initiator, defaults to 16. See below.
                16, // AES-128
                24, // AES-192
                32  // AES-256
            };
            int* allowed_end = allowed+4;
            if (find(allowed, allowed_end, v) == allowed_end)
            {
                LOGC(mglog.Error, log << "Invalid value for option SRTO_PBKEYLEN: " << v
                        << "; allowed are: 0, 16, 24, 32");
                throw CUDTException(MJ_NOTSUP, MN_INVAL, 0);
            }

            // Note: This works a little different in HSv4 and HSv5.

            // HSv4:
            // The party that is set SRTO_SENDER will send KMREQ, and it will
            // use default value 16, if SRTO_PBKEYLEN is the default value 0.
            // The responder that receives KMRSP has nothing to say about
            // PBKEYLEN anyway and it will take the length of the key from
            // the initiator (sender) as a good deal.
            //
            // HSv5:
            // The initiator (independently on the sender) will send KMREQ,
            // and as it should be the sender to decide about the PBKEYLEN.
            // Your application should do the following then:
            // 1. The sender should set PBKEYLEN to the required value.
            // 2. If the sender is initiator, it will create the key using
            //    its preset PBKEYLEN (or default 16, if not set) and the
            //    receiver-responder will take it as a good deal.
            // 3. Leave the PBKEYLEN value on the receiver as default 0.
            // 4. If sender is responder, it should then advertise the PBKEYLEN
            //    value in the initial handshake messages (URQ_INDUCTION if
            //    listener, and both URQ_WAVEAHAND and URQ_CONCLUSION in case
            //    of rendezvous, as it is the matter of luck who of them will
            //    eventually become the initiator). This way the receiver
            //    being an initiator will set m_iSndCryptoKeyLen before setting
            //    up KMREQ for sending to the sender-responder.
            //
            // Note that in HSv5 if both sides set PBKEYLEN, the responder
            // wins, unless the initiator is a sender (the effective PBKEYLEN
            // will be the one advertised by the responder). If none sets,
            // PBKEYLEN will default to 16.

            m_iSndCryptoKeyLen = v;
        }
#else
        LOGC(mglog.Error, log << "SRTO_PBKEYLEN: encryption not enabled at compile time");
        throw CUDTException(MJ_NOTSUP, MN_INVAL, 0);
#endif
        break;

    case SRTO_NAKREPORT:
        if (m_bConnected)
            throw CUDTException(MJ_NOTSUP, MN_ISCONNECTED, 0);
        m_bRcvNakReport = bool_int_value(optval, optlen);
        break;

#ifdef SRT_ENABLE_CONNTIMEO
    case SRTO_CONNTIMEO:
        m_iConnTimeOut = *(int*)optval;
        break;
#endif

    case SRTO_LOSSMAXTTL:
        m_iMaxReorderTolerance = *(int*)optval;
        break;

    case SRTO_VERSION:
        if (m_bConnected)
            throw CUDTException(MJ_NOTSUP, MN_ISCONNECTED, 0);
        m_lSrtVersion = *(uint32_t*)optval;
        break;

    case SRTO_MINVERSION:
        if (m_bConnected)
            throw CUDTException(MJ_NOTSUP, MN_ISCONNECTED, 0);
        m_lMinimumPeerSrtVersion = *(uint32_t*)optval;
        break;

    case SRTO_STREAMID:
        if (m_bConnected)
            throw CUDTException(MJ_NOTSUP, MN_ISCONNECTED, 0);

        if (size_t(optlen) > MAX_SID_LENGTH)
            throw CUDTException(MJ_NOTSUP, MN_INVAL, 0);

        m_sStreamName.assign((const char*)optval, optlen);
        break;

    case SRTO_CONGESTION:
        if (m_bConnected)
            throw CUDTException(MJ_NOTSUP, MN_ISCONNECTED, 0);

        {
            string val;
            if ( optlen == -1 )
                val = (const char*)optval;
            else
                val.assign((const char*)optval, optlen);

            // Translate alias
            if (val == "vod")
                val = "file";

            bool res = m_CongCtl.select(val);
            if (!res)
                throw CUDTException(MJ_NOTSUP, MN_INVAL, 0);
        }
        break;

   case SRTO_MESSAGEAPI:
        if (m_bConnected)
            throw CUDTException(MJ_NOTSUP, MN_ISCONNECTED, 0);

        m_bMessageAPI = bool_int_value(optval, optlen);
        break;

   case SRTO_PAYLOADSIZE:
        if (m_bConnected)
            throw CUDTException(MJ_NOTSUP, MN_ISCONNECTED, 0);

        if (*(int*)optval > SRT_LIVE_MAX_PLSIZE)
        {
            LOGC(mglog.Error, log << "SRTO_PAYLOADSIZE: value exceeds SRT_LIVE_MAX_PLSIZE, maximum payload per MTU.");
            throw CUDTException(MJ_NOTSUP, MN_INVAL, 0);
        }

        m_zOPT_ExpPayloadSize = *(int*)optval;
        break;

   case SRTO_TRANSTYPE:
        if (m_bConnected)
            throw CUDTException(MJ_NOTSUP, MN_ISCONNECTED, 0);

      // XXX Note that here the configuration for SRTT_LIVE
      // is the same as DEFAULT VALUES for these fields set
      // in CUDT::CUDT. 
      switch (*(SRT_TRANSTYPE*)optval)
      {
      case SRTT_LIVE:
          // Default live options:
          // - tsbpd: on
          // - latency: 120ms
          // - congctl: live
          // - extraction method: message (reading call extracts one message)
          m_bOPT_TsbPd = true;
          m_iOPT_TsbPdDelay = SRT_LIVE_DEF_LATENCY_MS;
          m_iOPT_PeerTsbPdDelay = 0;
          m_bOPT_TLPktDrop = true;
          m_iOPT_SndDropDelay = 0;
          m_bMessageAPI = true;
          m_bRcvNakReport = true;
          m_zOPT_ExpPayloadSize = SRT_LIVE_DEF_PLSIZE;
          m_CongCtl.select("live");
          break;

      case SRTT_FILE:
          // File transfer mode:
          // - tsbpd: off
          // - latency: 0
          // - congctl: file (original UDT congestion control)
          // - extraction method: stream (reading call extracts as many bytes as available and fits in buffer)
          m_bOPT_TsbPd = false;
          m_iOPT_TsbPdDelay = 0;
          m_iOPT_PeerTsbPdDelay = 0;
          m_bOPT_TLPktDrop = false;
          m_iOPT_SndDropDelay = -1;
          m_bMessageAPI = false;
          m_bRcvNakReport = false;
          m_zOPT_ExpPayloadSize = 0; // use maximum
          m_CongCtl.select("file");
          break;

      default:
          throw CUDTException(MJ_NOTSUP, MN_INVAL, 0);
      }
      break;


   case SRTO_GROUPCONNECT:
        if (m_bConnected)
            throw CUDTException(MJ_NOTSUP, MN_ISCONNECTED, 0);
        m_bOPT_GroupConnect = bool_int_value(optval, optlen);
        break;

   case SRTO_KMREFRESHRATE:
      if (m_bConnected)
          throw CUDTException(MJ_NOTSUP, MN_ISCONNECTED, 0);

      // If you first change the KMREFRESHRATE, KMPREANNOUNCE
      // will be set to the maximum allowed value
      m_uKmRefreshRatePkt = *(int*)optval;
      if (m_uKmPreAnnouncePkt == 0 || m_uKmPreAnnouncePkt > (m_uKmRefreshRatePkt-1)/2)
      {
          m_uKmPreAnnouncePkt = (m_uKmRefreshRatePkt-1)/2;
          LOGC(mglog.Warn, log << "SRTO_KMREFRESHRATE=0x"
                  << hex << m_uKmRefreshRatePkt << ": setting SRTO_KMPREANNOUNCE=0x"
                  << hex << m_uKmPreAnnouncePkt);
      }
      break;

   case SRTO_KMPREANNOUNCE:
      if (m_bConnected)
          throw CUDTException(MJ_NOTSUP, MN_ISCONNECTED, 0);
      {
          int val = *(int*)optval;
          int kmref = m_uKmRefreshRatePkt == 0 ? HAICRYPT_DEF_KM_REFRESH_RATE : m_uKmRefreshRatePkt;
          if (val > (kmref-1)/2)
          {
              LOGC(mglog.Error, log << "SRTO_KMPREANNOUNCE=0x" << hex << val
                      << " exceeds KmRefresh/2, 0x" << ((kmref-1)/2) << " - OPTION REJECTED.");
              throw CUDTException(MJ_NOTSUP, MN_INVAL, 0);
          }

          m_uKmPreAnnouncePkt = val;
      }
      break;

   case SRTO_STRICTENC:
      if (m_bConnected)
          throw CUDTException(MJ_NOTSUP, MN_ISCONNECTED, 0);

        m_bOPT_StrictEncryption = bool_int_value(optval, optlen);
        break;

   case SRTO_PEERIDLETIMEO:

        if (m_bConnected)
            throw CUDTException(MJ_NOTSUP, MN_ISCONNECTED, 0);
        m_iOPT_PeerIdleTimeout = *(int*)optval;
        break;

   case SRTO_IPV6ONLY:
      if (m_bConnected)
         throw CUDTException(MJ_NOTSUP, MN_ISCONNECTED, 0);
      
      m_iIpV6Only = *(int*)optval;
      break;

    default:
        throw CUDTException(MJ_NOTSUP, MN_INVAL, 0);
    }
}

void CUDT::getOpt(SRT_SOCKOPT optName, void* optval, ref_t<int> r_optlen)
{
   int& optlen = *r_optlen;
   
   CGuard cg(m_ConnectionLock, "conn");

   switch (optName)
   {
   case SRTO_MSS:
      *(int*)optval = m_iMSS;
      optlen = sizeof(int);
      break;

   case SRTO_SNDSYN:
      *(bool*)optval = m_bSynSending;
      optlen = sizeof(bool);
      break;

   case SRTO_RCVSYN:
      *(bool*)optval = m_bSynRecving;
      optlen = sizeof(bool);
      break;

   case SRTO_ISN:
      *(int*)optval = m_iISN;
      optlen = sizeof(int);
      break;

   case SRTO_FC:
      *(int*)optval = m_iFlightFlagSize;
      optlen = sizeof(int);
      break;

   case SRTO_SNDBUF:
      *(int*)optval = m_iSndBufSize * (m_iMSS - CPacket::UDP_HDR_SIZE);
      optlen = sizeof(int);
      break;

   case SRTO_RCVBUF:
      *(int*)optval = m_iRcvBufSize * (m_iMSS - CPacket::UDP_HDR_SIZE);
      optlen = sizeof(int);
      break;

   case SRTO_LINGER:
      if (optlen < (int)(sizeof(linger)))
         throw CUDTException(MJ_NOTSUP, MN_INVAL, 0);

      *(linger*)optval = m_Linger;
      optlen = sizeof(linger);
      break;

   case SRTO_UDP_SNDBUF:
      *(int*)optval = m_iUDPSndBufSize;
      optlen = sizeof(int);
      break;

   case SRTO_UDP_RCVBUF:
      *(int*)optval = m_iUDPRcvBufSize;
      optlen = sizeof(int);
      break;

   case SRTO_RENDEZVOUS:
      *(bool *)optval = m_bRendezvous;
      optlen = sizeof(bool);
      break;

   case SRTO_SNDTIMEO:
      *(int*)optval = m_iSndTimeOut;
      optlen = sizeof(int);
      break;

   case SRTO_RCVTIMEO:
      *(int*)optval = m_iRcvTimeOut;
      optlen = sizeof(int);
      break;

   case SRTO_REUSEADDR:
      *(bool *)optval = m_bReuseAddr;
      optlen = sizeof(bool);
      break;

   case SRTO_MAXBW:
      *(int64_t*)optval = m_llMaxBW;
      optlen = sizeof(int64_t);
      break;

   case SRTO_STATE:
      *(int32_t*)optval = s_UDTUnited.getStatus(m_SocketID);
      optlen = sizeof(int32_t);
      break;

   case SRTO_EVENT:
   {
      int32_t event = 0;
      if (m_bBroken)
         event |= SRT_EPOLL_ERR;
      else
      {
         CGuard::enterCS(m_RecvLock, "recv");
         if (m_pRcvBuffer && m_pRcvBuffer->isRcvDataReady())
            event |= SRT_EPOLL_IN;
         CGuard::leaveCS(m_RecvLock, "recv");
         if (m_pSndBuffer && (m_iSndBufSize > m_pSndBuffer->getCurrBufSize()))
            event |= SRT_EPOLL_OUT;
      }
      *(int32_t*)optval = event;
      optlen = sizeof(int32_t);
      break;
   }

   case SRTO_SNDDATA:
      if (m_pSndBuffer)
         *(int32_t*)optval = m_pSndBuffer->getCurrBufSize();
      else
         *(int32_t*)optval = 0;
      optlen = sizeof(int32_t);
      break;

   case SRTO_RCVDATA:
      if (m_pRcvBuffer)
      {
         CGuard::enterCS(m_RecvLock, "recv");
         *(int32_t*)optval = m_pRcvBuffer->getRcvDataSize();
         CGuard::leaveCS(m_RecvLock, "recv");
      }
      else
         *(int32_t*)optval = 0;
      optlen = sizeof(int32_t);
      break;

#ifdef SRT_ENABLE_IPOPTS
   case SRTO_IPTTL:
      if (m_bOpened)
         *(int32_t*)optval = m_pSndQueue->getIpTTL();
      else
         *(int32_t*)optval = m_iIpTTL;
      break;

   case SRTO_IPTOS:
      if (m_bOpened)
         *(int32_t*)optval = m_pSndQueue->getIpToS();
      else
         *(int32_t*)optval = m_iIpToS;
      break;
#endif

   case SRTO_SENDER:
      *(int32_t*)optval = m_bDataSender;
      optlen = sizeof(int32_t);
      break;


   case SRTO_TSBPDMODE:
      *(int32_t*)optval = m_bOPT_TsbPd;
      optlen = sizeof(int32_t);
      break;

   case SRTO_LATENCY:
   case SRTO_RCVLATENCY:
      *(int32_t*)optval = m_iTsbPdDelay_ms;
      optlen = sizeof(int32_t);
      break;

   case SRTO_PEERLATENCY:
      *(int32_t*)optval = m_iPeerTsbPdDelay_ms;
      optlen = sizeof(int32_t);
      break;

   case SRTO_TLPKTDROP:
      *(int32_t*)optval = m_bTLPktDrop;
      optlen = sizeof(int32_t);
      break;

   case SRTO_SNDDROPDELAY:
      *(int32_t*)optval = m_iOPT_SndDropDelay;
      optlen = sizeof(int32_t);
      break;

   case SRTO_PBKEYLEN:
      if (m_pCryptoControl)
         *(int32_t*)optval = m_pCryptoControl->KeyLen(); // Running Key length.
      else
         *(int32_t*)optval = m_iSndCryptoKeyLen; // May be 0.
      optlen = sizeof(int32_t);
      break;

   case SRTO_KMSTATE:
      if (!m_pCryptoControl)
          *(int32_t*)optval = SRT_KM_S_UNSECURED;
      else if (m_bDataSender)
          *(int32_t*)optval = m_pCryptoControl->m_SndKmState;
      else
          *(int32_t*)optval = m_pCryptoControl->m_RcvKmState;
      break;

   case SRTO_SNDKMSTATE: // State imposed by Agent depending on PW and KMX
      if (m_pCryptoControl)
         *(int32_t*)optval = m_pCryptoControl->m_SndKmState;
      else
         *(int32_t*)optval = SRT_KM_S_UNSECURED;
      optlen = sizeof(int32_t);
      break;

   case SRTO_RCVKMSTATE: // State returned by Peer as informed during KMX
      if (m_pCryptoControl)
         *(int32_t*)optval = m_pCryptoControl->m_RcvKmState;
      else
         *(int32_t*)optval = SRT_KM_S_UNSECURED;
      optlen = sizeof(int32_t);
      break;

   case SRTO_NAKREPORT:
      *(bool*)optval = m_bRcvNakReport;
      optlen = sizeof(bool);
      break;

   case SRTO_VERSION:
      *(int32_t*)optval = m_lSrtVersion;
      optlen = sizeof(int32_t);
      break;

   case SRTO_PEERVERSION:
      *(int32_t*)optval = m_lPeerSrtVersion;
      optlen = sizeof(int32_t);
      break;

#ifdef SRT_ENABLE_CONNTIMEO
   case SRTO_CONNTIMEO:
      *(int*)optval = m_iConnTimeOut;
      optlen = sizeof(int);
      break;
#endif

   case SRTO_MINVERSION:
      *(uint32_t*)optval = m_lMinimumPeerSrtVersion;
      optlen = sizeof(uint32_t);
      break;

   case SRTO_STREAMID:
      if (size_t(optlen) < m_sStreamName.size()+1)
          throw CUDTException(MJ_NOTSUP, MN_INVAL, 0);

      strcpy((char*)optval, m_sStreamName.c_str());
      optlen = m_sStreamName.size();
      break;

   case SRTO_CONGESTION:
      {
          string tt = m_CongCtl.selected_name();
          strcpy((char*)optval, tt.c_str());
          optlen = tt.size();
      }
      break;

   case SRTO_MESSAGEAPI:
      optlen = sizeof (bool);
      *(bool*)optval = m_bMessageAPI;
      break;

   case SRTO_PAYLOADSIZE:
      optlen = sizeof (int);
      *(int*)optval = m_zOPT_ExpPayloadSize;
      break;

   case SRTO_STRICTENC:
      optlen = sizeof (int32_t); // also with TSBPDMODE and SENDER
      *(int32_t*)optval = m_bOPT_StrictEncryption;
      break;

   case SRTO_IPV6ONLY:
      optlen = sizeof(int);
      *(int*)optval = m_iIpV6Only;
      break;

   case SRTO_PEERIDLETIMEO:
      *(int*)optval = m_iOPT_PeerIdleTimeout;
      optlen = sizeof(int);
      break;

   default:
      throw CUDTException(MJ_NOTSUP, MN_NONE, 0);
   }
}

bool CUDT::setstreamid(SRTSOCKET u, const std::string& sid)
{
    CUDT* that = getUDTHandle(u);
    if (!that)
        return false;

    if (sid.size() > MAX_SID_LENGTH)
        return false;

    if (that->m_bConnected)
        return false;

    that->m_sStreamName = sid;
    return true;
}

std::string CUDT::getstreamid(SRTSOCKET u)
{
    CUDT* that = getUDTHandle(u);
    if (!that)
        return "";

    return that->m_sStreamName;
}

// XXX REFACTOR: Make common code for CUDT constructor and clearData,
// possibly using CUDT::construct.
void CUDT::clearData()
{
   // Initial sequence number, loss, acknowledgement, etc.
   int udpsize = m_iMSS - CPacket::UDP_HDR_SIZE;

   m_iMaxSRTPayloadSize = udpsize - CPacket::HDR_SIZE;

   HLOGC(mglog.Debug, log << "clearData: PAYLOAD SIZE: " << m_iMaxSRTPayloadSize);

   m_iEXPCount = 1;
   m_iBandwidth = 1;    //pkts/sec
   // XXX use some constant for this 16
   m_iDeliveryRate = 16;
   m_iByteDeliveryRate = 16 * m_iMaxSRTPayloadSize;
   m_iAckSeqNo = 0;
   m_ullLastAckTime_tk = 0;

   // trace information
   CGuard::enterCS(m_StatsLock);
   m_stats.startTime = CTimer::getTime();
   m_stats.sentTotal = m_stats.recvTotal = m_stats.sndLossTotal = m_stats.rcvLossTotal = m_stats.retransTotal = m_stats.sentACKTotal = m_stats.recvACKTotal = m_stats.sentNAKTotal = m_stats.recvNAKTotal = 0;
   m_stats.lastSampleTime = CTimer::getTime();
   m_stats.traceSent = m_stats.traceRecv = m_stats.traceSndLoss = m_stats.traceRcvLoss = m_stats.traceRetrans = m_stats.sentACK = m_stats.recvACK = m_stats.sentNAK = m_stats.recvNAK = 0;
   m_stats.traceRcvRetrans = 0;
   m_stats.traceReorderDistance = 0;
   m_stats.traceBelatedTime = 0.0;
   m_stats.traceRcvBelated          = 0;

   m_stats.sndDropTotal             = 0;
   m_stats.traceSndDrop             = 0;
   m_stats.rcvDropTotal             = 0;
   m_stats.traceRcvDrop             = 0;

   m_stats.m_rcvUndecryptTotal      = 0;
   m_stats.traceRcvUndecrypt        = 0;

   m_stats.bytesSentTotal           = 0;
   m_stats.bytesRecvTotal           = 0;
   m_stats.bytesRetransTotal        = 0;
   m_stats.traceBytesSent           = 0;
   m_stats.traceBytesRecv           = 0;
   m_stats.traceBytesRetrans        = 0;
#ifdef SRT_ENABLE_LOSTBYTESCOUNT
   m_stats.traceRcvBytesLoss        = 0;
#endif
   m_stats.sndBytesDropTotal        = 0;
   m_stats.rcvBytesDropTotal        = 0;
   m_stats.traceSndBytesDrop        = 0;
   m_stats.traceRcvBytesDrop        = 0;
   m_stats.m_rcvBytesUndecryptTotal = 0;
   m_stats.traceRcvBytesUndecrypt   = 0;

   m_stats.sndDuration = m_stats.m_sndDurationTotal = 0;
   CGuard::leaveCS(m_StatsLock);


   // Resetting these data because this happens when agent isn't connected.
   m_bPeerTsbPd = false;
   m_iPeerTsbPdDelay_ms = 0;

   // These both should be set to FALSE here.
   // Only when the HSREQ handshake is exchanged,
   // should they be set to possibly true.
   m_bTsbPd = false;
   m_bGroupTsbPd = false;
   m_iTsbPdDelay_ms = m_iOPT_TsbPdDelay;
   m_bTLPktDrop = m_bOPT_TLPktDrop;
   m_bPeerTLPktDrop = false;

   m_bPeerNakReport = false;

   m_bPeerRexmitFlag = false;


   m_RdvState = CHandShake::RDV_INVALID;
   m_ullRcvPeerStartTime = 0;
}

void CUDT::open()
{
   CGuard cg(m_ConnectionLock, "conn");

   clearData();

   // structures for queue
   if (m_pSNode == NULL)
      m_pSNode = new CSNode;
   m_pSNode->m_pUDT = this;
   m_pSNode->m_llTimeStamp_tk = 1;
   m_pSNode->m_iHeapLoc = -1;

   if (m_pRNode == NULL)
      m_pRNode = new CRNode;
   m_pRNode->m_pUDT = this;
   m_pRNode->m_llTimeStamp_tk = 1;
   m_pRNode->m_pPrev = m_pRNode->m_pNext = NULL;
   m_pRNode->m_bOnList = false;

   m_iRTT = 10 * COMM_SYN_INTERVAL_US;
   m_iRTTVar = m_iRTT >> 1;
   m_ullCPUFrequency = CTimer::getCPUFrequency();

   // set up the timers
   m_ullSYNInt_tk = COMM_SYN_INTERVAL_US * m_ullCPUFrequency;

   // set minimum NAK and EXP timeout to 300ms
   /*
      XXX This code is blocked because the value of
      m_ullMinNakInt_tk will be overwritten again in setupCC.
      And in setupCC it will have an opportunity to make the
      value overridden according to the statements in the SrtCongestion.

#ifdef SRT_ENABLE_NAKREPORT
   if (m_bRcvNakReport)
      m_ullMinNakInt_tk = m_iMinNakInterval_us * m_ullCPUFrequency;
   else
#endif
*/
   m_ullMinNakInt_tk = 300000 * m_ullCPUFrequency;
   m_ullMinExpInt_tk = 300000 * m_ullCPUFrequency;

   m_ullACKInt_tk = m_ullSYNInt_tk;
   m_ullNAKInt_tk = m_ullMinNakInt_tk;

   uint64_t currtime_tk;
   CTimer::rdtsc(currtime_tk);
   m_ullLastRspTime_tk    = currtime_tk;
   m_ullNextACKTime_tk    = currtime_tk + m_ullSYNInt_tk;
   m_ullNextNAKTime_tk    = currtime_tk + m_ullNAKInt_tk;
   m_ullLastRspAckTime_tk = currtime_tk;
   m_ullLastSndTime_tk    = currtime_tk;
   m_iReXmitCount = 1;

   m_iPktCount = 0;
   m_iLightACKCount = 1;

   m_ullTargetTime_tk = 0;
   m_ullTimeDiff_tk = 0;

   // Now UDT is opened.
   m_bOpened = true;
}

void CUDT::setListenState()
{
   CGuard cg(m_ConnectionLock, "conn");

   if (!m_bOpened)
      throw CUDTException(MJ_NOTSUP, MN_NONE, 0);

   if (m_bConnecting || m_bConnected)
      throw CUDTException(MJ_NOTSUP, MN_ISCONNECTED, 0);

   // listen can be called more than once
   if (m_bListening)
      return;

   // if there is already another socket listening on the same port
   if (m_pRcvQueue->setListener(this) < 0)
      throw CUDTException(MJ_NOTSUP, MN_BUSY, 0);

   m_bListening = true;
}

size_t CUDT::fillSrtHandshake(uint32_t* srtdata, size_t srtlen, int msgtype, int hs_version)
{
    if ( srtlen < SRT_HS__SIZE )
    {
        LOGC(mglog.Fatal, log << "IPE: fillSrtHandshake: buffer too small: " << srtlen << " (expected: " << SRT_HS__SIZE << ")");
        return 0;
    }

    srtlen = SRT_HS__SIZE; // We use only that much space.

    memset(srtdata, 0, sizeof(uint32_t)*srtlen);
    /* Current version (1.x.x) SRT handshake */
    srtdata[SRT_HS_VERSION] = m_lSrtVersion;  /* Required version */
    srtdata[SRT_HS_FLAGS] |= SRT_OPT_HAICRYPT;

    switch (msgtype)
    {
    case SRT_CMD_HSREQ: return fillSrtHandshake_HSREQ(srtdata, srtlen, hs_version);
    case SRT_CMD_HSRSP: return fillSrtHandshake_HSRSP(srtdata, srtlen, hs_version);
    default: LOGC(mglog.Fatal, log << "IPE: fillSrtHandshake/sendSrtMsg called with value " << msgtype); return 0;
    }
}

size_t CUDT::fillSrtHandshake_HSREQ(uint32_t* srtdata, size_t /* srtlen - unused */, int hs_version)
{
    // INITIATOR sends HSREQ.

    // The TSBPD(SND|RCV) options are being set only if the TSBPD is set in the current agent.
    // The agent has a decisive power only in the range of RECEIVING the data, however it can
    // also influence the peer's latency. If agent doesn't set TSBPD mode, it doesn't send any
    // latency flags, although the peer might still want to do Rx with TSBPD. When agent sets
    // TsbPd mode, it defines latency values for Rx (itself) and Tx (peer's Rx). If peer does
    // not set TsbPd mode, it will simply ignore the proposed latency (PeerTsbPdDelay), although
    // if it has received the Rx latency as well, it must honor it and respond accordingly
    // (the latter is only in case of HSv5 and bidirectional connection).
    if (m_bOPT_TsbPd)
    {
        m_iTsbPdDelay_ms = m_iOPT_TsbPdDelay;
        m_iPeerTsbPdDelay_ms = m_iOPT_PeerTsbPdDelay;
        /*
         * Sent data is real-time, use Time-based Packet Delivery,
         * set option bit and configured delay
         */
        srtdata[SRT_HS_FLAGS] |= SRT_OPT_TSBPDSND;

        if ( hs_version < CUDT::HS_VERSION_SRT1 )
        {
            // HSv4 - this uses only one value.
            srtdata[SRT_HS_LATENCY] = SRT_HS_LATENCY_LEG::wrap(m_iPeerTsbPdDelay_ms);
        }
        else
        {
            // HSv5 - this will be understood only since this version when this exists.
            srtdata[SRT_HS_LATENCY] = SRT_HS_LATENCY_SND::wrap(m_iPeerTsbPdDelay_ms);

            // And in the reverse direction.
            srtdata[SRT_HS_FLAGS] |= SRT_OPT_TSBPDRCV;
            srtdata[SRT_HS_LATENCY] |= SRT_HS_LATENCY_RCV::wrap(m_iTsbPdDelay_ms);

            // This wasn't there for HSv4, this setting is only for the receiver.
            // HSv5 is bidirectional, so every party is a receiver.

            if (m_bTLPktDrop)
                srtdata[SRT_HS_FLAGS] |= SRT_OPT_TLPKTDROP;
        }
    }

    if (m_bRcvNakReport)
        srtdata[SRT_HS_FLAGS] |= SRT_OPT_NAKREPORT;

    // I support SRT_OPT_REXMITFLG. Do you?
    srtdata[SRT_HS_FLAGS] |= SRT_OPT_REXMITFLG;

    // Declare the API used. The flag is set for "stream" API because
    // the older versions will never set this flag, but all old SRT versions use message API.
    if (!m_bMessageAPI)
        srtdata[SRT_HS_FLAGS] |= SRT_OPT_STREAM;

    HLOGC(mglog.Debug, log << "HSREQ/snd: LATENCY[SND:" << SRT_HS_LATENCY_SND::unwrap(srtdata[SRT_HS_LATENCY])
            << " RCV:" << SRT_HS_LATENCY_RCV::unwrap(srtdata[SRT_HS_LATENCY]) << "] FLAGS["
            << SrtFlagString(srtdata[SRT_HS_FLAGS]) << "]");

    return 3;
}

size_t CUDT::fillSrtHandshake_HSRSP(uint32_t* srtdata, size_t /* srtlen - unused */, int hs_version)
{
    // Setting m_ullRcvPeerStartTime is done ine processSrtMsg_HSREQ(), so
    // this condition will be skipped only if this function is called without
    // getting first received HSREQ. Doesn't look possible in both HSv4 and HSv5.
    if (m_ullRcvPeerStartTime != 0)
    {
        // If Agent doesn't set TSBPD, it will not set the TSBPD flag back to the Peer.
        // The peer doesn't have be disturbed by it anyway.
        if (isOPT_TsbPd())
        {
            /* 
             * We got and transposed peer start time (HandShake request timestamp),
             * we can support Timestamp-based Packet Delivery
             */
            srtdata[SRT_HS_FLAGS] |= SRT_OPT_TSBPDRCV;

            if ( hs_version < HS_VERSION_SRT1 )
            {
                // HSv4 - this uses only one value
                srtdata[SRT_HS_LATENCY] = SRT_HS_LATENCY_LEG::wrap(m_iTsbPdDelay_ms);
            }
            else
            {
                // HSv5 - this puts "agent's" latency into RCV field and "peer's" -
                // into SND field.
                srtdata[SRT_HS_LATENCY] = SRT_HS_LATENCY_RCV::wrap(m_iTsbPdDelay_ms);
            }
        }
        else
        {
            HLOGC(mglog.Debug, log << "HSRSP/snd: TSBPD off, NOT responding TSBPDRCV flag.");
        }

        // Hsv5, only when peer has declared TSBPD mode.
        // The flag was already set, and the value already "maximized" in processSrtMsg_HSREQ().
        if (m_bPeerTsbPd && hs_version >= HS_VERSION_SRT1 )
        {
            // HSv5 is bidirectional - so send the TSBPDSND flag, and place also the
            // peer's latency into SND field.
            srtdata[SRT_HS_FLAGS] |= SRT_OPT_TSBPDSND;
            srtdata[SRT_HS_LATENCY] |= SRT_HS_LATENCY_SND::wrap(m_iPeerTsbPdDelay_ms);

            HLOGC(mglog.Debug, log << "HSRSP/snd: HSv5 peer uses TSBPD, responding TSBPDSND latency=" << m_iPeerTsbPdDelay_ms);
        }
        else
        {
            HLOGC(mglog.Debug, log << "HSRSP/snd: HSv" << (hs_version == CUDT::HS_VERSION_UDT4 ? 4 : 5)
                << " with peer TSBPD=" << (m_bPeerTsbPd ? "on" : "off") << " - NOT responding TSBPDSND");
        }

        if (m_bTLPktDrop)
            srtdata[SRT_HS_FLAGS] |= SRT_OPT_TLPKTDROP;
    }
    else
    {
        LOGC(mglog.Fatal, log << "IPE: fillSrtHandshake_HSRSP: m_ullRcvPeerStartTime NOT SET!");
        return 0;
    }


    if (m_bRcvNakReport)
    {
        // HSv5: Note that this setting is independent on the value of
        // m_bPeerNakReport, which represent this setting in the peer.

        srtdata[SRT_HS_FLAGS] |= SRT_OPT_NAKREPORT;
        /*
         * NAK Report is so efficient at controlling bandwidth that sender TLPktDrop
         * is not needed. SRT 1.0.5 to 1.0.7 sender TLPktDrop combined with SRT 1.0
         * Timestamp-Based Packet Delivery was not well implemented and could drop
         * big I-Frame tail before sending once on low latency setups.
         * Disabling TLPktDrop in the receiver SRT Handshake Reply prevents the sender
         * from enabling Too-Late Packet Drop.
         */
        if (m_lPeerSrtVersion <= SrtVersion(1, 0, 7))
            srtdata[SRT_HS_FLAGS] &= ~SRT_OPT_TLPKTDROP;
    }

    if ( m_lSrtVersion >= SrtVersion(1, 2, 0) )
    {
        if (!m_bPeerRexmitFlag)
        {
            // Peer does not request to use rexmit flag, if so,
            // we won't use as well.
            HLOGC(mglog.Debug, log << "HSRSP/snd: AGENT understands REXMIT flag, but PEER DOES NOT. NOT setting.");
        }
        else
        {
            // Request that the rexmit bit be used as a part of msgno.
            srtdata[SRT_HS_FLAGS] |= SRT_OPT_REXMITFLG;
            HLOGF(mglog.Debug, "HSRSP/snd: AGENT UNDERSTANDS REXMIT flag and PEER reported that it does, too." );
        }
    }
    else
    {
        // Since this is now in the code, it can occur only in case when you change the 
        // version specification in the build configuration.
        HLOGF(mglog.Debug, "HSRSP/snd: AGENT DOES NOT UNDERSTAND REXMIT flag" );
    }

    HLOGC(mglog.Debug, log << "HSRSP/snd: LATENCY[SND:" << SRT_HS_LATENCY_SND::unwrap(srtdata[SRT_HS_LATENCY])
        << " RCV:" << SRT_HS_LATENCY_RCV::unwrap(srtdata[SRT_HS_LATENCY]) << "] FLAGS["
        << SrtFlagString(srtdata[SRT_HS_FLAGS]) << "]");

    return 3;
}

size_t CUDT::prepareSrtHsMsg(int cmd, uint32_t* srtdata, size_t size)
{
    size_t srtlen = fillSrtHandshake(srtdata, size, cmd, handshakeVersion());
    HLOGF(mglog.Debug, "CMD:%s(%d) Len:%d Version: %s Flags: %08X (%s) sdelay:%d",
            MessageTypeStr(UMSG_EXT, cmd).c_str(), cmd, (int)(srtlen * sizeof(int32_t)),
            SrtVersionString(srtdata[SRT_HS_VERSION]).c_str(),
            srtdata[SRT_HS_FLAGS],
            SrtFlagString(srtdata[SRT_HS_FLAGS]).c_str(),
            srtdata[SRT_HS_LATENCY]);

    return srtlen;
}

void CUDT::sendSrtMsg(int cmd, uint32_t *srtdata_in, int srtlen_in)
{
    CPacket srtpkt;
    int32_t srtcmd = (int32_t)cmd;

    static const size_t SRTDATA_MAXSIZE = SRT_CMD_MAXSZ/sizeof(int32_t);

    // This is in order to issue a compile error if the SRT_CMD_MAXSZ is
    // too small to keep all the data. As this is "static const", declaring
    // an array of such specified size in C++ isn't considered VLA.
    static const int SRTDATA_SIZE = SRTDATA_MAXSIZE >= SRT_HS__SIZE ? SRTDATA_MAXSIZE : -1;

    // This will be effectively larger than SRT_HS__SIZE, but it will be also used
    // for incoming data. We have a guarantee that it won't be larger than SRTDATA_MAXSIZE.
    uint32_t srtdata[SRTDATA_SIZE];

    int srtlen = 0;

    if ( cmd == SRT_CMD_REJECT )
    {
        // This is a value returned by processSrtMsg underlying layer, potentially
        // to be reported here. Should this happen, just send a rejection message.
        cmd = SRT_CMD_HSRSP;
        srtdata[SRT_HS_VERSION] = 0;
    }

    switch(cmd){
    case SRT_CMD_HSREQ:
    case SRT_CMD_HSRSP:
        srtlen = prepareSrtHsMsg(cmd, srtdata, SRTDATA_SIZE);
        break;

    case SRT_CMD_KMREQ: //Sender
    case SRT_CMD_KMRSP: //Receiver
        srtlen = srtlen_in;
        /* Msg already in network order
         * But CChannel:sendto will swap again (assuming 32-bit fields)
         * Pre-swap to cancel it.
         */
        HtoNLA(srtdata, srtdata_in, srtlen);
        m_pCryptoControl->updateKmState(cmd, srtlen); // <-- THIS function can't be moved to CUDT

        break;

    default:
        LOGF(mglog.Error,  "sndSrtMsg: cmd=%d unsupported", cmd);
        break;
    }

    if (srtlen > 0)
    {
        /* srtpkt.pack will set message data in network order */
        srtpkt.pack(UMSG_EXT, &srtcmd, srtdata, srtlen * sizeof(int32_t));
        addressAndSend(srtpkt);
    }
}



// PREREQUISITE:
// pkt must be set the buffer and configured for UMSG_HANDSHAKE.
// Note that this function replaces also serialization for the HSv4.
bool CUDT::createSrtHandshake(ref_t<CPacket> r_pkt, ref_t<CHandShake> r_hs,
        int srths_cmd, int srtkm_cmd,
        const uint32_t* kmdata, size_t kmdata_wordsize /* IN WORDS, NOT BYTES!!! */)
{
    CPacket& pkt = *r_pkt;
    CHandShake& hs = *r_hs;

    // This function might be called before the opposite version was recognized.
    // Check if the version is exactly 4 because this means that the peer has already
    // sent something - asynchronously, and usually in rendezvous - and we already know
    // that the peer is version 4. In this case, agent must behave as HSv4, til the end.
    if (m_ConnRes.m_iVersion == HS_VERSION_UDT4)
    {
        hs.m_iVersion = HS_VERSION_UDT4;
        hs.m_iType = UDT_DGRAM;
        if (hs.m_extension)
        {
            // Should be impossible
            LOGC(mglog.Error, log << "createSrtHandshake: IPE: EXTENSION SET WHEN peer reports version 4 - fixing...");
            hs.m_extension = false;
        }
    }
    else
    {
        hs.m_iType = 0; // Prepare it for flags
    }

    HLOGC(mglog.Debug, log << "createSrtHandshake: buf size=" << pkt.getLength()
            << " hsx=" << MessageTypeStr(UMSG_EXT, srths_cmd)
            << " kmx=" << MessageTypeStr(UMSG_EXT, srtkm_cmd)
            << " kmdata_wordsize=" << kmdata_wordsize << " version=" << hs.m_iVersion);

    // Once you are certain that the version is HSv5, set the enc type flags
    // to advertise pbkeylen. Otherwise make sure that the old interpretation
    // will correctly pick up the type field. PBKEYLEN should be advertized
    // regardless of what URQ stage the handshake is (note that in case of rendezvous
    // CONCLUSION might be the FIRST MESSAGE EVER RECEIVED by a party).
    if (hs.m_iVersion > HS_VERSION_UDT4)
    {
        // Check if there was a failure to receie HSREQ before trying to craft HSRSP.
        // If fillSrtHandshake_HSRSP catches the condition of m_ullRcvPeerStartTime == 0,
        // it will return size 0, which will mess up with further extension procedures;
        // PREVENT THIS HERE.
        if (hs.m_iReqType == URQ_CONCLUSION && srths_cmd == SRT_CMD_HSRSP && m_ullRcvPeerStartTime == 0)
        {
            LOGC(mglog.Error, log << "createSrtHandshake: IPE (non-fatal): Attempting to craft HSRSP without received HSREQ. BLOCKING extensions.");
            hs.m_extension = false;
        }

        // The situation when this function is called without requested extensions
        // is URQ_CONCLUSION in rendezvous mode in some of the transitions.
        // In this case for version 5 just clear the m_iType field, as it has
        // different meaning in HSv5 and contains extension flags.
        //
        // Keep 0 in the SRT_HSTYPE_HSFLAGS field, but still advertise PBKEYLEN
        // in the SRT_HSTYPE_ENCFLAGS field.
        hs.m_iType = SrtHSRequest::wrapFlags(false /*no magic in HSFLAGS*/, m_iSndCryptoKeyLen);
        bool whether SRT_ATR_UNUSED = m_iSndCryptoKeyLen != 0;
        HLOGC(mglog.Debug, log << "createSrtHandshake: " << (whether ? "" : "NOT ") << " Advertising PBKEYLEN - value = " << m_iSndCryptoKeyLen);

        // Note: This is required only when sending a HS message without SRT extensions.
        // When this is to be sent with SRT extensions, then KMREQ will be attached here
        // and the PBKEYLEN will be extracted from it. If this is going to attach KMRSP
        // here, it's already too late (it should've been advertised before getting the first
        // handshake message with KMREQ).
    }
    else
    {
        hs.m_iType = UDT_DGRAM;
    }

    // values > URQ_CONCLUSION include also error types
    // if (hs.m_iVersion == HS_VERSION_UDT4 || hs.m_iReqType > URQ_CONCLUSION) <--- This condition was checked b4 and it's only valid for caller-listener mode
    if (!hs.m_extension)
    {
        // Serialize only the basic handshake, if this is predicted for
        // Hsv4 peer or this is URQ_INDUCTION or URQ_WAVEAHAND.
        size_t hs_size = pkt.getLength();
        hs.store_to(pkt.m_pcData, Ref(hs_size));
        pkt.setLength(hs_size);
        HLOGC(mglog.Debug, log << "createSrtHandshake: (no ext) size=" << hs_size << " data: " << hs.show());
        return true;
    }

    // Sanity check, applies to HSv5 only cases.
    if (srths_cmd == SRT_CMD_HSREQ && m_SrtHsSide == HSD_RESPONDER)
    {
        LOGC(mglog.Fatal, log << "IPE: SRT_CMD_HSREQ was requested to be sent in HSv5 by an INITIATOR side!");
        return false; // should cause rejection
    }

    string logext = "HSX";

    bool have_kmreq = false;
    bool have_sid = false;
    bool have_congctl = false;
    bool have_group = false;

    // Install the SRT extensions
    hs.m_iType |= CHandShake::HS_EXT_HSREQ;

    if ( srths_cmd == SRT_CMD_HSREQ )
    {
        if ( m_sStreamName != "" )
        {
            have_sid = true;
            hs.m_iType |= CHandShake::HS_EXT_CONFIG;
            logext += ",SID";
        }

    }

    string sm = m_CongCtl.selected_name();
    if (sm != "" && sm != "live")
    {
        have_congctl = true;
        hs.m_iType |= CHandShake::HS_EXT_CONFIG;
        logext += ",CONGCTL";
    }

    // Prevent adding KMRSP only in case when BOTH:
    // - Agent has set no password
    // - no KMREQ has arrived from Peer
    // KMRSP must be always sent when:
    // - Agent set a password, Peer did not send KMREQ: Agent sets snd=NOSECRET.
    // - Agent set no password, but Peer sent KMREQ: Ageng sets rcv=NOSECRET.
    if (m_CryptoSecret.len > 0 || kmdata_wordsize > 0)
    {
        have_kmreq = true;
        hs.m_iType |= CHandShake::HS_EXT_KMREQ;
        logext += ",KMX";
    }

    if (m_parent->m_IncludedGroup)
    {
        // Whatever group this socket belongs to, the information about
        // the group is always sent the same way with the handshake.
        have_group = true;
        hs.m_iType |= CHandShake::HS_EXT_CONFIG;
        logext += ",GROUP";
    }

    HLOGC(mglog.Debug, log << "createSrtHandshake: (ext: " << logext << ") data: " << hs.show());

    // NOTE: The HSREQ is practically always required, although may happen
    // in future that CONCLUSION can be sent multiple times for a separate
    // stream encryption support, and this way it won't enclose HSREQ.
    // Also, KMREQ may occur multiple times.

    // So, initially store the UDT legacy handshake.
    size_t hs_size = pkt.getLength(), total_ra_size = (hs_size/sizeof(uint32_t)); // Maximum size of data
    hs.store_to(pkt.m_pcData, Ref(hs_size)); // hs_size is updated

    size_t ra_size = hs_size/sizeof(int32_t);

    // Now attach the SRT handshake for HSREQ
    size_t offset = ra_size;
    uint32_t* p = reinterpret_cast<uint32_t*>(pkt.m_pcData);
    // NOTE: since this point, ra_size has a size in int32_t elements, NOT BYTES.

    // The first 4-byte item is the CMD/LENGTH spec.
    uint32_t* pcmdspec = p+offset; // Remember the location to be filled later, when we know the length
    ++offset;

    // Now use the original function to store the actual SRT_HS data
    // ra_size after that
    // NOTE: so far, ra_size is m_iMaxSRTPayloadSize expressed in number of elements.
    // WILL BE CHANGED HERE.
    ra_size = fillSrtHandshake(p+offset, total_ra_size - offset, srths_cmd, HS_VERSION_SRT1);
    *pcmdspec = HS_CMDSPEC_CMD::wrap(srths_cmd) | HS_CMDSPEC_SIZE::wrap(ra_size);

    HLOGC(mglog.Debug, log << "createSrtHandshake: after HSREQ: offset=" << offset << " HSREQ size=" << ra_size << " space left: " << (total_ra_size - offset));

    if (have_sid)
    {
        // Use only in REQ phase and only if stream name is set
        offset += ra_size;
        pcmdspec = p+offset;
        ++offset;

        // Now prepare the string with 4-byte alignment. The string size is limited
        // to half the payload size. Just a sanity check to not pack too much into
        // the conclusion packet.
        size_t size_limit = m_iMaxSRTPayloadSize/2;

        if ( m_sStreamName.size() >= size_limit )
        {
            LOGC(mglog.Error, log << "createSrtHandshake: stream id too long, limited to " << (size_limit-1) << " bytes");
            return false;
        }

        size_t wordsize = (m_sStreamName.size()+3)/4;
        size_t aligned_bytesize = wordsize*4;

        memset(p+offset, 0, aligned_bytesize);
        memcpy(p+offset, m_sStreamName.data(), m_sStreamName.size());
        // Preswap to little endian (in place due to possible padding zeros)
        HtoILA((uint32_t*)(p+offset), (uint32_t*)(p+offset), wordsize);

        ra_size = wordsize;
        *pcmdspec = HS_CMDSPEC_CMD::wrap(SRT_CMD_SID) | HS_CMDSPEC_SIZE::wrap(ra_size);

        HLOGC(mglog.Debug, log << "createSrtHandshake: after SID [" << m_sStreamName << "] length=" << m_sStreamName.size() << " alignedln=" << aligned_bytesize
            << ": offset=" << offset << " SID size=" << ra_size << " space left: " << (total_ra_size - offset));
    }

    if (have_congctl)
    {
        // Pass the congctl to the other side as informational.
        // The other side should reject connection if it uses a different congctl.
        // The other side should also respond with the congctl it uses, if its non-default (for backward compatibility).

        // XXX Consider change the congctl settings in the listener socket to "adaptive"
        // congctl and also "adaptive" value of CUDT::m_bMessageAPI so that the caller
        // may ask for whatever kind of transmission it wants, or select transmission
        // type differently for different connections, however with the same listener.

        offset += ra_size;
        pcmdspec = p+offset;
        ++offset;

        size_t wordsize = (sm.size()+3)/4;
        size_t aligned_bytesize = wordsize*4;

        memset(p+offset, 0, aligned_bytesize);

        memcpy(p+offset, sm.data(), sm.size());
        // Preswap to little endian (in place due to possible padding zeros)
        HtoILA((uint32_t*)(p+offset), (uint32_t*)(p+offset), wordsize);

        ra_size = wordsize;
        *pcmdspec = HS_CMDSPEC_CMD::wrap(SRT_CMD_CONGESTION) | HS_CMDSPEC_SIZE::wrap(ra_size);

        HLOGC(mglog.Debug, log << "createSrtHandshake: after CONGCTL [" << sm << "] length=" << sm.size() << " alignedln=" << aligned_bytesize
            << ": offset=" << offset << " CONGCTL size=" << ra_size << " space left: " << (total_ra_size - offset));
    }

    // Note that this will fire in both cases:
    // - When the group has been set by the user on a socket (or socket was created as a part of the group),
    //   and the handshake request is to be sent with informing the peer that this conenction belongs to a group
    // - When the agent received a HS request with a group, has created its mirror group on its side, and
    //   now sends the HS response to the peer, with ITS OWN group id (the mirror one).
    //
    // XXX Probably a condition should be checked here around the group type.
    // The time synchronization should be done only on any kind of parallel sending group.
    // This is, for example, for redundancy group or bonding group, but not distribution group.
    while (have_group)
    {
        CGuard grd(m_parent->m_ControlLock, "control");
        if (!m_parent->m_IncludedGroup)
        {
            HLOGC(mglog.Fatal, log << "GROUP DISAPPEARED. Socket not capable of continuing HS");
            break;
        }
        offset += ra_size;
        pcmdspec = p+offset;
        ++offset;

        SRTSOCKET id = m_parent->m_IncludedGroup->id();
        SRT_GROUP_TYPE tp = m_parent->m_IncludedGroup->type();
        SRTSOCKET master_peerid;
        int32_t master_tdiff SRT_ATR_UNUSED;
        uint64_t master_st;

        // "Master" is the first found running connection. Will be false, if
        // there's no other connection yet. When any connection is found, specify this
        // as a determined master connection, and extract its id.
        if ( !m_parent->m_IncludedGroup->getMasterData(m_SocketID, Ref(master_peerid), Ref(master_st)) )
        {
            master_peerid = -1;
            master_tdiff = 0;
            HLOGC(mglog.Debug, log << CONID() << "NO GROUP MASTER LINK found for group: $" << m_parent->m_IncludedGroup->id());
        }
        else
        {
            // The returned master_st is the master's start time. Calculate the
            // differene time.
            master_tdiff = m_stats.startTime - master_st;
            HLOGC(mglog.Debug, log << CONID() << "FOUND GROUP MASTER LINK: peer=$" << master_peerid << " - start time diff: " << master_tdiff);
        }
        // (this function will not fill the variables with anything, if no master is found)

        int32_t storedata [GRPD__SIZE] = { id, tp, /*master_peerid, master_tdiff*/ };
        memcpy(p+offset, storedata, sizeof storedata);

        ra_size = Size(storedata);
        *pcmdspec = HS_CMDSPEC_CMD::wrap(SRT_CMD_GROUP) | HS_CMDSPEC_SIZE::wrap(ra_size);

        HLOGC(mglog.Debug, log << "createSrtHandshake: after GROUP [" << sm << "] length=" << sm.size()
            << ": offset=" << offset << " GROUP size=" << ra_size << " space left: " << (total_ra_size - offset));

        break;
    }

    // When encryption turned on
    if (have_kmreq)
    {
        HLOGC(mglog.Debug, log << "createSrtHandshake: "
                << (m_CryptoSecret.len > 0 ? "Agent uses ENCRYPTION" : "Peer requires ENCRYPTION"));
        if ( srtkm_cmd == SRT_CMD_KMREQ )
        {
            bool have_any_keys = false;
            for (size_t ki = 0; ki < 2; ++ki)
            {
                // Skip those that have expired
                if ( !m_pCryptoControl->getKmMsg_needSend(ki, false) )
                    continue;

                m_pCryptoControl->getKmMsg_markSent(ki, false);

                offset += ra_size;

                size_t msglen = m_pCryptoControl->getKmMsg_size(ki);
                // Make ra_size back in element unit
                // Add one extra word if the size isn't aligned to 32-bit.
                ra_size = (msglen / sizeof(uint32_t)) + (msglen % sizeof(uint32_t) ? 1 : 0);

                // Store the CMD + SIZE in the next field
                *(p + offset) = HS_CMDSPEC_CMD::wrap(srtkm_cmd) | HS_CMDSPEC_SIZE::wrap(ra_size);
                ++offset;

                // Copy the key - do the endian inversion because another endian inversion
                // will be done for every control message before sending, and this KM message
                // is ALREADY in network order.
                const uint32_t* keydata = reinterpret_cast<const uint32_t*>(m_pCryptoControl->getKmMsg_data(ki));

                HLOGC(mglog.Debug, log << "createSrtHandshake: KMREQ: adding key #" << ki
                    << " length=" << ra_size << " words (KmMsg_size=" << msglen << ")");
                    // XXX INSECURE ": [" << FormatBinaryString((uint8_t*)keydata, msglen) << "]";

                // Yes, I know HtoNLA and NtoHLA do exactly the same operation, but I want
                // to be clear about the true intention.
                NtoHLA(p + offset, keydata, ra_size);
                have_any_keys = true;
            }

            if ( !have_any_keys )
            {
                LOGC(mglog.Error, log << "createSrtHandshake: IPE: all keys have expired, no KM to send.");
                return false;
            }
        }
        else if ( srtkm_cmd == SRT_CMD_KMRSP )
        {
            uint32_t failure_kmrsp[] = { SRT_KM_S_UNSECURED };
            const uint32_t* keydata = 0;

            // Shift the starting point with the value of previously added block,
            // to start with the new one.
            offset += ra_size;

            if (kmdata_wordsize == 0)
            {
                LOGC(mglog.Error, log << "createSrtHandshake: Agent has PW, but Peer sent no KMREQ. Sending error KMRSP response");
                ra_size = 1;
                keydata = failure_kmrsp;

                // Update the KM state as well
                m_pCryptoControl->m_SndKmState = SRT_KM_S_NOSECRET; // Agent has PW, but Peer won't decrypt
                m_pCryptoControl->m_RcvKmState = SRT_KM_S_UNSECURED; // Peer won't encrypt as well.
            }
            else
            {
                if (!kmdata)
                {
                    LOGC(mglog.Fatal, log << "createSrtHandshake: IPE: srtkm_cmd=SRT_CMD_KMRSP and no kmdata!");
                    return false;
                }
                ra_size = kmdata_wordsize;
                keydata = reinterpret_cast<const uint32_t*>(kmdata);
            }

            *(p + offset) = HS_CMDSPEC_CMD::wrap(srtkm_cmd) | HS_CMDSPEC_SIZE::wrap(ra_size);
            ++offset; // Once cell, containting CMD spec and size
            HLOGC(mglog.Debug, log << "createSrtHandshake: KMRSP: applying returned key length="
                    << ra_size); // XXX INSECURE << " words: [" << FormatBinaryString((uint8_t*)kmdata, kmdata_wordsize*sizeof(uint32_t)) << "]";

            NtoHLA(p + offset, keydata, ra_size);
        }
        else
        {
            LOGC(mglog.Fatal, log << "createSrtHandshake: IPE: wrong value of srtkm_cmd: " << srtkm_cmd);
            return false;
        }
    }

    // ra_size + offset has a value in element unit.
    // Switch it again to byte unit.
    pkt.setLength((ra_size + offset) * sizeof(int32_t));

    HLOGC(mglog.Debug, log << "createSrtHandshake: filled HSv5 handshake flags: "
        << CHandShake::ExtensionFlagStr(hs.m_iType) << " length: " << pkt.getLength() << " bytes");

    return true;
}

static int FindExtensionBlock(uint32_t* begin, size_t total_length,
        ref_t<size_t> r_out_len, ref_t<uint32_t*> r_next_block)
{
    // Check if there's anything to process
    if (total_length == 0)
    {
        *r_next_block = NULL;
        *r_out_len = 0;
        return SRT_CMD_NONE;
    }

    size_t& out_len = *r_out_len;
    uint32_t*& next_block = *r_next_block;
    // This function extracts the block command from the block and its length.
    // The command value is returned as a function result.
    // The size of that command block is stored into out_len.
    // The beginning of the prospective next block is stored in next_block.

    // The caller must be aware that:
    // - exactly one element holds the block header (cmd+size), so the actual data are after this one.
    // - the returned size is the number of uint32_t elements since that first data element
    // - the remaining size should be manually calculated as total_length - 1 - out_len, or
    // simply, as next_block - begin.

    // Note that if the total_length is too short to extract the whole block, it will return
    // SRT_CMD_NONE. Note that total_length includes this first CMDSPEC word.
    //
    // When SRT_CMD_NONE is returned, it means that nothing has been extracted and nothing else
    // can be further extracted from this block.

    int cmd = HS_CMDSPEC_CMD::unwrap(*begin);
    size_t size = HS_CMDSPEC_SIZE::unwrap(*begin);

    if ( size + 1 > total_length )
        return SRT_CMD_NONE;

    out_len = size;

    if ( total_length == size + 1 )
        next_block = NULL;
    else
        next_block = begin + 1 + size;

    return cmd;
}

static inline bool NextExtensionBlock(ref_t<uint32_t*> begin, uint32_t* next, ref_t<size_t> length)
{
    if (!next)
        return false;

    *length = *length - (next - *begin);
    *begin = next;
    return true;
}

bool CUDT::processSrtMsg(const CPacket *ctrlpkt)
{
    uint32_t *srtdata = (uint32_t *)ctrlpkt->m_pcData;
    size_t len = ctrlpkt->getLength();
    int etype = ctrlpkt->getExtendedType();
    uint32_t ts = ctrlpkt->m_iTimeStamp;

    int res = SRT_CMD_NONE;

    HLOGC(mglog.Debug, log << "Dispatching message type=" << etype << " data length=" << (len/sizeof(int32_t)));
    switch (etype)
    {
    case SRT_CMD_HSREQ:
        {
            res = processSrtMsg_HSREQ(srtdata, len, ts, CUDT::HS_VERSION_UDT4);
            break;
        }
    case SRT_CMD_HSRSP:
        {
            res = processSrtMsg_HSRSP(srtdata, len, ts, CUDT::HS_VERSION_UDT4);
            break;
        }
    case SRT_CMD_KMREQ:
        // Special case when the data need to be processed here
        // and the appropriate message must be constructed for sending.
        // No further processing required
        {
            uint32_t srtdata_out[SRTDATA_MAXSIZE];
            size_t len_out = 0;
            res = m_pCryptoControl->processSrtMsg_KMREQ(srtdata, len, srtdata_out, Ref(len_out), CUDT::HS_VERSION_UDT4);
            if ( res == SRT_CMD_KMRSP )
            {
                if (len_out == 1)
                {
                    if (m_bOPT_StrictEncryption)
                    {
                        LOGC(mglog.Error, log << "KMREQ FAILURE: " << KmStateStr(SRT_KM_STATE(srtdata_out[0]))
                                << " - rejecting per strict encryption");
                        return false;
                    }
                    HLOGC(mglog.Debug, log << "MKREQ -> KMRSP FAILURE state: " << KmStateStr(SRT_KM_STATE(srtdata_out[0])));
                }
                else
                {
                    HLOGC(mglog.Debug, log << "KMREQ -> requested to send KMRSP length=" << len_out);
                }
                sendSrtMsg(SRT_CMD_KMRSP, srtdata_out, len_out);
            }
            // XXX Dead code. processSrtMsg_KMREQ now doesn't return any other value now.
            // Please review later.
            else
            {
                LOGC(mglog.Error, log << "KMREQ failed to process the request - ignoring");
            }

            return true; // already done what's necessary
        }

    case SRT_CMD_KMRSP:
        {
            // KMRSP doesn't expect any following action
            m_pCryptoControl->processSrtMsg_KMRSP(srtdata, len, CUDT::HS_VERSION_UDT4);
            return true; // nothing to do
        }

    default:
        return false;
    }

    if ( res == SRT_CMD_NONE )
        return true;

    // Send the message that the message handler requested.
    sendSrtMsg(res);

    return true;
}

int CUDT::processSrtMsg_HSREQ(const uint32_t* srtdata, size_t len, uint32_t ts, int hsv)
{
    // Set this start time in the beginning, regardless as to whether TSBPD is being
    // used or not. This must be done in the Initiator as well as Responder.

    /*
     * Compute peer StartTime in our time reference
     * This takes time zone, time drift into account.
     * Also includes current packet transit time (rtt/2)
     */
#if 0                   //Debug PeerStartTime if not 1st HS packet
    {
        uint64_t oldPeerStartTime = m_ullRcvPeerStartTime;
        m_ullRcvPeerStartTime = CTimer::getTime() - (uint64_t)((uint32_t)ts);
        if (oldPeerStartTime) {
            LOGC(mglog.Note, log << "rcvSrtMsg: 2nd PeerStartTime diff=" <<  
                    (m_ullRcvPeerStartTime - oldPeerStartTime) << " usec");

        }
    }
#else
    m_ullRcvPeerStartTime = CTimer::getTime() - (uint64_t)((uint32_t)ts);
    // (in case of redundancy group, this value will be OVERWRITTEN
    // later in CUDT::interpretGroup).
#endif

    // Prepare the initial runtime values of latency basing on the option values.
    // They are going to get the value fixed HERE.
    m_iTsbPdDelay_ms = m_iOPT_TsbPdDelay;
    m_iPeerTsbPdDelay_ms = m_iOPT_PeerTsbPdDelay;

    if (len < SRT_CMD_HSREQ_MINSZ)
    {
        /* Packet smaller than minimum compatible packet size */
        LOGF(mglog.Error,  "HSREQ/rcv: cmd=%d(HSREQ) len=%" PRIzu " invalid", SRT_CMD_HSREQ, len);
        return SRT_CMD_NONE;
    }

    LOGF(mglog.Note,  "HSREQ/rcv: cmd=%d(HSREQ) len=%" PRIzu " vers=0x%x opts=0x%x delay=%d", 
            SRT_CMD_HSREQ, len, srtdata[SRT_HS_VERSION], srtdata[SRT_HS_FLAGS],
            SRT_HS_LATENCY_RCV::unwrap(srtdata[SRT_HS_LATENCY]));

    m_lPeerSrtVersion = srtdata[SRT_HS_VERSION];
    uint32_t peer_srt_options = srtdata[SRT_HS_FLAGS];

    if ( hsv == CUDT::HS_VERSION_UDT4 )
    {
        if ( m_lPeerSrtVersion >= SRT_VERSION_FEAT_HSv5 )
        {
            LOGC(mglog.Error, log << "HSREQ/rcv: With HSv4 version >= "
                << SrtVersionString(SRT_VERSION_FEAT_HSv5) << " is not acceptable.");
            return SRT_CMD_REJECT;
        }
    }
    else
    {
        if ( m_lPeerSrtVersion < SRT_VERSION_FEAT_HSv5 )
        {
            LOGC(mglog.Error, log << "HSREQ/rcv: With HSv5 version must be >= "
                << SrtVersionString(SRT_VERSION_FEAT_HSv5) << " .");
            return SRT_CMD_REJECT;
        }
    }

    // Check also if the version satisfies the minimum required version
    if ( m_lPeerSrtVersion < m_lMinimumPeerSrtVersion )
    {
        LOGC(mglog.Error, log << "HSREQ/rcv: Peer version: " << SrtVersionString(m_lPeerSrtVersion)
            << " is too old for requested: " << SrtVersionString(m_lMinimumPeerSrtVersion) << " - REJECTING");
        return SRT_CMD_REJECT;
    }

    HLOGC(mglog.Debug, log << "HSREQ/rcv: PEER Version: "
        << SrtVersionString(m_lPeerSrtVersion)
        << " Flags: " << peer_srt_options
        << "(" << SrtFlagString(peer_srt_options) << ")");

    m_bPeerRexmitFlag = IsSet(peer_srt_options, SRT_OPT_REXMITFLG);
    HLOGF(mglog.Debug, "HSREQ/rcv: peer %s REXMIT flag", m_bPeerRexmitFlag ? "UNDERSTANDS" : "DOES NOT UNDERSTAND" );

    // Check if both use the same API type. Reject if not.
    bool peer_message_api = !IsSet(peer_srt_options, SRT_OPT_STREAM);
    if ( peer_message_api != m_bMessageAPI )
    {
        LOGC(mglog.Error, log << "HSREQ/rcv: Agent uses "
            << (m_bMessageAPI ? "MESSAGE" : "STREAM") << " API, but the Peer declares "
            << (peer_message_api ? "MESSAGE" : "STREAM") << " API. Not compatible transmission type, rejecting.");
        return SRT_CMD_REJECT;
    }

    if ( len < SRT_HS_LATENCY+1 )
    {
        // 3 is the size when containing VERSION, FLAGS and LATENCY. Less size
        // makes it contain only the first two. Let's make it acceptable, as long
        // as the latency flags aren't set.
        if ( IsSet(peer_srt_options, SRT_OPT_TSBPDSND) || IsSet(peer_srt_options, SRT_OPT_TSBPDRCV) )
        {
            LOGC(mglog.Error, log << "HSREQ/rcv: Peer sent only VERSION + FLAGS HSREQ, but TSBPD flags are set. Rejecting.");
            return SRT_CMD_REJECT;
        }

        LOGC(mglog.Warn, log << "HSREQ/rcv: Peer sent only VERSION + FLAGS HSREQ, not getting any TSBPD settings.");
        // Don't process any further settings in this case. Turn off TSBPD, just for a case.
        m_bTsbPd = false;
        m_bPeerTsbPd = false;
        return SRT_CMD_HSRSP;
    }

    uint32_t latencystr = srtdata[SRT_HS_LATENCY];

    if ( IsSet(peer_srt_options, SRT_OPT_TSBPDSND) )
    {
        //TimeStamp-based Packet Delivery feature enabled
        if (!isOPT_TsbPd())
        {
            LOGC(mglog.Warn, log << "HSREQ/rcv: Agent did not set rcv-TSBPD - ignoring proposed latency from peer");

            // Note: also don't set the peer TSBPD flag HERE because
            // - in HSv4 it will be a sender, so it doesn't matter anyway
            // - in HSv5 if it's going to receive, the TSBPDRCV flag will define it.
        }
        else
        {
            int peer_decl_latency;
            if ( hsv < CUDT::HS_VERSION_SRT1 )
            {
                // In HSv4 there is only one value and this is the latency
                // that the sender peer proposes for the agent.
                peer_decl_latency = SRT_HS_LATENCY_LEG::unwrap(latencystr);
            }
            else
            {
                // In HSv5 there are latency declared for sending and receiving separately.

                // SRT_HS_LATENCY_SND is the value that the peer proposes to be the
                // value used by agent when receiving data. We take this as a local latency value.
                peer_decl_latency = SRT_HS_LATENCY_SND::unwrap(srtdata[SRT_HS_LATENCY]);
            }


            // Use the maximum latency out of latency from our settings and the latency
            // "proposed" by the peer.
            int maxdelay = std::max(m_iTsbPdDelay_ms, peer_decl_latency);
            HLOGC(mglog.Debug, log << "HSREQ/rcv: LOCAL/RCV LATENCY: Agent:" << m_iTsbPdDelay_ms
                << " Peer:" << peer_decl_latency << "  Selecting:" << maxdelay);
            m_iTsbPdDelay_ms = maxdelay;
            m_bTsbPd = true;
        }
    }
    else
    {
        std::string how_about_agent = isOPT_TsbPd() ? "BUT AGENT DOES" : "and nor does Agent";
        HLOGC(mglog.Debug, log << "HSREQ/rcv: Peer DOES NOT USE latency for sending - " << how_about_agent);
    }

    // This happens when the HSv5 RESPONDER receives the HSREQ message; it declares
    // that the peer INITIATOR will receive the data and informs about its predefined
    // latency. We need to maximize this with our setting of the peer's latency and
    // record as peer's latency, which will be then sent back with HSRSP.
    if ( hsv > CUDT::HS_VERSION_UDT4 && IsSet(peer_srt_options, SRT_OPT_TSBPDRCV) )
    {
        // So, PEER uses TSBPD, set the flag.
        // NOTE: it doesn't matter, if AGENT uses TSBPD.
        m_bPeerTsbPd = true;

        // SRT_HS_LATENCY_RCV is the value that the peer declares as to be
        // used by it when receiving data. We take this as a peer's value,
        // and select the maximum of this one and our proposed latency for the peer.
        int peer_decl_latency = SRT_HS_LATENCY_RCV::unwrap(latencystr);
        int maxdelay = std::max(m_iPeerTsbPdDelay_ms, peer_decl_latency);
        HLOGC(mglog.Debug, log << "HSREQ/rcv: PEER/RCV LATENCY: Agent:" << m_iPeerTsbPdDelay_ms
            << " Peer:" << peer_decl_latency << " Selecting:" << maxdelay);
        m_iPeerTsbPdDelay_ms = maxdelay;
    }
    else
    {
        std::string how_about_agent = isOPT_TsbPd() ? "BUT AGENT DOES" : "and nor does Agent";
        HLOGC(mglog.Debug, log << "HSREQ/rcv: Peer DOES NOT USE latency for receiving - " << how_about_agent);
    }

    if ( hsv > CUDT::HS_VERSION_UDT4 )
    {
        // This is HSv5, do the same things as required for the sending party in HSv4,
        // as in HSv5 this can also be a sender.
        if (IsSet(peer_srt_options, SRT_OPT_TLPKTDROP))
        {
            //Too late packets dropping feature supported
            m_bPeerTLPktDrop = true;
        }
        if (IsSet(peer_srt_options, SRT_OPT_NAKREPORT))
        {
            //Peer will send Periodic NAK Reports
            m_bPeerNakReport = true;
        }
    }


    return SRT_CMD_HSRSP;
}

int CUDT::processSrtMsg_HSRSP(const uint32_t* srtdata, size_t len, uint32_t ts, int hsv)
{
    // XXX Check for mis-version
    // With HSv4 we accept only version less than 1.3.0
    if ( hsv == CUDT::HS_VERSION_UDT4 && srtdata[SRT_HS_VERSION] >= SRT_VERSION_FEAT_HSv5 )
    {
        LOGC(mglog.Error, log << "HSRSP/rcv: With HSv4 version >= 1.2.0 is not acceptable.");
        return SRT_CMD_NONE;
    }

    if (len < SRT_CMD_HSRSP_MINSZ)
    {
        /* Packet smaller than minimum compatible packet size */
        LOGF(mglog.Error,  "HSRSP/rcv: cmd=%d(HSRSP) len=%" PRIzu " invalid", SRT_CMD_HSRSP, len);
        return SRT_CMD_NONE;
    }

    // Set this start time in the beginning, regardless as to whether TSBPD is being
    // used or not. This must be done in the Initiator as well as Responder. In case when
    // agent is sender only (HSv4) this value simply won't be used.

    /*
     * Compute peer StartTime in our time reference
     * This takes time zone, time drift into account.
     * Also includes current packet transit time (rtt/2)
     */
#if 0                   //Debug PeerStartTime if not 1st HS packet
    {
        uint64_t oldPeerStartTime = m_ullRcvPeerStartTime;
        m_ullRcvPeerStartTime = CTimer::getTime() - (uint64_t)((uint32_t)ts);
        if (oldPeerStartTime) {
            LOGC(mglog.Note, log << "rcvSrtMsg: 2nd PeerStartTime diff=" <<  
                    (m_ullRcvPeerStartTime - oldPeerStartTime) << " usec");

        }
    }
#else
    if (m_ullRcvPeerStartTime == 0)
    {
        // Do not set this time when it's already set, which may be the case
        // if the agent has this value already "borrowed" from a master socket
        // that was in the group at the time when it was added.
        m_ullRcvPeerStartTime = CTimer::getTime() - uint64_t(ts);
        HLOGC(mglog.Debug, log << "HSRSP/rcv: PEER START TIME not yet defined, setting: " << FormatTime(m_ullRcvPeerStartTime));
    }
    else
    {
        HLOGC(mglog.Debug, log << "HSRSP/rcv: PEER START TIME already set (derived): " << FormatTime(m_ullRcvPeerStartTime));
    }
#endif

    m_lPeerSrtVersion = srtdata[SRT_HS_VERSION];
    uint32_t peer_srt_options = srtdata[SRT_HS_FLAGS];

    HLOGF(mglog.Debug, "HSRSP/rcv: Version: %s Flags: SND:%08X (%s)",
            SrtVersionString(m_lPeerSrtVersion).c_str(),
            peer_srt_options,
            SrtFlagString(peer_srt_options).c_str());


    if ( hsv == CUDT::HS_VERSION_UDT4 )
    {
        // The old HSv4 way: extract just one value and put it under peer.
        if (IsSet(peer_srt_options, SRT_OPT_TSBPDRCV))
        {
            //TsbPd feature enabled
            m_bPeerTsbPd = true;
            m_iPeerTsbPdDelay_ms = SRT_HS_LATENCY_LEG::unwrap(srtdata[SRT_HS_LATENCY]);
            HLOGC(mglog.Debug, log << "HSRSP/rcv: LATENCY: Peer/snd:" << m_iPeerTsbPdDelay_ms
                << " (Agent: declared:" << m_iTsbPdDelay_ms << " rcv:" << m_iTsbPdDelay_ms << ")");
        }
        // TSBPDSND isn't set in HSv4 by the RESPONDER, because HSv4 RESPONDER is always RECEIVER.
    }
    else
    {
        // HSv5 way: extract the receiver latency and sender latency, if used.

        // PEER WILL RECEIVE TSBPD == AGENT SHALL SEND TSBPD.
        if (IsSet(peer_srt_options, SRT_OPT_TSBPDRCV))
        {
            //TsbPd feature enabled
            m_bPeerTsbPd = true;
            m_iPeerTsbPdDelay_ms = SRT_HS_LATENCY_RCV::unwrap(srtdata[SRT_HS_LATENCY]);
            HLOGC(mglog.Debug, log << "HSRSP/rcv: LATENCY: Peer/snd:" << m_iPeerTsbPdDelay_ms << "ms");
        }
        else
        {
            HLOGC(mglog.Debug, log << "HSRSP/rcv: Peer (responder) DOES NOT USE latency");
        }

        // PEER WILL SEND TSBPD == AGENT SHALL RECEIVE TSBPD.
        if (IsSet(peer_srt_options, SRT_OPT_TSBPDSND))
        {
            if (!isOPT_TsbPd())
            {
                LOGC(mglog.Warn, log << "HSRSP/rcv: BUG? Peer (responder) declares sending latency, but Agent turned off TSBPD.");
            }
            else
            {
                m_bTsbPd = true; // NOTE: in case of Group TSBPD receiving, this field will be SWITCHED TO m_bGroupTsbPd.
                // Take this value as a good deal. In case when the Peer did not "correct" the latency
                // because it has TSBPD turned off, just stay with the present value defined in options.
                m_iTsbPdDelay_ms = SRT_HS_LATENCY_SND::unwrap(srtdata[SRT_HS_LATENCY]);
                HLOGC(mglog.Debug, log << "HSRSP/rcv: LATENCY Agent/rcv: " << m_iTsbPdDelay_ms << "ms");
            }
        }
    }

    if ((m_lSrtVersion >= SrtVersion(1, 0, 5)) && IsSet(peer_srt_options, SRT_OPT_TLPKTDROP))
    {
        //Too late packets dropping feature supported
        m_bPeerTLPktDrop = true;
    }

    if ((m_lSrtVersion >= SrtVersion(1, 1, 0)) && IsSet(peer_srt_options, SRT_OPT_NAKREPORT))
    {
        //Peer will send Periodic NAK Reports
        m_bPeerNakReport = true;
    }

    if ( m_lSrtVersion >= SrtVersion(1, 2, 0) )
    {
        if ( IsSet(peer_srt_options, SRT_OPT_REXMITFLG) )
        {
            //Peer will use REXMIT flag in packet retransmission.
            m_bPeerRexmitFlag = true;
            HLOGP(mglog.Debug, "HSRSP/rcv: 1.2.0+ Agent understands REXMIT flag and so does peer.");
        }
        else
        {
            HLOGP(mglog.Debug, "HSRSP/rcv: Agent understands REXMIT flag, but PEER DOES NOT");
        }
    }
    else
    {
        HLOGF(mglog.Debug, "HSRSP/rcv: <1.2.0 Agent DOESN'T understand REXMIT flag");
    }

    handshakeDone();

    return SRT_CMD_NONE;
}

// This function is called only when the URQ_CONCLUSION handshake has been received from the peer.
bool CUDT::interpretSrtHandshake(const CHandShake& hs, const CPacket& hspkt, uint32_t* out_data SRT_ATR_UNUSED, size_t* out_len)
{
    // Initialize out_len to 0 to handle the unencrypted case
    if ( out_len )
        *out_len = 0;

    // The version=0 statement as rejection is used only since HSv5.
    // The HSv4 sends the AGREEMENT handshake message with version=0, do not misinterpret it.
    if ( m_ConnRes.m_iVersion > HS_VERSION_UDT4 && hs.m_iVersion == 0 )
    {
        LOGC(mglog.Error, log << "HS VERSION = 0, meaning the handshake has been rejected.");
        return false;
    }

    if ( hs.m_iVersion < HS_VERSION_SRT1 )
        return true; // do nothing

    // Anyway, check if the handshake contains any extra data.
    if ( hspkt.getLength() <= CHandShake::m_iContentSize )
    {
        // This would mean that the handshake was at least HSv5, but somehow no extras were added.
        // Dismiss it then, however this has to be logged.
        LOGC(mglog.Error, log << "HS VERSION=" << hs.m_iVersion << " but no handshake extension found!");
        return false;
    }

    // We still believe it should work, let's check the flags.
    int ext_flags = SrtHSRequest::SRT_HSTYPE_HSFLAGS::unwrap(hs.m_iType);
    if ( ext_flags == 0 )
    {
        LOGC(mglog.Error, log << "HS VERSION=" << hs.m_iVersion << " but no handshake extension flags are set!");
        return false;
    }

    HLOGC(mglog.Debug, log << "HS VERSION=" << hs.m_iVersion << " EXTENSIONS: " << CHandShake::ExtensionFlagStr(ext_flags));

    // Ok, now find the beginning of an int32_t array that follows the UDT handshake.
    uint32_t* p = reinterpret_cast<uint32_t*>(hspkt.m_pcData + CHandShake::m_iContentSize);
    size_t size = hspkt.getLength() - CHandShake::m_iContentSize; // Due to previous cond check we grant it's >0

    int hsreq_type_cmd = SRT_CMD_NONE;

    if ( IsSet(ext_flags, CHandShake::HS_EXT_HSREQ) )
    {
        HLOGC(mglog.Debug, log << "interpretSrtHandshake: extracting HSREQ/RSP type extension");
        uint32_t* begin = p;
        uint32_t* next = 0;
        size_t length = size / sizeof(uint32_t);
        size_t blocklen = 0;

        for(;;) // this is ONE SHOT LOOP
        {
            int cmd = FindExtensionBlock(begin, length, Ref(blocklen), Ref(next));

            size_t bytelen = blocklen*sizeof(uint32_t);

            if ( cmd == SRT_CMD_HSREQ )
            {
                hsreq_type_cmd = cmd;
                // Set is the size as it should, then give it for interpretation for
                // the proper function.
                if ( blocklen < SRT_HS__SIZE )
                {
                    LOGC(mglog.Error, log << "HS-ext HSREQ found but invalid size: " << bytelen
                        << " (expected: " << SRT_HS__SIZE << ")");
                    return false; // don't interpret
                }

                int rescmd = processSrtMsg_HSREQ(begin+1, bytelen, hspkt.m_iTimeStamp, HS_VERSION_SRT1);
                // Interpreted? Then it should be responded with SRT_CMD_HSRSP.
                if ( rescmd != SRT_CMD_HSRSP )
                {
                    LOGC(mglog.Error, log << "interpretSrtHandshake: process HSREQ returned unexpected value " << rescmd);
                    return false;
                }
                handshakeDone();
                updateAfterSrtHandshake(SRT_CMD_HSREQ, HS_VERSION_SRT1);
            }
            else if ( cmd == SRT_CMD_HSRSP )
            {
                hsreq_type_cmd = cmd;
                // Set is the size as it should, then give it for interpretation for
                // the proper function.
                if ( blocklen < SRT_HS__SIZE )
                {
                    LOGC(mglog.Error, log << "HS-ext HSRSP found but invalid size: " << bytelen
                        << " (expected: " << SRT_HS__SIZE << ")");

                    return false; // don't interpret
                }

                int rescmd = processSrtMsg_HSRSP(begin+1, bytelen, hspkt.m_iTimeStamp, HS_VERSION_SRT1);
                // Interpreted? Then it should be responded with SRT_CMD_NONE.
                // (nothing to be responded for HSRSP, unless there was some kinda problem)
                if ( rescmd != SRT_CMD_NONE )
                {
                    LOGC(mglog.Error, log << "interpretSrtHandshake: process HSRSP returned unexpected value " << rescmd);
                    return false;
                }
                handshakeDone();
                updateAfterSrtHandshake(SRT_CMD_HSRSP, HS_VERSION_SRT1);
            }
            else if ( cmd == SRT_CMD_NONE )
            {
                LOGC(mglog.Error, log << "interpretSrtHandshake: no HSREQ/HSRSP block found in the handshake msg!");
                // This means that there can be no more processing done by FindExtensionBlock().
                // And we haven't found what we need - otherwise one of the above cases would pass
                // and lead to exit this loop immediately.
                return false;
            }
            else
            {
                // Any other kind of message extracted. Search on.
                length -= (next - begin);
                begin = next;
                if (begin)
                    continue;
            }

            break;
        }
    }

    HLOGC(mglog.Debug, log << "interpretSrtHandshake: HSREQ done, checking KMREQ");

    // Now check the encrypted

    bool encrypted = false;

    if ( IsSet(ext_flags, CHandShake::HS_EXT_KMREQ) )
    {
        HLOGC(mglog.Debug, log << "interpretSrtHandshake: extracting KMREQ/RSP type extension");

#ifdef SRT_ENABLE_ENCRYPTION
        if (!m_pCryptoControl->hasPassphrase())
        {
            if (m_bOPT_StrictEncryption)
            {
                LOGC(mglog.Error, log << "HS KMREQ: Peer declares encryption, but agent does not - rejecting per strict requirement");
                return false;
            }

            LOGC(mglog.Error, log << "HS KMREQ: Peer declares encryption, but agent does not - still allowing connection.");

            // Still allow for connection, and allow Agent to send unencrypted stream to the peer.
            // Also normally allow the key to be processed; worst case it will send the failure response.
        }

        uint32_t* begin = p;
        uint32_t* next = 0;
        size_t length = size / sizeof(uint32_t);
        size_t blocklen = 0;

        for(;;) // This is one shot loop, unless REPEATED by 'continue'.
        {
            int cmd = FindExtensionBlock(begin, length, Ref(blocklen), Ref(next));

            HLOGC(mglog.Debug, log << "interpretSrtHandshake: found extension: (" << cmd << ") " << MessageTypeStr(UMSG_EXT, cmd));

            size_t bytelen = blocklen*sizeof(uint32_t);
            if ( cmd == SRT_CMD_KMREQ )
            {
                if ( !out_data || !out_len )
                {
                    LOGC(mglog.Fatal, log << "IPE: HS/KMREQ extracted without passing target buffer!");
                    return false;
                }

                int res = m_pCryptoControl->processSrtMsg_KMREQ(begin+1, bytelen, out_data, Ref(*out_len), HS_VERSION_SRT1);
                if ( res != SRT_CMD_KMRSP )
                {
                    // Something went wrong.
                    HLOGC(mglog.Debug, log << "interpretSrtHandshake: KMREQ processing failed - returned " << res);
                    return false;
                }
                if (*out_len == 1)
                {
                    // This means that there was an abnormal encryption situation occurred.
                    // This is inacceptable in case of strict encryption.
                    if (m_bOPT_StrictEncryption)
                    {
                        LOGC(mglog.Error, log << "interpretSrtHandshake: KMREQ result abnornal - rejecting per strict encryption");
                        return false;
                    }
                }
                encrypted = true;
            }
            else if ( cmd == SRT_CMD_KMRSP )
            {
                int res = m_pCryptoControl->processSrtMsg_KMRSP(begin+1, bytelen, HS_VERSION_SRT1);
                if (m_bOPT_StrictEncryption && res == -1)
                {
                    LOGC(mglog.Error, log << "KMRSP failed - rejecting connection as per strict encryption.");
                    return false;
                }
                encrypted = true;
            }
            else if ( cmd == SRT_CMD_NONE )
            {
                LOGC(mglog.Error, log << "HS KMREQ expected - none found!");
                return false;
            }
            else
            {
                HLOGC(mglog.Debug, log << "interpretSrtHandshake: ... skipping " << MessageTypeStr(UMSG_EXT, cmd));
                if (NextExtensionBlock(Ref(begin), next, Ref(length)))
                    continue;
            }

            break;
        }
#else
        // When encryption is not enabled at compile time, behave as if encryption wasn't set,
        // so accordingly to StrictEncryption flag.

        if (m_bOPT_StrictEncryption)
        {
            LOGC(mglog.Error, log << "HS KMREQ: Peer declares encryption, but agent didn't enable it at compile time - rejecting per strict requirement");
            return false;
        }

        LOGC(mglog.Error, log << "HS KMREQ: Peer declares encryption, but agent didn't enable it at compile time - still allowing connection.");
        encrypted = true;
#endif
    }

    bool have_congctl = false;
    string agsm = m_CongCtl.selected_name();
    if (agsm == "")
    {
        agsm = "live";
        m_CongCtl.select("live");
    }

    bool have_group = false;

    if ( IsSet(ext_flags, CHandShake::HS_EXT_CONFIG) )
    {
        HLOGC(mglog.Debug, log << "interpretSrtHandshake: extracting various CONFIG extensions");

        uint32_t* begin = p;
        uint32_t* next = 0;
        size_t length = size / sizeof(uint32_t);
        size_t blocklen = 0;

        for(;;) // This is one shot loop, unless REPEATED by 'continue'.
        {
            int cmd = FindExtensionBlock(begin, length, Ref(blocklen), Ref(next));

            HLOGC(mglog.Debug, log << "interpretSrtHandshake: found extension: (" << cmd << ") " << MessageTypeStr(UMSG_EXT, cmd));

            const size_t bytelen = blocklen*sizeof(uint32_t);
            if (cmd == SRT_CMD_SID)
            {
                if (!bytelen || bytelen > MAX_SID_LENGTH)
                {
                    LOGC(mglog.Error, log << "interpretSrtHandshake: STREAMID length " << bytelen
                           << " is 0 or > " << +MAX_SID_LENGTH << " - PROTOCOL ERROR, REJECTING");
                    return false;
                }
                // Copied through a cleared array. This is because the length is aligned to 4
                // where the padding is filled by zero bytes. For the case when the string is
                // exactly of a 4-divisible length, we make a big array with maximum allowed size
                // filled with zeros. Copying to this array should then copy either only the valid
                // characters of the string (if the lenght is divisible by 4), or the string with
                // padding zeros. In all these cases in the resulting array we should have all
                // subsequent characters of the string plus at least one '\0' at the end. This will
                // make it a perfect NUL-terminated string, to be used to initialize a string.
                char target[MAX_SID_LENGTH+1];
                memset(target, 0, MAX_SID_LENGTH+1);
                memcpy(target, begin+1, bytelen);

                // Un-swap on big endian machines
                ItoHLA((uint32_t*)target, (uint32_t*)target, blocklen);

                m_sStreamName = target;
                HLOGC(mglog.Debug, log << "CONNECTOR'S REQUESTED SID [" << m_sStreamName << "] (bytelen=" << bytelen << " blocklen=" << blocklen << ")");
            }
            else if (cmd == SRT_CMD_CONGESTION)
            {
                if (have_congctl)
                {
                    LOGC(mglog.Error, log << "CONGCTL BLOCK REPEATED!");
                    return false;
                }

                if (!bytelen || bytelen > MAX_SID_LENGTH)
                {
                    LOGC(mglog.Error, log << "interpretSrtHandshake: CONGESTION-control type length " << bytelen
                           << " is 0 or > " << +MAX_SID_LENGTH << " - PROTOCOL ERROR, REJECTING");
                    return false;
                }
                // Declare that congctl has been received
                have_congctl = true;

                char target[MAX_SID_LENGTH+1];
                memset(target, 0, MAX_SID_LENGTH+1);
                memcpy(target, begin+1, bytelen);
                // Un-swap on big endian machines
                ItoHLA((uint32_t*)target, (uint32_t*)target, blocklen);

                string sm = target;

                // As the congctl has been declared by the peer,
                // check if your congctl is compatible.
                // sm cannot be empty, but the agent's sm can be empty meaning live.
                if (sm != agsm)
                {
                    LOGC(mglog.Error, log << "PEER'S CONGCTL '" << sm << "' does not match AGENT'S CONGCTL '" << agsm << "'");
                    return false;
                }

                HLOGC(mglog.Debug, log << "CONNECTOR'S CONGCTL [" << sm << "] (bytelen=" << bytelen << " blocklen=" << blocklen << ")");
            }
<<<<<<< HEAD
            else if ( cmd == SRT_CMD_GROUP )
            {
                // Note that this will fire in both cases:
                // - When receiving HS request from the Initiator, which belongs to a group, and agent must
                //   create the mirror group on his side (or join the existing one, if there's already
                //   a mirror group for that group ID).
                // - When receiving HS response from the Responder, with its mirror group ID, so the agent
                //   must put the group into his peer group data
                int32_t groupdata[GRPD__SIZE];
                if ( bytelen < GRPD__SIZE * GRPD_FIELD_SIZE)
                {
                    LOGC(mglog.Error, log << "PEER'S GROUP wrong size: " << (bytelen/GRPD_FIELD_SIZE));
                    return false;
                }

                memcpy(groupdata, begin+1, bytelen);
                if ( !interpretGroup(groupdata, hsreq_type_cmd) )
                {
                    return false;
                }

                have_group = true;
                HLOGC(mglog.Debug, log << "CONNECTOR'S PEER GROUP [" << groupdata[0] << "] (bytelen=" << bytelen << " blocklen=" << blocklen << ")");
            }
            else if ( cmd == SRT_CMD_NONE )
=======
            else if (cmd == SRT_CMD_NONE)
>>>>>>> 401ed91f
            {
                break;
            }
            else
            {
                // Found some block that is not interesting here. Skip this and get the next one.
                HLOGC(mglog.Debug, log << "interpretSrtHandshake: ... skipping " << MessageTypeStr(UMSG_EXT, cmd));
            }

            if ( !NextExtensionBlock(Ref(begin), next, Ref(length)) )
                break;
        }
    }

    // Post-checks
    // Check if peer declared encryption
    if (!encrypted && m_CryptoSecret.len > 0)
    {
        if (m_bOPT_StrictEncryption)
        {
            LOGC(mglog.Error, log << "HS EXT: Agent declares encryption, but Peer does not - rejecting connection per strict requirement.");
            return false;
        }

        LOGC(mglog.Error, log << "HS EXT: Agent declares encryption, but Peer does not (Agent can still receive unencrypted packets from Peer).");

        // This is required so that the sender is still allowed to send data, when encryption is required,
        // just this will be for waste because the receiver won't decrypt them anyway.
        m_pCryptoControl->createFakeSndContext();
        m_pCryptoControl->m_SndKmState = SRT_KM_S_NOSECRET; // Because Peer did not send KMX, though Agent has pw
        m_pCryptoControl->m_RcvKmState = SRT_KM_S_UNSECURED; // Because Peer has no PW, as has sent no KMREQ.
        return true;
    }

    // If agent has set some nondefault congctl, then congctl is expected from the peer.
    if (agsm != "live" && !have_congctl)
    {
        LOGC(mglog.Error, log << "HS EXT: Agent uses '" << agsm << "' congctl, but peer DID NOT DECLARE congctl (assuming 'live').");
        return false;
    }

    if (m_SrtHsSide == HSD_INITIATOR && m_parent->m_IncludedGroup)
    {
        // XXX Later probably needs to check if this group REQUIRES the group
        // response. Currently this implements the redundancy group, and this
        // always requires that the listener respond with the group id, otherwise
        // it probably DID NOT UNDERSTAND THE GROUP, so the connection should be rejected.
        if (!have_group)
        {
            LOGC(mglog.Error, log << "HS EXT: agent is a group member, but the listener did not respond with group ID. Rejecting.");
            return false;
        }
    }

    // Ok, finished, for now.
    return true;
}

bool CUDT::interpretGroup(const int32_t groupdata[], int hsreq_type_cmd SRT_ATR_UNUSED)
{
    SRTSOCKET grpid = groupdata[GRPD_GROUPID];
    SRT_GROUP_TYPE gtp = SRT_GROUP_TYPE(groupdata[GRPD_GROUPTYPE]);
    //SRTSOCKET master_peerid = groupdata[GRPD_MASTERID];
    //int32_t tdiff = groupdata[GRPD_MASTERTDIFF];

    if (!m_bOPT_GroupConnect)
    {
        LOGC(mglog.Error, log << "HS/GROUP: this socket is not predicted for group connect.");
        return false;
    }

    // This is called when the group ID has come in in the handshake.
    if (gtp >= SRT_GTYPE__END)
    {
        LOGC(mglog.Error, log << "HS/GROUP: incorrect group type value " << gtp << " (max is " << SRT_GTYPE__END << ")");
        return false;
    }

    if ( (grpid & SRTGROUP_MASK) == 0)
    {
        LOGC(mglog.Error, log << "HS/GROUP: socket ID passed as a group ID is not a group ID");
        return false;
    }

    // We have the group, now take appropriate action.
    // The redundancy group requires to make a mirror group
    // on this side, and the newly created socket should
    // be made belong to it.

#if ENABLE_HEAVY_LOGGING
    static const char* hs_side_name[] = {"draw", "initiator", "responder"};
    HLOGC(mglog.Debug, log << "interpretGroup: STATE: HsSide=" << hs_side_name[m_SrtHsSide] << " HS MSG: " << MessageTypeStr(UMSG_EXT, hsreq_type_cmd));
#endif

    // XXX Here are two separate possibilities:
    //
    // 1. This is a HS request and this is a newly created socket not yet part of any group.
    // 2. This is a HS response and the group is the mirror group for the group to which the agent belongs; we need to pin the mirror group as peer group
    //
    // These two situations can be only distinguished by the HS side.
    if (m_SrtHsSide == HSD_DRAW)
    {
        LOGC(mglog.Error, log << "IPE: interpretGroup: The HS side should have been already decided; it's still DRAW. Grouping rejected.");
        return false;
    }

    if (m_SrtHsSide == HSD_INITIATOR)
    {
        // This is a connection initiator that has requested the peer to make a
        // mirror group and join it, then respond its mirror group id. The
        // `grpid` variable contains this group ID; map this as your peer
        // group. If your group already has a peer group set, check if this is
        // the same id, otherwise the connection should be rejected.

        // So, first check the group of the current socket and see if a peer is set.
        CUDTGroup* pg = m_parent->m_IncludedGroup;
        if (!pg)
        {
            // This means that the responder has responded with a group membership,
            // but the initiator did not request any group membership presence.
            // Currently impossible situation.
            LOGC(mglog.Error, log << "IPE: HS/RSP: group membership responded, while not requested.");
            return false;
        }

        SRTSOCKET peer = pg->peerid();
        if (peer == -1)
        {
            // This is the first connection within this group, so this group
            // has just been informed about the peer membership. Accept it.
            pg->peerid(grpid);
            HLOGC(mglog.Debug, log << "HS/RSP: group $" << pg->id() << " mapped to peer mirror $" << pg->peerid());
        }
        // Otherwise the peer id must be the same as existing, otherwise
        // this group is considered already bound to another peer group.
        // (Note that the peer group is peer-specific, and peer id numbers
        // may repeat among sockets connected to groups established on
        // different peers).
        else if (pg->peerid() != grpid)
        {
            LOGC(mglog.Error, log << "IPE: HS/RSP: group membership responded for peer $" << grpid << " but the current socket's group $" << pg->id()
                << " has already a peer $" << peer);
        }
        else
        {
            HLOGC(mglog.Debug, log << "HS/RSP: group $" << pg->id() << " ALREADY MAPPED to peer mirror $" << pg->peerid());
        }
    }
    else
    {
        // This is a connection responder that has been requested to make a
        // mirror group and join it. Later on, the HS response will be sent
        // and its group ID will be added to the HS extensions as mirror group
        // ID to the peer.

        SRTSOCKET lgid = makeMePeerOf(grpid, gtp);
        if (!lgid)
            return true; // already done

        if (lgid == -1)
            return false; // error occurred

        if ( !m_parent->m_IncludedGroup )
        {
            // Strange, we just added it...
            LOGC(mglog.Fatal, log << "IPE: socket not in group after adding to it");
            return false;
        }
    }

    /*

    // Synchronize the TSBPD PEER start time with the existing connection,
    // if there exists the connection with given peer.
    if (master_peerid != -1)
    {
        // Here "I am a peer", so this is the socket ID of local socket of a parallel connection.
        // Check if it exists, if not, reject the connection.
        CUDTSocket* master = s_UDTUnited.locateSocket(master_peerid, s_UDTUnited.ERH_RETURN);
        if (!master)
        {
            LOGC(mglog.Error, log << "HS/GROUP: master parallel connection socket not found: $" << master_peerid);
            return false;
        }

        // The value of the time difference is the difference between m_stats.startTime of this
        // socket's peer and the 'master_peerid' socket's peer. This time should be identical
        // with the time difference in m_ullRcvPeerStartTime between master_peerid and *this.
        //
        // Note that this value should have been set before by interpreting HSREQ/HSRSP,
        // so it's only being fixed here.

        uint64_t new_start_time = master->core().m_ullRcvPeerStartTime + tdiff;
        HLOGC(mglog.Debug, log << "HS/GROUP: master reported as $" << master_peerid
            << " distant to slave: " << tdiff << "ms - setting peer start time: " << FormatTime(new_start_time)
            << " (fixed by " << (m_ullRcvPeerStartTime - new_start_time) << "ms)");

        m_ullRcvPeerStartTime = new_start_time;
        // m_ullRcvPeerStartTime: this state has two indicators, one here, the other in the
        // CRcvBuffer object. This one is the master indicator that is being set during
        // the handshake, the below function synchronizes it to the CRcvBuffer object.
        updateSrtRcvSettings();
    }
    */

    m_parent->m_IncludedGroup->debugGroup();

    // That's all. For specific things concerning group
    // types, this will be later.
    return true;
}

#if ENABLE_HEAVY_LOGGING
void CUDTGroup::debugGroup()
{
    CGuard gg(m_GroupLock, "group");

    HLOGC(mglog.Debug, log << "GROUP MEMBER STATUS - $" << id());

    for (gli_t gi = m_Group.begin(); gi != m_Group.end(); ++gi)
    {
        HLOGC(mglog.Debug, log << " ... id=@" << gi->id << " peer=@" << gi->ps->m_PeerID);
    }
}
#endif

// NOTE: This function is called only in one place and it's done
// exclusively on the listener side (HSD_RESPONDER, HSv5+).
SRTSOCKET CUDT::makeMePeerOf(SRTSOCKET peergroup, SRT_GROUP_TYPE gtp)
{
    CUDTSocket* s = m_parent;
    CGuard cg(s->m_ControlLock, "sock.control");
    // Check if there exists a group that this one is a peer of.
    CUDTGroup* gp = s_UDTUnited.findPeerGroup(peergroup);
    bool was_empty = true;
    if (gp)
    {
        if (gp->type() != gtp)
        {
            LOGC(mglog.Error, log << "HS: GROUP TYPE COLLISION: peer group=$" << peergroup << " type " << gtp
                << " agent group=$" << gp->id() << " type" << gp->type());
            return -1;
        }

        HLOGC(mglog.Debug, log << "makeMePeerOf: group for peer=$" << peergroup << " found: $" << gp->id());

        if (!gp->empty())
            was_empty = false;
    }
    else
    {
        gp = &newGroup(gtp);
        gp->peerid(peergroup);

        // This can only happen on a listener (it's only called on a site that is
        // HSD_RESPONDER), so it was a response for a groupwise connection.
        // Therefore such a group shall always be considered opened.
        gp->setOpen();

        HLOGC(mglog.Debug, log << "makeMePeerOf: no group has peer=$" << peergroup << " - creating new mirror group $" << gp->id());
    }


    if (was_empty)
    {
        CGuard glock(*gp->exp_groupLock(), "group");
        gp->syncWithSocket(s->core());
    }

    // Setting non-blocking reading for group socket.
    s->core().m_bSynRecving = false;
    s->core().m_bSynSending = false;

    // Copy of addSocketToGroup. No idea how many parts could be common, not much.

    // Check if the socket already is in the group
    CUDTGroup::gli_t f = gp->find(m_SocketID);
    if (f != CUDTGroup::gli_NULL())
    {
        // XXX This is internal error. Report it, but continue
        // (A newly created socket from acceptAndRespond should not have any group membership yet)
        LOGC(mglog.Error, log << "IPE (non-fatal): the socket is in the group, but has no clue about it!");
        s->m_IncludedGroup = gp;
        s->m_IncludedIter = f;
        return 0;
    }

    s->m_IncludedGroup = gp;
    s->m_IncludedIter = gp->add(gp->prepareData(s));

    return gp->id();
}

void CUDT::synchronizeWithGroup(CUDTGroup* gp)
{
    CGuard gl(*gp->exp_groupLock(), "group");
    CUDTGroup::gli_t first = gp->begin();
    if (first != gp->end())
    {
        m_stats.startTime = first->ps->core().m_stats.startTime;
        m_ullRcvPeerStartTime = first->ps->core().m_ullRcvPeerStartTime;
    }
}

bool CUDTGroup::getMasterData(SRTSOCKET slave, ref_t<SRTSOCKET> r_mpeer, ref_t<uint64_t> r_st)
{
    // Find at least one connection, which is running. Note that this function is called
    // from within a handshake process, so the socket that undergoes this process is at best
    // currently in GST_PENDING state and it's going to be in GST_IDLE state at the
    // time when the connection process is done, until the first reading/writing happens.
    CGuard cg(m_GroupLock, "group");

    for (gli_t gi = m_Group.begin(); gi != m_Group.end(); ++gi)
    {
        if (gi->sndstate == GST_RUNNING)
        {
            // Found it. Get the socket's peer's ID and this socket's
            // Start Time. Once it's delivered, this can be used to calculate
            // the Master-to-Slave start time difference.
            *r_mpeer = gi->ps->m_PeerID;
            *r_st = gi->ps->core().socketStartTime();
            HLOGC(mglog.Debug, log << "getMasterData: found RUNNING master @" << gi->id
                << " - reporting master's peer $" << *r_mpeer << " starting at "
                << FormatTime(*r_st));
            return true;
        }
    }

    // If no running one found, then take the first socket in any other
    // state than broken, except the slave. This is for a case when a user
    // has prepared one link already, but hasn't sent anything through it yet.
    for (gli_t gi = m_Group.begin(); gi != m_Group.end(); ++gi)
    {
        if (gi->sndstate == GST_BROKEN)
            continue;

        if (gi->id == slave)
            continue;

        // Found it. Get the socket's peer's ID and this socket's
        // Start Time. Once it's delivered, this can be used to calculate
        // the Master-to-Slave start time difference.
        *r_mpeer = gi->ps->core().m_PeerID;
        *r_st = gi->ps->core().socketStartTime();
        HLOGC(mglog.Debug, log << "getMasterData: found IDLE/PENDING master @" << gi->id
            << " - reporting master's peer @" << *r_mpeer << " starting at "
            << FormatTime(*r_st));
        return true;
    }

    HLOGC(mglog.Debug, log << "getMasterData: no link found suitable as master for $" << slave);
    return false;
}

void CUDT::startConnect(const sockaddr_any& serv_addr, int32_t forced_isn)
{
    CGuard cg(m_ConnectionLock, "conn");

    HLOGC(mglog.Debug, log << CONID() << "startConnect: -> " << SockaddrToString(serv_addr)
            << (m_bSynRecving ? " (SYNCHRONOUS)" : " (ASYNCHRONOUS)") << "...");

    if (!m_bOpened)
        throw CUDTException(MJ_NOTSUP, MN_NONE, 0);

    if (m_bListening)
        throw CUDTException(MJ_NOTSUP, MN_ISCONNECTED, 0);

    if (m_bConnecting || m_bConnected)
        throw CUDTException(MJ_NOTSUP, MN_ISCONNECTED, 0);

    // record peer/server address
    m_PeerAddr = sockaddr_any(serv_addr);

    // register this socket in the rendezvous queue
    // RendezevousQueue is used to temporarily store incoming handshake, non-rendezvous connections also require this function
#ifdef SRT_ENABLE_CONNTIMEO
    uint64_t ttl = m_iConnTimeOut * uint64_t(1000);
#else
    uint64_t ttl = 3000000;
#endif
    // XXX DEBUG
    //ttl = 0x1000000000000000;
    // XXX
    if (m_bRendezvous)
        ttl *= 10;
    ttl += CTimer::getTime();
    m_pRcvQueue->registerConnector(m_SocketID, this, serv_addr, ttl);

    // The m_iType is used in the INDUCTION for nothing. This value is only regarded
    // in CONCLUSION handshake, however this must be created after the handshake version
    // is already known. UDT_DGRAM is the value that was the only valid in the old SRT 
    // with HSv4 (it supported only live transmission), for HSv5 it will be changed to
    // handle handshake extension flags.
    m_ConnReq.m_iType = UDT_DGRAM;

    // This is my current configuration
    if (m_bRendezvous)
    {
        // For rendezvous, use version 5 in the waveahand and the cookie.
        // In case when you get the version 4 waveahand, simply switch to
        // the legacy HSv4 rendezvous and this time send version 4 CONCLUSION.

        // The HSv4 client simply won't check the version nor the cookie and it
        // will be sending its waveahands with version 4. Only when the party
        // has sent version 5 waveahand should the agent continue with HSv5
        // rendezvous.
        m_ConnReq.m_iVersion = HS_VERSION_SRT1;
        //m_ConnReq.m_iVersion = HS_VERSION_UDT4; // <--- Change in order to do regression test.
        m_ConnReq.m_iReqType = URQ_WAVEAHAND;
        m_ConnReq.m_iCookie = bake(serv_addr);

        // This will be also passed to a HSv4 rendezvous, but fortunately the old
        // SRT didn't read this field from URQ_WAVEAHAND message, only URQ_CONCLUSION.
        m_ConnReq.m_iType = SrtHSRequest::wrapFlags(false /* no MAGIC here */, m_iSndCryptoKeyLen);
        bool whether SRT_ATR_UNUSED = m_iSndCryptoKeyLen != 0;
        HLOGC(mglog.Debug, log << "startConnect (rnd): " << (whether ? "" : "NOT ") << " Advertising PBKEYLEN - value = " << m_iSndCryptoKeyLen);
        m_RdvState = CHandShake::RDV_WAVING;
        m_SrtHsSide = HSD_DRAW; // initially not resolved.
    }
    else
    {
        // For caller-listener configuration, set the version 4 for INDUCTION
        // due to a serious problem in UDT code being also in the older SRT versions:
        // the listener peer simply sents the EXACT COPY of the caller's induction
        // handshake, except the cookie, which means that when the caller sents version 5,
        // the listener will respond with version 5, which is a false information. Therefore
        // HSv5 clients MUST send HS_VERSION_UDT4 from the caller, regardless of currently
        // supported handshake version.
        //
        // The HSv5 listener should only respond with INDUCTION with m_iVersion == HS_VERSION_SRT1.
        m_ConnReq.m_iVersion = HS_VERSION_UDT4;
        m_ConnReq.m_iReqType = URQ_INDUCTION;
        m_ConnReq.m_iCookie = 0;
        m_RdvState = CHandShake::RDV_INVALID;
    }

    m_ConnReq.m_iMSS = m_iMSS;
    m_ConnReq.m_iFlightFlagSize = (m_iRcvBufSize < m_iFlightFlagSize)? m_iRcvBufSize : m_iFlightFlagSize;
    m_ConnReq.m_iID = m_SocketID;
    CIPAddress::ntop(serv_addr, m_ConnReq.m_piPeerIP);

    if ( forced_isn == 0 )
    {
        // Random Initial Sequence Number (normal mode)
        srand((unsigned int)CTimer::getTime());
        m_iISN = m_ConnReq.m_iISN = (int32_t)(CSeqNo::m_iMaxSeqNo * (double(rand()) / RAND_MAX));
    }
    else
    {
        // Predefined ISN (for debug purposes)
        m_iISN = m_ConnReq.m_iISN = forced_isn;
    }

    setInitialSndSeq(m_iISN);
    m_ullSndLastAck2Time = CTimer::getTime();

    // Inform the server my configurations.
    CPacket reqpkt;
    reqpkt.setControl(UMSG_HANDSHAKE);
    reqpkt.allocate(m_iMaxSRTPayloadSize);
    // XXX NOTE: Now the memory for the payload part is allocated automatically,
    // and such allocated memory is also automatically deallocated in the
    // destructor. If you use CPacket::allocate, remember that you must not:
    // - delete this memory
    // - assign to m_pcData.
    // If you use only manual assignment to m_pCData, this is then manual
    // allocation and so it won't be deallocated in the destructor.
    //
    // (Desired would be to disallow modification of m_pcData outside the
    // control of methods.)

    // ID = 0, connection request
    reqpkt.m_iID = 0;

    size_t hs_size = m_iMaxSRTPayloadSize;
    m_ConnReq.store_to(reqpkt.m_pcData, Ref(hs_size));

    // Note that CPacket::allocate() sets also the size
    // to the size of the allocated buffer, which not
    // necessarily is to be the size of the data.
    reqpkt.setLength(hs_size);

    uint64_t now = CTimer::getTime();
    setPacketTS(reqpkt, now);

    HLOGC(mglog.Debug, log << CONID() << "CUDT::startConnect: REQ-TIME set HIGH (" << now << "). SENDING HS: " << m_ConnReq.show());

    /*
     * Race condition if non-block connect response thread scheduled before we set m_bConnecting to true?
     * Connect response will be ignored and connecting will wait until timeout.
     * Maybe m_ConnectionLock handling problem? Not used in CUDT::connect(const CPacket& response)
     */
    m_llLastReqTime = now;
    m_bConnecting = true;

    // At this point m_SourceAddr is probably default-any, but this function
    // now requires that the address be specified here because there will be
    // no possibility to do it at any next stage of sending.
    m_pSndQueue->sendto(serv_addr, reqpkt, m_SourceAddr);

    //
    ///
    ////  ---> CONTINUE TO: <PEER>.CUDT::processConnectRequest()
    ///        (Take the part under condition: hs.m_iReqType == URQ_INDUCTION)
    ////  <--- RETURN WHEN: m_pSndQueue->sendto() is called.
    ////  .... SKIP UNTIL m_pRcvQueue->recvfrom() HERE....
    ////       (the first "sendto" will not be called due to being too early)
    ///
    //

    //////////////////////////////////////////////////////
    // SYNCHRO BAR
    //////////////////////////////////////////////////////
    if (!m_bSynRecving)
    {
        HLOGC(mglog.Debug, log << CONID() << "startConnect: ASYNC MODE DETECTED. Deferring the process to RcvQ:worker");
        return;
    }

    // Below this bar, rest of function maintains only and exclusively
    // the SYNCHRONOUS (blocking) connection process. 

    // Wait for the negotiated configurations from the peer side.

    // This packet only prepares the storage where we will read the
    // next incoming packet.
    CPacket response;
    response.setControl(UMSG_HANDSHAKE);
    response.allocate(m_iMaxSRTPayloadSize);

    CUDTException e;
    EConnectStatus cst = CONN_CONTINUE;
    // This is a temporary place to store the DESTINATION IP from the incoming packet.
    // We can't record this address yet until the cookie-confirmation is done, for safety reasons.
    sockaddr_any use_source_adr(m_PeerAddr.family());

    while (!m_bClosing)
    {
        int64_t tdiff = CTimer::getTime() - m_llLastReqTime;
        // avoid sending too many requests, at most 1 request per 250ms

        // SHORT VERSION: 
        // The immediate first run of this loop WILL SKIP THIS PART, so
        // the processing really begins AFTER THIS CONDITION.
        //
        // Note that some procedures inside may set m_llLastReqTime to 0,
        // which will result of this condition to trigger immediately in
        // the next iteration.
        if (tdiff > 250000)
        {
            HLOGC(mglog.Debug, log << "startConnect: LOOP: time to send (" << tdiff << " > 250000). size=" << reqpkt.getLength());

            if (m_bRendezvous)
                reqpkt.m_iID = m_ConnRes.m_iID;

            now = CTimer::getTime();
#if ENABLE_HEAVY_LOGGING
            {
                CHandShake debughs;
                debughs.load_from(reqpkt.m_pcData, reqpkt.getLength());
                HLOGC(mglog.Debug, log << CONID() << "startConnect: REQ-TIME HIGH (" << now << "). cont/sending HS to peer: " << debughs.show());
            }
#endif

            m_llLastReqTime = now;
            setPacketTS(reqpkt, now);
            m_pSndQueue->sendto(serv_addr, reqpkt, use_source_adr);
        }
        else
        {
            HLOGC(mglog.Debug, log << "startConnect: LOOP: too early to send - " << tdiff << " < 250000");
        }

        cst = CONN_CONTINUE;
        response.setLength(m_iMaxSRTPayloadSize);
        if (m_pRcvQueue->recvfrom(m_SocketID, Ref(response)) > 0)
        {
            use_source_adr = response.udpDestAddr();

            HLOGC(mglog.Debug, log << CONID() << "startConnect: got response for connect request");
            cst = processConnectResponse(response, &e, COM_SYNCHRO);

            HLOGC(mglog.Debug, log << CONID() << "startConnect: response processing result: " << ConnectStatusStr(cst));

            // Expected is that:
            // - the peer responded with URQ_INDUCTION + cookie. This above function
            //   should check that and craft the URQ_CONCLUSION handshake, in which
            //   case this function returns CONN_CONTINUE. As an extra action taken
            //   for that case, we set the SECURING mode if encryption requested,
            //   and serialize again the handshake, possibly together with HS extension
            //   blocks, if HSv5 peer responded. The serialized handshake will be then
            //   sent again, as the loop is repeated.
            // - the peer responded with URQ_CONCLUSION. This handshake was accepted
            //   as a connection, and for >= HSv5 the HS extension blocks have been
            //   also read and interpreted. In this case this function returns:
            //   - CONN_ACCEPT, if everything was correct - break this loop and return normally
            //   - CONN_REJECT in case of any problems with the delivered handshake
            //     (incorrect data or data conflict) - throw error exception
            // - the peer responded with any of URQ_ERROR_*.  - throw error exception
            //
            // The error exception should make the API connect() function fail, if blocking
            // or mark the failure for that socket in epoll, if non-blocking.

            if ( cst == CONN_RENDEZVOUS )
            {
                // When this function returned CONN_RENDEZVOUS, this requires
                // very special processing for the Rendezvous-v5 algorithm. This MAY
                // involve also preparing a new handshake form, also interpreting the
                // SRT handshake extension and crafting SRT handshake extension for the
                // peer, which should be next sent. When this function returns CONN_CONTINUE,
                // it means that it has done all that was required, however none of the below
                // things has to be done (this function will do it by itself if needed).
                // Otherwise the handshake rolling can be interrupted and considered complete.
                cst = processRendezvous(Ref(reqpkt), response, serv_addr, true /*synchro*/, RST_OK);
                if (cst == CONN_CONTINUE)
                    continue;
                break;
            }

            if (cst == CONN_REJECT)
                sendCtrl(UMSG_SHUTDOWN);

            if (cst != CONN_CONTINUE && cst != CONN_CONFUSED)
                break; // --> OUTSIDE-LOOP

            // IMPORTANT
            // [[using assert(m_pCryptoControl != nullptr)]];

            // new request/response should be sent out immediately on receving a response
            HLOGC(mglog.Debug, log << "startConnect: SYNC CONNECTION STATUS:" << ConnectStatusStr(cst) << ", REQ-TIME: LOW.");
            m_llLastReqTime = 0;

            // Now serialize the handshake again to the existing buffer so that it's
            // then sent later in this loop.

            // First, set the size back to the original size, m_iMaxSRTPayloadSize because
            // this is the size of the originally allocated space. It might have been
            // shrunk by serializing the INDUCTION handshake (which was required before
            // sending this packet to the output queue) and therefore be too
            // small to store the CONCLUSION handshake (with HSv5 extensions).
            reqpkt.setLength(m_iMaxSRTPayloadSize);

            HLOGC(mglog.Debug, log << "startConnect: creating HS CONCLUSION: buffer size=" << reqpkt.getLength());

            // NOTE: BUGFIX: SERIALIZE AGAIN.
            // The original UDT code didn't do it, so it was theoretically
            // turned into conclusion, but was sending still the original
            // induction handshake challenge message. It was working only
            // thanks to that simultaneously there were being sent handshake
            // messages from a separate thread (CSndQueue::worker) from
            // RendezvousQueue, this time serialized properly, which caused
            // that with blocking mode there was a kinda initial "drunk
            // passenger with taxi driver talk" until the RendezvousQueue sends
            // (when "the time comes") the right CONCLUSION handshake
            // challenge message.
            //
            // Now that this is fixed, the handshake messages from RendezvousQueue
            // are sent only when there is a rendezvous mode or non-blocking mode.
            if ( !createSrtHandshake(Ref(reqpkt), Ref(m_ConnReq), SRT_CMD_HSREQ, SRT_CMD_KMREQ, 0, 0))
            {
                LOGC(mglog.Error, log << "createSrtHandshake failed - REJECTING.");
                cst = CONN_REJECT;
                break;
            }
            // These last 2 parameters designate the buffer, which is in use only for SRT_CMD_KMRSP.
            // If m_ConnReq.m_iVersion == HS_VERSION_UDT4, this function will do nothing,
            // except just serializing the UDT handshake.
            // The trick is that the HS challenge is with version HS_VERSION_UDT4, but the
            // listener should respond with HS_VERSION_SRT1, if it is HSv5 capable.
        }

        HLOGC(mglog.Debug, log << "startConnect: timeout from Q:recvfrom, looping again; cst=" << ConnectStatusStr(cst));

#if ENABLE_HEAVY_LOGGING
        // Non-fatal assertion
        if (cst == CONN_REJECT) // Might be returned by processRendezvous
        {
            LOGC(mglog.Error, log << "startConnect: IPE: cst=REJECT NOT EXPECTED HERE, the loop should've been interrupted!");
            break;
        }
#endif

        if (CTimer::getTime() > ttl)
        {
            // timeout
            e = CUDTException(MJ_SETUP, MN_TIMEOUT, 0);
            break;
        }
    }

    // <--- OUTSIDE-LOOP
    // Here will fall the break when not CONN_CONTINUE.
    // CONN_RENDEZVOUS is handled by processRendezvous.
    // CONN_ACCEPT will skip this and pass on.
    if ( cst == CONN_REJECT )
    {
        e = CUDTException(MJ_SETUP, MN_REJECTED, 0);
    }

    if (e.getErrorCode() == 0)
    {
        if (m_bClosing)                                                 // if the socket is closed before connection...
            e = CUDTException(MJ_SETUP); // XXX NO MN ?
        else if (m_ConnRes.m_iReqType == URQ_ERROR_REJECT)                          // connection request rejected
            e = CUDTException(MJ_SETUP, MN_REJECTED, 0);
        else if ((!m_bRendezvous) && (m_ConnRes.m_iISN != m_iISN))      // secuity check
            e = CUDTException(MJ_SETUP, MN_SECURITY, 0);
    }

    if (e.getErrorCode() != 0)
    {
        // The process is to be abnormally terminated, remove the connector
        // now because most likely no other processing part has done anything with it.
        m_pRcvQueue->removeConnector(m_SocketID);
        throw e;
    }

    HLOGC(mglog.Debug, log << CONID() << "startConnect: handshake exchange succeeded. sourceIP=" << SockaddrToString(m_SourceAddr));

    // Parameters at the end.
    HLOGC(mglog.Debug, log << "startConnect: END. Parameters:"
        " mss=" << m_iMSS <<
        " max-cwnd-size=" << m_CongCtl->cgWindowMaxSize() <<
        " cwnd-size=" << m_CongCtl->cgWindowSize() <<
        " rtt=" << m_iRTT <<
        " bw=" << m_iBandwidth);
}

// Asynchronous connection
EConnectStatus CUDT::processAsyncConnectResponse(const CPacket& pkt) ATR_NOEXCEPT
{
    EConnectStatus cst = CONN_CONTINUE;
    CUDTException e;

    CGuard cg(m_ConnectionLock, "conn"); // FIX
    HLOGC(mglog.Debug, log << CONID() << "processAsyncConnectResponse: got response for connect request, processing");
    cst = processConnectResponse(pkt, &e, COM_ASYNCHRO);

    HLOGC(mglog.Debug, log << CONID() << "processAsyncConnectResponse: response processing result: "
        << ConnectStatusStr(cst) << " - REQ-TIME LOW to enforce immediate response");
    m_llLastReqTime = 0;

    return cst;
}

bool CUDT::processAsyncConnectRequest(EReadStatus rst, EConnectStatus cst, const CPacket& response, const sockaddr_any& serv_addr)
{
    // IMPORTANT!

    // This function is called, still asynchronously, but in the order
    // of call just after the call to the above processAsyncConnectResponse.
    // This should have got the original value returned from
    // processConnectResponse through processAsyncConnectResponse.

    CPacket request;
    request.setControl(UMSG_HANDSHAKE);
    request.allocate(m_iMaxSRTPayloadSize);
    uint64_t now = CTimer::getTime();
    setPacketTS(request, now);

    HLOGC(mglog.Debug, log << "processAsyncConnectRequest: REQ-TIME: HIGH (" << now << "). Should prevent too quick responses.");
    m_llLastReqTime = now;
    // ID = 0, connection request
    request.m_iID = !m_bRendezvous ? 0 : m_ConnRes.m_iID;

    bool status = true;

    if ( cst == CONN_RENDEZVOUS )
    {
        HLOGC(mglog.Debug, log << "processAsyncConnectRequest: passing to processRendezvous");
        cst = processRendezvous(Ref(request), response, serv_addr, false /*asynchro*/, rst);
        if (cst == CONN_ACCEPT)
        {
            HLOGC(mglog.Debug, log << "processAsyncConnectRequest: processRendezvous completed the process and responded by itself. Done.");
            return true;
        }

        if (cst != CONN_CONTINUE)
        {
            LOGC(mglog.Error, log << "processAsyncConnectRequest: REJECT reported from processRendezvous, not processing further.");
            status = false;
        }
    }
    else if (cst == CONN_REJECT)
    {
            LOGC(mglog.Error, log << "processAsyncConnectRequest: REJECT reported from HS processing, not processing further.");
            return false;
    }
    else
    {
        // (this procedure will be also run for HSv4 rendezvous)
        HLOGC(mglog.Debug, log << "processAsyncConnectRequest: serializing HS: buffer size=" << request.getLength());
        if (!createSrtHandshake(Ref(request), Ref(m_ConnReq), SRT_CMD_HSREQ, SRT_CMD_KMREQ, 0, 0))
        {
            // All 'false' returns from here are IPE-type, mostly "invalid argument" plus "all keys expired".
            LOGC(mglog.Error, log << "IPE: processAsyncConnectRequest: createSrtHandshake failed, dismissing.");
            status = false;
        }
        else
        {
            HLOGC(mglog.Debug, log << "processAsyncConnectRequest: sending HS reqtype=" << RequestTypeStr(m_ConnReq.m_iReqType)
                    << " to socket " << request.m_iID << " size=" << request.getLength());
        }
    }

    if (!status)
    {
        return false;
        /* XXX Shouldn't it send a single response packet for the rejection?
        // Set the version to 0 as "handshake rejection" status and serialize it 
        CHandShake zhs;
        size_t size = request.getLength();
        zhs.store_to(request.m_pcData, Ref(size));
        request.setLength(size);
        */
    }

    HLOGC(mglog.Debug, log << "processAsyncConnectRequest: setting REQ-TIME HIGH, SENDING HS:" << m_ConnReq.show());
    m_llLastReqTime = CTimer::getTime();
    m_pSndQueue->sendto(serv_addr, request, m_SourceAddr);
    return status;
}

void CUDT::cookieContest()
{
    if (m_SrtHsSide != HSD_DRAW)
        return;

    HLOGC(mglog.Debug, log << "cookieContest: agent=" << m_ConnReq.m_iCookie << " peer=" << m_ConnRes.m_iCookie);

    if ( m_ConnReq.m_iCookie == 0 || m_ConnRes.m_iCookie == 0 )
    {
        // Note that it's virtually impossible that Agent's cookie is not ready, this
        // shall be considered IPE.
        // Not all cookies are ready, don't start the contest.
        return;
    }

    // INITIATOR/RESPONDER role is resolved by COOKIE CONTEST.
    //
    // The cookie contest must be repeated every time because it
    // may change the state at some point.
    int better_cookie = m_ConnReq.m_iCookie - m_ConnRes.m_iCookie;

    if ( better_cookie > 0 )
    {
        m_SrtHsSide = HSD_INITIATOR;
        return;
    }

    if ( better_cookie < 0 )
    {
        m_SrtHsSide = HSD_RESPONDER;
        return;
    }

    // DRAW! The only way to continue would be to force the
    // cookies to be regenerated and to start over. But it's
    // not worth a shot - this is an extremely rare case.
    // This can simply do reject so that it can be started again.

    // Pretend then that the cookie contest wasn't done so that
    // it's done again. Cookies are baked every time anew, however
    // the successful initial contest remains valid no matter how
    // cookies will change.

    m_SrtHsSide = HSD_DRAW;
}

EConnectStatus CUDT::processRendezvous(ref_t<CPacket> reqpkt, const CPacket& response, const sockaddr_any& serv_addr, bool synchro, EReadStatus rst)
{
    if ( m_RdvState == CHandShake::RDV_CONNECTED )
    {
        HLOGC(mglog.Debug, log << "processRendezvous: already in CONNECTED state.");
        return CONN_ACCEPT;
    }

    uint32_t kmdata[SRTDATA_MAXSIZE];
    size_t kmdatasize = SRTDATA_MAXSIZE;
    CPacket& rpkt = *reqpkt;

    cookieContest();

    // We know that the other side was contacted and the other side has sent
    // the handshake message - we know then both cookies. If it's a draw, it's
    // a very rare case of creating identical cookies.
    if (m_SrtHsSide == HSD_DRAW)
    {
        LOGC(mglog.Error, log << "COOKIE CONTEST UNRESOLVED: can't assign connection roles, please wait another minute.");
        return CONN_REJECT;
    }

    UDTRequestType rsp_type = URQ_ERROR_INVALID; // just to track uninitialized errors

    // We can assume that the Handshake packet received here as 'response'
    // is already serialized in m_ConnRes. Check extra flags that are meaningful
    // for further processing here.

    int ext_flags = SrtHSRequest::SRT_HSTYPE_HSFLAGS::unwrap(m_ConnRes.m_iType);
    bool needs_extension = ext_flags != 0; // Initial value: received HS has extensions.
    bool needs_hsrsp;
    rendezvousSwitchState(Ref(rsp_type), Ref(needs_extension), Ref(needs_hsrsp));
    if (rsp_type > URQ_FAILURE_TYPES)
    {
        HLOGC(mglog.Debug, log << "processRendezvous: rejecting due to switch-state response: " << RequestTypeStr(rsp_type));
        return CONN_REJECT;
    }
    checkUpdateCryptoKeyLen("processRendezvous", m_ConnRes.m_iType);

    // We have three possibilities here as it comes to HSREQ extensions:

    // 1. The agent is loser in attention state, it sends EMPTY conclusion (without extensions)
    // 2. The agent is loser in initiated state, it interprets incoming HSREQ and creates HSRSP
    // 3. The agent is winner in attention or fine state, it sends HSREQ extension
    m_ConnReq.m_iReqType = rsp_type;
    m_ConnReq.m_extension = needs_extension;

    if (rsp_type > URQ_FAILURE_TYPES)
    {
        HLOGC(mglog.Debug, log << "processRendezvous: rejecting due to switch-state response: " << RequestTypeStr(rsp_type));
        return CONN_REJECT;
    }

    // This must be done before prepareConnectionObjects().
    applyResponseSettings(response);

    // This must be done before interpreting and creating HSv5 extensions.
    if ( !prepareConnectionObjects(m_ConnRes, m_SrtHsSide, 0))
    {
        HLOGC(mglog.Debug, log << "processRendezvous: rejecting due to problems in prepareConnectionObjects.");
        return CONN_REJECT;
    }

    // Case 2.
    if ( needs_hsrsp )
    {
        // This means that we have received HSREQ extension with the handshake, so we need to interpret
        // it and craft the response.
        if (rst == RST_OK)
        {
            // We have JUST RECEIVED packet in this session (not that this is called as periodic update).
            // Sanity check
            m_llLastReqTime = 0;
            if (response.getLength() == size_t(-1))
            {
                LOGC(mglog.Fatal, log << "IPE: rst=RST_OK, but the packet has set -1 length - REJECTING (REQ-TIME: LOW)");
                return CONN_REJECT;
            }

            if ( !interpretSrtHandshake(m_ConnRes, response, kmdata, &kmdatasize) )
            {
                HLOGC(mglog.Debug, log << "processRendezvous: rejecting due to problems in interpretSrtHandshake REQ-TIME: LOW.");
                return CONN_REJECT;
            }

            // Pass on, inform about the shortened response-waiting period.
            HLOGC(mglog.Debug, log << "processRendezvous: setting REQ-TIME: LOW. Forced to respond immediately.");
        }
        else
        {
            // If the last CONCLUSION message didn't contain the KMX extension, there's
            // no key recorded yet, so it can't be extracted. Mark this kmdatasize empty though.
            int hs_flags = SrtHSRequest::SRT_HSTYPE_HSFLAGS::unwrap(m_ConnRes.m_iType);
            if (IsSet(hs_flags, CHandShake::HS_EXT_KMREQ))
            {
                // This is a periodic handshake update, so you need to extract the KM data from the
                // first message, provided that it is there.
                size_t msgsize = m_pCryptoControl->getKmMsg_size(0);
                if (msgsize == 0)
                {
                    switch (m_pCryptoControl->m_RcvKmState)
                    {
                        // If the KMX process ended up with a failure, the KMX is not recorded.
                        // In this case as the KMRSP answer the "failure status" should be crafted.
                    case SRT_KM_S_NOSECRET:
                    case SRT_KM_S_BADSECRET:
                        {
                            HLOGC(mglog.Debug, log << "processRendezvous: No KMX recorded, status = NOSECRET. Respond with NOSECRET.");

                            // Just do the same thing as in CCryptoControl::processSrtMsg_KMREQ for that case,
                            // that is, copy the NOSECRET code into KMX message.
                            memcpy(kmdata, &m_pCryptoControl->m_RcvKmState, sizeof(int32_t));
                            kmdatasize = 1;
                        }
                        break;

                    default:
                        // Remaining values:
                        // UNSECURED: should not fall here at alll
                        // SECURING: should not happen in HSv5
                        // SECURED: should have received the recorded KMX correctly (getKmMsg_size(0) > 0)
                        {
                            // Remaining situations:
                            // - password only on this site: shouldn't be considered to be sent to a no-password site
                            LOGC(mglog.Error, log << "processRendezvous: IPE: PERIODIC HS: NO KMREQ RECORDED KMSTATE: RCV="
                                    << KmStateStr(m_pCryptoControl->m_RcvKmState) << " SND="
                                    << KmStateStr(m_pCryptoControl->m_SndKmState));
                            return CONN_REJECT;
                        }
                        break;
                    }
                }
                else
                {
                    kmdatasize = msgsize/4;
                    if (msgsize > kmdatasize*4)
                    {
                        // Sanity check
                        LOGC(mglog.Error, log << "IPE: KMX data not aligned to 4 bytes! size=" << msgsize);
                        memset(kmdata+(kmdatasize*4), 0, msgsize - (kmdatasize*4));
                        ++kmdatasize;
                    }

                    HLOGC(mglog.Debug, log << "processRendezvous: getting KM DATA from the fore-recorded KMX from KMREQ, size=" << kmdatasize);
                    memcpy(kmdata, m_pCryptoControl->getKmMsg_data(0), msgsize);
                }
            }
            else
            {
                HLOGC(mglog.Debug, log << "processRendezvous: no KMX flag - not extracting KM data for KMRSP");
                kmdatasize = 0;
            }
        }

        // No matter the value of needs_extension, the extension is always needed
        // when HSREQ was interpreted (to store HSRSP extension).
        m_ConnReq.m_extension = true;

        HLOGC(mglog.Debug, log << "processRendezvous: HSREQ extension ok, creating HSRSP response. kmdatasize=" << kmdatasize);

        rpkt.setLength(m_iMaxSRTPayloadSize);
        if (!createSrtHandshake(reqpkt, Ref(m_ConnReq), SRT_CMD_HSRSP, SRT_CMD_KMRSP, kmdata, kmdatasize))
        {
            HLOGC(mglog.Debug, log << "processRendezvous: rejecting due to problems in createSrtHandshake. REQ-TIME: LOW");
            m_llLastReqTime = 0;
            return CONN_REJECT;
        }

        // This means that it has received URQ_CONCLUSION with HSREQ, agent is then in RDV_FINE
        // state, it sends here URQ_CONCLUSION with HSREQ/KMREQ extensions and it awaits URQ_AGREEMENT.
        return CONN_CONTINUE;
    }

    // Special case: if URQ_AGREEMENT is to be sent, when this side is INITIATOR,
    // then it must have received HSRSP, so it must interpret it. Otherwise it would
    // end up with URQ_DONE, which means that it is the other side to interpret HSRSP.
    if ( m_SrtHsSide == HSD_INITIATOR && m_ConnReq.m_iReqType == URQ_AGREEMENT )
    {
        // The same is done in CUDT::postConnect(), however this section will
        // not be done in case of rendezvous. The section in postConnect() is
        // predicted to run only in regular CALLER handling.

        if (rst != RST_OK || response.getLength() == size_t(-1))
        {
            // Actually the -1 length would be an IPE, but it's likely that this was reported already.
            HLOGC(mglog.Debug, log << "processRendezvous: no INCOMING packet, NOT interpreting extensions (relying on exising data)");
        }
        else
        {
            HLOGC(mglog.Debug, log << "processRendezvous: INITIATOR, will send AGREEMENT - interpreting HSRSP extension");
            if ( !interpretSrtHandshake(m_ConnRes, response, 0, 0) )
            {
                m_ConnReq.m_iReqType = URQ_ERROR_REJECT;
            }
        }
        // This should be false, make a kinda assert here.
        if ( needs_extension )
        {
            LOGC(mglog.Fatal, log << "IPE: INITIATOR responding AGREEMENT should declare no extensions to HS");
            m_ConnReq.m_extension = false;
        }
    }

    HLOGC(mglog.Debug, log << CONID() << "processRendezvous: COOKIES Agent/Peer: "
        << m_ConnReq.m_iCookie << "/" << m_ConnRes.m_iCookie
        << " HSD:" << (m_SrtHsSide == HSD_INITIATOR ? "initiator" : "responder")
        << " STATE:" << CHandShake::RdvStateStr(m_RdvState) << " ...");

    if ( rsp_type == URQ_DONE )
    {
        HLOGC(mglog.Debug, log << "... WON'T SEND any response, both sides considered connected");
    }
    else
    {
        HLOGC(mglog.Debug, log << "... WILL SEND " << RequestTypeStr(rsp_type) << " "
        << (m_ConnReq.m_extension ? "with" : "without") << " SRT HS extensions");
    }

    // This marks the information for the serializer that
    // the SRT handshake extension is required.
    // Rest of the data will be filled together with
    // serialization.
    m_ConnReq.m_extension = needs_extension;

    rpkt.setLength(m_iMaxSRTPayloadSize);
    if ( m_RdvState == CHandShake::RDV_CONNECTED )
    {
        // When synchro=false, don't lock a mutex for rendezvous queue.
        // This is required when this function is called in the
        // receive queue worker thread - it would lock itself.
        int cst = postConnect(response, true, 0, synchro);
        if ( cst == CONN_REJECT )
        {
            HLOGC(mglog.Debug, log << "processRendezvous: rejecting due to problems in postConnect.");
            return CONN_REJECT;
        }
    }

    // URQ_DONE or URQ_AGREEMENT can be the result if the state is RDV_CONNECTED.
    // If URQ_DONE, then there's nothing to be done, when URQ_AGREEMENT then return
    // CONN_CONTINUE to make the caller send again the contents if the packet buffer,
    // this time with URQ_AGREEMENT message, but still consider yourself connected.
    if ( rsp_type == URQ_DONE )
    {
        HLOGC(mglog.Debug, log << "processRendezvous: rsp=DONE, reporting ACCEPT (nothing to respond)");
        return CONN_ACCEPT;
    }

    // createSrtHandshake moved here because if the above conditions are satisfied,
    // no response is going to be send, so nothing needs to be "created".

    // needs_extension here distinguishes between cases 1 and 3.
    // NOTE: in case when interpretSrtHandshake was run under the conditions above (to interpret HSRSP),
    // then createSrtHandshake below will create only empty AGREEMENT message.
    if ( !createSrtHandshake(reqpkt, Ref(m_ConnReq), SRT_CMD_HSREQ, SRT_CMD_KMREQ, 0, 0))
    {
        LOGC(mglog.Error, log << "createSrtHandshake failed (IPE?), connection rejected. REQ-TIME: LOW");
        m_llLastReqTime = 0;
        return CONN_REJECT;
    }

    if ( rsp_type == URQ_AGREEMENT && m_RdvState == CHandShake::RDV_CONNECTED )
    {
        // We are using our own serialization method (not the one called after
        // processConnectResponse, this is skipped in case when this function
        // is called), so we can also send this immediately. Agreement must be
        // sent just once and the party must switch into CONNECTED state - in
        // contrast to CONCLUSION messages, which should be sent in loop repeatedly.
        //
        // Even though in theory the AGREEMENT message sent just once may miss
        // the target (as normal thing in UDP), this is little probable to happen,
        // and this doesn't matter much because even if the other party doesn't
        // get AGREEMENT, but will get payload or KEEPALIVE messages, it will
        // turn into connected state as well. The AGREEMENT is rather kinda
        // catalyzer here and may turn the entity on the right track faster. When
        // AGREEMENT is missed, it may have kinda initial tearing.

        const uint64_t now = CTimer::getTime();
        m_llLastReqTime = now;
        setPacketTS(rpkt, now);
        HLOGC(mglog.Debug, log << "processRendezvous: rsp=AGREEMENT, reporting ACCEPT and sending just this one, REQ-TIME HIGH (" << now << ").");
        m_pSndQueue->sendto(serv_addr, rpkt, m_SourceAddr);


        return CONN_ACCEPT;
    }

    if (rst == RST_OK)
    {
        // the request time must be updated so that the next handshake can be sent out immediately
        HLOGC(mglog.Debug, log << "processRendezvous: rsp=" << RequestTypeStr(m_ConnReq.m_iReqType)
                << " REQ-TIME: LOW to send immediately, consider yourself conencted");
        m_llLastReqTime = 0;
    }
    else
    {
        HLOGC(mglog.Debug, log << "processRendezvous: REQ-TIME: remains previous value, consider yourself connected");
    }
    return CONN_CONTINUE;
}

EConnectStatus CUDT::processConnectResponse(const CPacket& response, CUDTException* eout, EConnectMethod synchro) ATR_NOEXCEPT
{
    // NOTE: ASSUMED LOCK ON: m_ConnectionLock.

    // this is the 2nd half of a connection request. If the connection is setup successfully this returns 0.
    // Returned values:
    // - CONN_REJECT: there was some error when processing the response, connection should be rejected
    // - CONN_ACCEPT: the handshake is done and finished correctly
    // - CONN_CONTINUE: the induction handshake has been processed correctly, and expects CONCLUSION handshake

   if (!m_bConnecting)
      return CONN_REJECT;

   // This is required in HSv5 rendezvous, in which it should send the URQ_AGREEMENT message to
   // the peer, however switch to connected state. 
   HLOGC(mglog.Debug, log << "processConnectResponse: TYPE:" <<
           (response.isControl() ?  MessageTypeStr(response.getType(), response.getExtendedType())
            : string("DATA")));
   //ConnectStatus res = CONN_REJECT; // used later for status - must be declared here due to goto POST_CONNECT.

   // For HSv4, the data sender is INITIATOR, and the data receiver is RESPONDER,
   // regardless of the connecting side affiliation. This will be changed for HSv5.
   bool bidirectional = false;
   HandshakeSide hsd = m_bDataSender ? HSD_INITIATOR : HSD_RESPONDER;
   // (defined here due to 'goto' below).

   // SRT peer may send the SRT handshake private message (type 0x7fff) before a keep-alive.

   // This condition is checked when the current agent is trying to do connect() in rendezvous mode,
   // but the peer was faster to send a handshake packet earlier. This makes it continue with connecting
   // process if the peer is already behaving as if the connection was already established.
   
   // This value will check either the initial value, which is less than SRT1, or
   // the value previously loaded to m_ConnReq during the previous handshake response.
   // For the initial form this value should not be checked.
   bool hsv5 = m_ConnRes.m_iVersion >= HS_VERSION_SRT1;

   if (m_bRendezvous
           && (
               m_RdvState == CHandShake::RDV_CONNECTED // somehow Rendezvous-v5 switched it to CONNECTED.
               || !response.isControl()                         // WAS A PAYLOAD PACKET.
               || (response.getType() == UMSG_KEEPALIVE)    // OR WAS A UMSG_KEEPALIVE message.
               || (response.getType() == UMSG_EXT)          // OR WAS a CONTROL packet of some extended type (i.e. any SRT specific)
              )
           // This may happen if this is an initial state in which the socket type was not yet set.
           // If this is a field that holds the response handshake record from the peer, this means that it wasn't received yet.
           // HSv5: added version check because in HSv5 the m_iType field has different meaning
           // and it may be 0 in case when the handshake does not carry SRT extensions.
           && ( hsv5 || m_ConnRes.m_iType != UDT_UNDEFINED))
   {
       //a data packet or a keep-alive packet comes, which means the peer side is already connected
       // in this situation, the previously recorded response will be used
       // In HSv5 this situation is theoretically possible if this party has missed the URQ_AGREEMENT message.
       HLOGC(mglog.Debug, log << CONID() << "processConnectResponse: already connected - pinning in");
       if (hsv5)
       {
           m_RdvState = CHandShake::RDV_CONNECTED;
       }

       return postConnect(response, hsv5, eout, synchro);
   }

   if (!response.isControl(UMSG_HANDSHAKE))
   {
       if (!response.isControl())
       {
           LOGC(mglog.Error, log << CONID() << "processConnectResponse: received DATA while HANDSHAKE expected");
       }
       else
       {
           LOGC(mglog.Error, log << CONID()
                   << "processConnectResponse: CONFUSED: expected UMSG_HANDSHAKE as connection not yet established, got: "
                   << MessageTypeStr(response.getType(), response.getExtendedType()));
       }
       return CONN_CONFUSED;
   }

   if (m_bRendezvous)
   {
       m_SourceAddr = response.udpDestAddr();
   }

   if ( m_ConnRes.load_from(response.m_pcData, response.getLength()) == -1 )
   {
       // Handshake data were too small to reach the Handshake structure. Reject.
       LOGC(mglog.Error, log << CONID() << "processConnectResponse: HANDSHAKE data buffer too small - possible blueboxing. Rejecting.");
       return CONN_REJECT;
   }

   HLOGC(mglog.Debug, log << CONID() << "processConnectResponse: HS RECEIVED: " << m_ConnRes.show());
   if ( m_ConnRes.m_iReqType > URQ_FAILURE_TYPES )
   {
       return CONN_REJECT;
   }

   if ( size_t(m_ConnRes.m_iMSS) > CPacket::ETH_MAX_MTU_SIZE )
   {
       // Yes, we do abort to prevent buffer overrun. Set your MSS correctly
       // and you'll avoid problems.
       LOGC(mglog.Fatal, log << "MSS size " << m_iMSS << "exceeds MTU size!");
       return CONN_REJECT;
   }

   // (see createCrypter() call below)
   //
   // The CCryptoControl attached object must be created early
   // because it will be required to create a conclusion handshake in HSv5
   // 
   if (m_bRendezvous)
   {
       // SANITY CHECK: A rendezvous socket should reject any caller requests (it's not a listener)
       if (m_ConnRes.m_iReqType == URQ_INDUCTION)
       {
           LOGC(mglog.Error, log << CONID() << "processConnectResponse: Rendezvous-point received INDUCTION handshake (expected WAVEAHAND). Rejecting.");
           return CONN_REJECT;
       }

       // The procedure for version 5 is completely different and changes the states
       // differently, so the old code will still maintain HSv4 the old way.

       if ( m_ConnRes.m_iVersion > HS_VERSION_UDT4 )
       {
           HLOGC(mglog.Debug, log << CONID() << "processConnectResponse: Rendezvous HSv5 DETECTED.");
           return CONN_RENDEZVOUS; // --> will continue in CUDT::processRendezvous().
       }

       HLOGC(mglog.Debug, log << CONID() << "processConnectResponse: Rendsezvous HSv4 DETECTED.");
       // So, here it has either received URQ_WAVEAHAND handshake message (while it should be in URQ_WAVEAHAND itself)
       // or it has received URQ_CONCLUSION/URQ_AGREEMENT message while this box has already sent URQ_WAVEAHAND to the peer,
       // and DID NOT send the URQ_CONCLUSION yet.

       if ( m_ConnReq.m_iReqType == URQ_WAVEAHAND
               || m_ConnRes.m_iReqType == URQ_WAVEAHAND )
       {
           HLOGC(mglog.Debug, log << CONID() << "processConnectResponse: REQ-TIME LOW. got HS RDV. Agent state:" << RequestTypeStr(m_ConnReq.m_iReqType)
               << " Peer HS:" << m_ConnRes.show());

           // Here we could have received WAVEAHAND or CONCLUSION.
           // For HSv4 simply switch to CONCLUSION for the sake of further handshake rolling.
           // For HSv5, make the cookie contest and basing on this decide, which party
           // should provide the HSREQ/KMREQ attachment.

           createCrypter(hsd, false /* unidirectional */);

           m_ConnReq.m_iReqType = URQ_CONCLUSION;
           // the request time must be updated so that the next handshake can be sent out immediately.
           m_llLastReqTime = 0;
           return CONN_CONTINUE;
       }
       else
       {
           HLOGC(mglog.Debug, log << CONID() << "processConnectResponse: Rendezvous HSv4 PAST waveahand");
       }
   }
   else
   {
      // set cookie
      if (m_ConnRes.m_iReqType == URQ_INDUCTION)
      {
         HLOGC(mglog.Debug, log << CONID() << "processConnectResponse: REQ-TIME LOW; got INDUCTION HS response (cookie:"
             << hex << m_ConnRes.m_iCookie << " version:" << dec << m_ConnRes.m_iVersion << "), sending CONCLUSION HS with this cookie");

         m_ConnReq.m_iCookie = m_ConnRes.m_iCookie;
         m_ConnReq.m_iReqType = URQ_CONCLUSION;

         // Here test if the LISTENER has responded with version HS_VERSION_SRT1,
         // it means that it is HSv5 capable. It can still accept the HSv4 handshake.
         if ( m_ConnRes.m_iVersion > HS_VERSION_UDT4 )
         {
             int hs_flags = SrtHSRequest::SRT_HSTYPE_HSFLAGS::unwrap(m_ConnRes.m_iType);

             if (hs_flags != SrtHSRequest::SRT_MAGIC_CODE)
             {
                 LOGC(mglog.Warn, log << "processConnectResponse: Listener HSv5 did not set the SRT_MAGIC_CODE");
             }

             checkUpdateCryptoKeyLen("processConnectResponse", m_ConnRes.m_iType);

             // This will catch HS_VERSION_SRT1 and any newer.
             // Set your highest version.
             m_ConnReq.m_iVersion = HS_VERSION_SRT1;
             // CONTROVERSIAL: use 0 as m_iType according to the meaning in HSv5.
             // The HSv4 client might not understand it, which means that agent
             // must switch itself to HSv4 rendezvous, and this time iType sould
             // be set to UDT_DGRAM value.
             m_ConnReq.m_iType = 0;

             // This marks the information for the serializer that
             // the SRT handshake extension is required.
             // Rest of the data will be filled together with
             // serialization.
             m_ConnReq.m_extension = true;

             // For HSv5, the caller is INITIATOR and the listener is RESPONDER.
             // The m_bDataSender value should be completely ignored and the
             // connection is always bidirectional.
             bidirectional = true;
             hsd = HSD_INITIATOR;
             m_SrtHsSide = hsd;
         }
         m_llLastReqTime = 0;
         createCrypter(hsd, bidirectional);

         // NOTE: This setup sets URQ_CONCLUSION and appropriate data in the handshake structure.
         // The full handshake to be sent will be filled back in the caller function -- CUDT::startConnect().
         return CONN_CONTINUE;
      }
   }

   return postConnect(response, false, eout, synchro);
}

void CUDT::applyResponseSettings(const CPacket& hspkt)
{
    // Re-configure according to the negotiated values.
    m_iMSS = m_ConnRes.m_iMSS;
    m_iFlowWindowSize = m_ConnRes.m_iFlightFlagSize;
    int udpsize = m_iMSS - CPacket::UDP_HDR_SIZE;
    m_iMaxSRTPayloadSize = udpsize - CPacket::HDR_SIZE;
    m_iPeerISN = m_ConnRes.m_iISN;

    setInitialRcvSeq(m_iPeerISN);

    m_PeerID = m_ConnRes.m_iID;
    memcpy(m_piSelfIP, m_ConnRes.m_piPeerIP, 16);
    m_SourceAddr = hspkt.udpDestAddr();

    HLOGC(mglog.Debug, log << CONID() << "applyResponseSettings: HANSHAKE CONCLUDED. SETTING: payload-size=" << m_iMaxSRTPayloadSize
        << " mss=" << m_ConnRes.m_iMSS
        << " flw=" << m_ConnRes.m_iFlightFlagSize
        << " isn=" << m_ConnRes.m_iISN
        << " peerID=" << m_ConnRes.m_iID
        << " sourceIP=" << SockaddrToString(m_SourceAddr));
}

EConnectStatus CUDT::postConnect(const CPacket& response, bool rendezvous, CUDTException* eout, bool synchro)
{
    if (m_ConnRes.m_iVersion < HS_VERSION_SRT1 )
        m_ullRcvPeerStartTime = 0; // will be set correctly in SRT HS.

    // This procedure isn't being executed in rendezvous because
    // in rendezvous it's completed before calling this function.
    if ( !rendezvous )
    {
        // NOTE: THIS function must be called before calling prepareConnectionObjects.
        // The reason why it's not part of prepareConnectionObjects is that the activities
        // done there are done SIMILAR way in acceptAndRespond, which also calls this
        // function. In fact, prepareConnectionObjects() represents the code that was
        // done separately in processConnectResponse() and acceptAndRespond(), so this way
        // this code is now common. Now acceptAndRespond() does "manually" something similar
        // to applyResponseSettings(), just a little bit differently. This SHOULD be made
        // common as a part of refactoring job, just needs a bit more time.
        //
        // Currently just this function must be called always BEFORE prepareConnectionObjects
        // everywhere except acceptAndRespond().
        applyResponseSettings(response);

        // This will actually be done also in rendezvous HSv4,
        // however in this case the HSREQ extension will not be attached,
        // so it will simply go the "old way".
        bool ok = prepareConnectionObjects(m_ConnRes, m_SrtHsSide, eout);
        // May happen that 'response' contains a data packet that was sent in rendezvous mode.
        // In this situation the interpretation of handshake was already done earlier.
        if (ok && response.isControl())
        {
            ok = interpretSrtHandshake(m_ConnRes, response, 0, 0);
            if (!ok && eout)
            {
                *eout = CUDTException(MJ_SETUP, MN_REJECTED, 0);
            }
        }
        if ( !ok )
            return CONN_REJECT;
    }

    CInfoBlock ib;
    ib.m_iFamily = m_PeerAddr.family();
    CInfoBlock::convert(m_PeerAddr, ib.m_piIP);
    if (m_pCache->lookup(&ib) >= 0)
    {
        m_iRTT = ib.m_iRTT;
        m_iBandwidth = ib.m_iBandwidth;
    }

    if (!setupCC())
    {
        LOGC(mglog.Error, log << "setupCC failed - rejecting connection");
        return CONN_REJECT;
    }

    // And, I am connected too.
    m_bConnecting = false;
    m_bConnected = true;

    // register this socket for receiving data packets
    m_pRNode->m_bOnList = true;
    m_pRcvQueue->setNewEntry(this);

    // XXX Problem around CONN_CONFUSED!
    // If some too-eager packets were received from a listener
    // that thinks it's connected, but his last handshake was missed,
    // they are collected by CRcvQueue::storePkt. The removeConnector
    // function will want to delete them all, so it would be nice
    // if these packets can be re-delivered. Of course the listener
    // should be prepared to resend them (as every packet can be lost
    // on UDP), but it's kinda overkill when we have them already and
    // can dispatch them.

    // Remove from rendezvous queue (in this particular case it's
    // actually removing the socket that undergoes asynchronous HS processing).
    // Removing at THIS point because since when setNewEntry is called,
    // the next iteration in the CRcvQueue::worker loop will be dispatching
    // packets normally, as within-connection, so the "connector" won't
    // play any role since this time.
    // The connector, however, must stay alive until the setNewEntry is called
    // because otherwise the packets that are coming for this socket before the
    // connection process is complete will be rejected as "attack", instead of
    // being enqueued for later pickup from the queue.
    m_pRcvQueue->removeConnector(m_SocketID, synchro);

    // acknowledge the management module.
    s_UDTUnited.connect_complete(m_SocketID);

    // acknowledde any waiting epolls to write
    s_UDTUnited.m_EPoll.update_events(m_SocketID, m_sPollID, SRT_EPOLL_OUT, true);

    {
        CGuard cl(s_UDTUnited.m_GlobControlLock, "GlobControl");
        CUDTGroup* g = m_parent->m_IncludedGroup;
        if (g)
        {
            // XXX this might require another check of group type.
            // For redundancy group, at least, update the status in the group.
            g->setFreshConnected(m_parent);
        }
    }

    LOGC(mglog.Note, log << CONID() << "Connection established to: " << SockaddrToString(m_PeerAddr));

    return CONN_ACCEPT;
}

void CUDTGroup::setFreshConnected(CUDTSocket* sock)
{
    CGuard glock(m_GroupLock, "group");

    HLOGC(mglog.Debug, log << "group: Socket @" << sock->m_SocketID << " fresh connected, setting IDLE");

    gli_t gi = sock->m_IncludedIter;
    gi->sndstate = CUDTGroup::GST_IDLE;
    gi->rcvstate = CUDTGroup::GST_IDLE;
    gi->laststatus = SRTS_CONNECTED;

    if (!m_bConnected)
    {
        // Switch to connected state and give appropriate signal
        m_pGlobal->m_EPoll.update_events(id(), m_sPollID, SRT_EPOLL_OUT, true);
        m_bConnected = true;
    }
}

void CUDT::checkUpdateCryptoKeyLen(const char* loghdr SRT_ATR_UNUSED, int32_t typefield)
{
    int enc_flags = SrtHSRequest::SRT_HSTYPE_ENCFLAGS::unwrap(typefield);

    // potentially 0-7 values are possible.
    // When 0, don't change anything - it should rely on the value 0.
    // When 1, 5, 6, 7, this is kinda internal error - ignore.
    if (enc_flags >= 2 && enc_flags <= 4) // 2 = 128, 3 = 192, 4 = 256
    {
        int rcv_pbkeylen = SrtHSRequest::SRT_PBKEYLEN_BITS::wrap(enc_flags);
        if (m_iSndCryptoKeyLen == 0)
        {
            m_iSndCryptoKeyLen = rcv_pbkeylen;
            HLOGC(mglog.Debug, log << loghdr << ": PBKEYLEN adopted from advertised value: " << m_iSndCryptoKeyLen);
        }
        else if (m_iSndCryptoKeyLen != rcv_pbkeylen)
        {
            // Conflict. Use SRTO_SENDER flag to check if this side should accept
            // the enforcement, otherwise simply let it win.
            if (!m_bDataSender)
            {
                LOGC(mglog.Warn, log << loghdr << ": PBKEYLEN conflict - OVERRIDDEN " << m_iSndCryptoKeyLen
                       << " by " << rcv_pbkeylen << " from PEER (as AGENT is not SRTO_SENDER)");
                m_iSndCryptoKeyLen = rcv_pbkeylen;
            }
            else
            {
                LOGC(mglog.Warn, log << loghdr << ": PBKEYLEN conflict - keep " << m_iSndCryptoKeyLen << "; peer-advertised PBKEYLEN "
                        << rcv_pbkeylen << " rejected because Agent is SRTO_SENDER");
            }
        }
    }
    else if (enc_flags != 0)
    {
        LOGC(mglog.Error, log << loghdr << ": IPE: enc_flags outside allowed 2, 3, 4: " << enc_flags);
    }
    else
    {
        HLOGC(mglog.Debug, log << loghdr << ": No encryption flags found in type field: " << typefield);
    }
}

// Rendezvous
void CUDT::rendezvousSwitchState(ref_t<UDTRequestType> rsptype, ref_t<bool> needs_extension, ref_t<bool> needs_hsrsp)
{
    UDTRequestType req = m_ConnRes.m_iReqType;
    int hs_flags = SrtHSRequest::SRT_HSTYPE_HSFLAGS::unwrap(m_ConnRes.m_iType);
    bool has_extension = !!hs_flags; // it holds flags, if no flags, there are no extensions.

    const HandshakeSide& hsd = m_SrtHsSide;
    // Note important possibilities that are considered here:

    // 1. The serial arrangement. This happens when one party has missed the
    // URQ_WAVEAHAND message, it sent its own URQ_WAVEAHAND message, and then the
    // firstmost message it received from the peer is URQ_CONCLUSION, as a response
    // for agent's URQ_WAVEAHAND.
    //
    // In this case, Agent switches to RDV_FINE state and Peer switches to RDV_ATTENTION state.
    //
    // 2. The parallel arrangement. This happens when the URQ_WAVEAHAND message sent
    // by both parties are almost in a perfect synch (a rare, but possible case). In this
    // case, both parties receive one another's URQ_WAVEAHAND message and both switch to
    // RDV_ATTENTION state.
    //
    // It's not possible to predict neither which arrangement will happen, or which
    // party will be RDV_FINE in case when the serial arrangement has happened. What
    // will actually happen will depend on random conditions.
    //
    // No matter this randomity, we have a limited number of possible conditions:
    //
    // Stating that "agent" is the party that has received the URQ_WAVEAHAND in whatever
    // arrangement, we are certain, that "agent" switched to RDV_ATTENTION, and peer:
    //
    // - switched to RDV_ATTENTION state (so, both are in the same state independently)
    // - switched to RDV_FINE state (so, the message interchange is actually more-less sequenced)
    //
    // In particular, there's no possibility of a situation that both are in RDV_FINE state
    // because the agent can switch to RDV_FINE state only if it received URQ_CONCLUSION from
    // the peer, while the peer could not send URQ_CONCLUSION without switching off RDV_WAVING
    // (actually to RDV_ATTENTION). There's also no exit to RDV_FINE from RDV_ATTENTION.

    // DEFAULT STATEMENT: don't attach extensions to URQ_CONCLUSION, neither HSREQ nor HSRSP.
    *needs_extension = false;
    *needs_hsrsp = false;

    string reason;

#if ENABLE_HEAVY_LOGGING

    HLOGC(mglog.Debug, log << "rendezvousSwitchState: HS: " << m_ConnRes.show());

    struct LogAtTheEnd
    {
        CHandShake::RendezvousState ost;
        UDTRequestType orq;
        const CHandShake::RendezvousState& nst;
        const UDTRequestType& nrq;
        bool& needext;
        bool& needrsp;
        string& reason;

        ~LogAtTheEnd()
        {
            HLOGC(mglog.Debug, log << "rendezvousSwitchState: STATE["
                << CHandShake::RdvStateStr(ost) << "->" << CHandShake::RdvStateStr(nst) << "] REQTYPE["
                << RequestTypeStr(orq) << "->" << RequestTypeStr(nrq) << "] "
                << "ext:" << (needext ? (needrsp ? "HSRSP" : "HSREQ") : "NONE")
                << (reason == "" ? string() : "reason:" + reason));
        }
      } l_logend = {m_RdvState, req, m_RdvState, *rsptype, *needs_extension, *needs_hsrsp, reason};

#endif

    switch (m_RdvState)
    {
    case CHandShake::RDV_INVALID: return;

    case CHandShake::RDV_WAVING:
        {
            if ( req == URQ_WAVEAHAND )
            {
                m_RdvState = CHandShake::RDV_ATTENTION;

                // NOTE: if this->isWinner(), attach HSREQ
                *rsptype = URQ_CONCLUSION;
                if ( hsd == HSD_INITIATOR )
                    *needs_extension = true;
                return;
            }

            if ( req == URQ_CONCLUSION )
            {
                m_RdvState = CHandShake::RDV_FINE;
                *rsptype = URQ_CONCLUSION;

                *needs_extension = true; // (see below - this needs to craft either HSREQ or HSRSP)
                // if this->isWinner(), then craft HSREQ for that response.
                // if this->isLoser(), then this packet should bring HSREQ, so craft HSRSP for the response.
                if ( hsd == HSD_RESPONDER )
                    *needs_hsrsp = true;
                return;
            }

        }
        reason = "WAVING -> WAVEAHAND or CONCLUSION";
        break;

    case CHandShake::RDV_ATTENTION:
        {
            if ( req == URQ_WAVEAHAND )
            {
                // This is only possible if the URQ_CONCLUSION sent to the peer
                // was lost on track. The peer is then simply unaware that the
                // agent has switched to ATTENTION state and continues sending
                // waveahands. In this case, just remain in ATTENTION state and
                // retry with URQ_CONCLUSION, as normally.
                *rsptype = URQ_CONCLUSION;
                if ( hsd == HSD_INITIATOR )
                    *needs_extension = true;
                return;
            }

            if ( req == URQ_CONCLUSION )
            {
                // We have two possibilities here:
                //
                // WINNER (HSD_INITIATOR): send URQ_AGREEMENT
                if ( hsd == HSD_INITIATOR )
                {
                    // WINNER should get a response with HSRSP, otherwise this is kinda empty conclusion.
                    // If no HSRSP attached, stay in this state.
                    if (hs_flags == 0)
                    {
                        HLOGC(mglog.Debug, log << "rendezvousSwitchState: "
                            "{INITIATOR}[ATTENTION] awaits CONCLUSION+HSRSP, got CONCLUSION, remain in [ATTENTION]");
                        *rsptype = URQ_CONCLUSION;
                        *needs_extension = true; // If you expect to receive HSRSP, continue sending HSREQ
                        return;
                    }
                    m_RdvState = CHandShake::RDV_CONNECTED;
                    *rsptype = URQ_AGREEMENT;
                    return;
                }

                // LOSER (HSD_RESPONDER): send URQ_CONCLUSION and attach HSRSP extension, then expect URQ_AGREEMENT
                if ( hsd == HSD_RESPONDER )
                {
                    // If no HSREQ attached, stay in this state.
                    // (Although this seems completely impossible).
                    if (hs_flags == 0)
                    {
                        LOGC(mglog.Warn, log << "rendezvousSwitchState: (IPE!)"
                            "{RESPONDER}[ATTENTION] awaits CONCLUSION+HSREQ, got CONCLUSION, remain in [ATTENTION]");
                        *rsptype = URQ_CONCLUSION;
                        *needs_extension = false; // If you received WITHOUT extensions, respond WITHOUT extensions (wait for the right message)
                        return;
                    }
                    m_RdvState = CHandShake::RDV_INITIATED;
                    *rsptype = URQ_CONCLUSION;
                    *needs_extension = true;
                    *needs_hsrsp = true;
                    return;
                }

                LOGC(mglog.Error, log << "RENDEZVOUS COOKIE DRAW! Cannot resolve to a valid state.");
                // Fallback for cookie draw
                m_RdvState = CHandShake::RDV_INVALID;
                *rsptype = URQ_ERROR_REJECT;
                return;
            }

            if ( req == URQ_AGREEMENT )
            {
                // This means that the peer has received our URQ_CONCLUSION, but
                // the agent missed the peer's URQ_CONCLUSION (received only initial
                // URQ_WAVEAHAND).
                if ( hsd == HSD_INITIATOR )
                {
                    // In this case the missed URQ_CONCLUSION was sent without extensions,
                    // whereas the peer received our URQ_CONCLUSION with HSREQ, and therefore
                    // it sent URQ_AGREEMENT already with HSRSP. This isn't a problem for
                    // us, we can go on with it, especially that the peer is already switched
                    // into CHandShake::RDV_CONNECTED state.
                    m_RdvState = CHandShake::RDV_CONNECTED;

                    // Both sides are connected, no need to send anything anymore.
                    *rsptype = URQ_DONE;
                    return;
                }

                if ( hsd == HSD_RESPONDER )
                {
                    // In this case the missed URQ_CONCLUSION was sent with extensions, so
                    // we have to request this once again. Send URQ_CONCLUSION in order to
                    // inform the other party that we need the conclusion message once again.
                    // The ATTENTION state should be maintained.
                    *rsptype = URQ_CONCLUSION;
                    *needs_extension = true;
                    *needs_hsrsp = true;
                    return;
                }
            }

        }
        reason = "ATTENTION -> WAVEAHAND(conclusion), CONCLUSION(agreement/conclusion), AGREEMENT (done/conclusion)";
        break;

    case CHandShake::RDV_FINE:
        {
            // In FINE state we can't receive URQ_WAVEAHAND because if the peer has already
            // sent URQ_CONCLUSION, it's already in CHandShake::RDV_ATTENTION, and in this state it can
            // only send URQ_CONCLUSION, whereas when it isn't in CHandShake::RDV_ATTENTION, it couldn't
            // have sent URQ_CONCLUSION, and if it didn't, the agent wouldn't be in CHandShake::RDV_FINE state.

            if ( req == URQ_CONCLUSION )
            {
                // There's only one case when it should receive CONCLUSION in FINE state:
                // When it's the winner. If so, it should then contain HSREQ extension.
                // In case of loser, it shouldn't receive CONCLUSION at all - it should
                // receive AGREEMENT.

                // The winner case, received CONCLUSION + HSRSP - switch to CONNECTED and send AGREEMENT.
                // So, check first if HAS EXTENSION

                bool correct_switch = false;
                if ( hsd == HSD_INITIATOR && !has_extension )
                {
                    // Received REPEATED empty conclusion that has initially switched it into FINE state.
                    // To exit FINE state we need the CONCLUSION message with HSRSP.
                    HLOGC(mglog.Debug, log << "rendezvousSwitchState: {INITIATOR}[FINE] <CONCLUSION without HSRSP. Stay in [FINE], await CONCLUSION+HSRSP");
                }
                else if ( hsd == HSD_RESPONDER )
                {
                    // In FINE state the RESPONDER expects only to be sent AGREEMENT.
                    // It has previously received CONCLUSION in WAVING state and this has switched
                    // it to FINE state. That CONCLUSION message should have contained extension,
                    // so if this is a repeated CONCLUSION+HSREQ, it should be responded with
                    // CONCLUSION+HSRSP.
                    HLOGC(mglog.Debug, log << "rendezvousSwitchState: {RESPONDER}[FINE] <CONCLUSION. Stay in [FINE], await AGREEMENT");
                }
                else
                {
                    correct_switch = true;
                }

                if ( !correct_switch )
                {
                    *rsptype = URQ_CONCLUSION;
                    // initiator should send HSREQ, responder HSRSP,
                    // in both cases extension is needed
                    *needs_extension = true;
                    *needs_hsrsp = hsd == HSD_RESPONDER;
                    return;
                }

                m_RdvState = CHandShake::RDV_CONNECTED;
                *rsptype = URQ_AGREEMENT;
                return;
            }

            if ( req == URQ_AGREEMENT )
            {
                // The loser case, the agreement was sent in response to conclusion that
                // already carried over the HSRSP extension.

                // There's a theoretical case when URQ_AGREEMENT can be received in case of
                // parallel arrangement, while the agent is already in CHandShake::RDV_CONNECTED state.
                // This will be dispatched in the main loop and discarded.

                m_RdvState = CHandShake::RDV_CONNECTED;
                *rsptype = URQ_DONE;
                return;
            }

        }

        reason = "FINE -> CONCLUSION(agreement), AGREEMENT(done)";
        break;
    case CHandShake::RDV_INITIATED:
        {
            // In this state we just wait for URQ_AGREEMENT, which should cause it to
            // switch to CONNECTED. No response required.
            if ( req == URQ_AGREEMENT )
            {
                // No matter in which state we'd be, just switch to connected.
                if (m_RdvState == CHandShake::RDV_CONNECTED)
                {
                    HLOGC(mglog.Debug, log << "<-- AGREEMENT: already connected");
                }
                else
                {
                    HLOGC(mglog.Debug, log << "<-- AGREEMENT: switched to connected");
                }
                m_RdvState = CHandShake::RDV_CONNECTED;
                *rsptype = URQ_DONE;
                return;
            }

            if ( req == URQ_CONCLUSION )
            {
                // Receiving conclusion in this state means that the other party
                // didn't get our conclusion, so send it again, the same as when
                // exiting the ATTENTION state.
                *rsptype = URQ_CONCLUSION;
                if ( hsd == HSD_RESPONDER )
                {
                    HLOGC(mglog.Debug, log << "rendezvousSwitchState: "
                        "{RESPONDER}[INITIATED] awaits AGREEMENT, "
                        "got CONCLUSION, sending CONCLUSION+HSRSP");
                    *needs_extension = true;
                    *needs_hsrsp = true;
                    return;
                }

                // Loser, initiated? This may only happen in parallel arrangement, where
                // the agent exchanges empty conclusion messages with the peer, simultaneously
                // exchanging HSREQ-HSRSP conclusion messages. Check if THIS message contained
                // HSREQ, and set responding HSRSP in that case.
                if ( hs_flags == 0 )
                {
                    HLOGC(mglog.Debug, log << "rendezvousSwitchState: "
                        "{INITIATOR}[INITIATED] awaits AGREEMENT, "
                        "got empty CONCLUSION, STILL RESPONDING CONCLUSION+HSRSP");
                }
                else
                {

                    HLOGC(mglog.Debug, log << "rendezvousSwitchState: "
                            "{INITIATOR}[INITIATED] awaits AGREEMENT, "
                            "got CONCLUSION+HSREQ, responding CONCLUSION+HSRSP");
                }
                *needs_extension = true;
                *needs_hsrsp = true;
                return;
            }
        }

        reason = "INITIATED -> AGREEMENT(done)";
        break;

    case CHandShake::RDV_CONNECTED:
        // Do nothing. This theoretically should never happen.
        *rsptype = URQ_DONE;
        return;
    }

    HLOGC(mglog.Debug, log << "rendezvousSwitchState: INVALID STATE TRANSITION, result: INVALID");
    // All others are treated as errors
    m_RdvState = CHandShake::RDV_WAVING;
    *rsptype = URQ_ERROR_INVALID;
}

/*
* Timestamp-based Packet Delivery (TsbPd) thread
* This thread runs only if TsbPd mode is enabled
* Hold received packets until its time to 'play' them, at PktTimeStamp + TsbPdDelay.
*/
void* CUDT::tsbpd(void* param)
{
   CUDT* self = (CUDT*)param;

   THREAD_STATE_INIT("SRT:TsbPd");

   CGuard recv_gl(self->m_RecvLock, "recv");
   CCondDelegate recvdata_cc(self->m_RecvDataCond, recv_gl, "RecvDataCond");
   CCondDelegate tsbpd_cc(self->m_RcvTsbPdCond, recv_gl, "RcvTsbPdCond");

   self->m_bTsbPdAckWakeup = true;
   while (!self->m_bClosing)
   {
      int32_t current_pkt_seq = 0;
      uint64_t tsbpdtime = 0;
      bool rxready = false;

      CGuard::enterCS(self->m_AckLock, "ack");

#ifdef SRT_ENABLE_RCVBUFSZ_MAVG
      self->m_pRcvBuffer->updRcvAvgDataSize(CTimer::getTime());
#endif

      if (self->m_bTLPktDrop)
      {
          int32_t skiptoseqno = -1;
          bool passack = true; //Get next packet to wait for even if not acked

          rxready = self->m_pRcvBuffer->getRcvFirstMsg(Ref(tsbpdtime), Ref(passack), Ref(skiptoseqno), Ref(current_pkt_seq));
          /*
           * VALUES RETURNED:
           *
           * rxready:     if true, packet at head of queue ready to play
           * tsbpdtime:   timestamp of packet at head of queue, ready or not. 0 if none.
           * passack:     if true, ready head of queue not yet acknowledged
           * skiptoseqno: sequence number of packet at head of queue if ready to play but
           *              some preceeding packets are missing (need to be skipped). -1 if none. 
           */
          if (rxready)
          {
             /* Packet ready to play according to time stamp but... */
             int seqlen = CSeqNo::seqoff(self->m_iRcvLastSkipAck, skiptoseqno);

             if (skiptoseqno != -1 && seqlen > 0)
             {
                /* 
                * skiptoseqno != -1,
                * packet ready to play but preceeded by missing packets (hole).
                */

                self->updateForgotten(seqlen, self->m_iRcvLastSkipAck, skiptoseqno);
                self->m_pRcvBuffer->skipData(seqlen);

                self->m_iRcvLastSkipAck = skiptoseqno;

#if ENABLE_LOGGING
                int64_t timediff = 0;
                if ( tsbpdtime )
                     timediff = int64_t(CTimer::getTime()) -  int64_t(tsbpdtime);
#if ENABLE_HEAVY_LOGGING
                HLOGC(tslog.Debug, log << self->CONID() << "tsbpd: DROPSEQ: up to seq=" << CSeqNo::decseq(skiptoseqno)
                    << " (" << seqlen << " packets) playable at " << FormatTime(tsbpdtime) << " delayed "
                    << (timediff/1000) << "." << (timediff%1000) << " ms");
#endif
                LOGC(dlog.Warn, log << "RCV-DROPPED packet delay=" << (timediff/1000) << "ms");
#endif

                tsbpdtime = 0; //Next sent ack will unblock
                rxready = false;
             }
             else if (passack)
             {
                /* Packets ready to play but not yet acknowledged (should occurs withing 10ms) */
                rxready = false;
                tsbpdtime = 0; //Next sent ack will unblock
             } /* else packet ready to play */
          } /* else packets not ready to play */
      }
      else
      {
          rxready = self->m_pRcvBuffer->isRcvDataReady(Ref(tsbpdtime), Ref(current_pkt_seq));
      }
      CGuard::leaveCS(self->m_AckLock, "ack");

      if (rxready)
      {
          HLOGC(tslog.Debug, log << self->CONID() << "tsbpd: PLAYING PACKET seq=" << current_pkt_seq
              << " (belated " << ((CTimer::getTime() - tsbpdtime)/1000.0) << "ms)");
         /*
         * There are packets ready to be delivered
         * signal a waiting "recv" call if there is any data available
         */
         if (self->m_bSynRecving)
         {
             recvdata_cc.signal_locked(recv_gl);
         }
         /*
         * Set EPOLL_IN to wakeup any thread waiting on epoll
         */
         self->s_UDTUnited.m_EPoll.update_events(self->m_SocketID, self->m_sPollID, SRT_EPOLL_IN, true);
         CTimer::triggerEvent();
         tsbpdtime = 0;
      }

      if (tsbpdtime != 0)
      {
         int64_t timediff = int64_t(tsbpdtime) - int64_t(CTimer::getTime());
         /*
         * Buffer at head of queue is not ready to play.
         * Schedule wakeup when it will be.
         */
          self->m_bTsbPdAckWakeup = false;
          THREAD_PAUSED();
          HLOGC(tslog.Debug, log << self->CONID() << "tsbpd: FUTURE PACKET seq=" << current_pkt_seq
              << " T=" << FormatTime(tsbpdtime) << " - waiting " << (timediff/1000.0) << "ms");
          tsbpd_cc.wait_for(timediff);
          THREAD_RESUMED();
      }
      else
      {
         /*
         * We have just signaled epoll; or
         * receive queue is empty; or
         * next buffer to deliver is not in receive queue (missing packet in sequence).
         *
         * Block until woken up by one of the following event:
         * - All ready-to-play packets have been pulled and EPOLL_IN cleared (then loop to block until next pkt time if any)
         * - New buffers ACKed
         * - Closing the connection
         */
         HLOGC(tslog.Debug, log << self->CONID() << "tsbpd: no data, scheduling wakeup at ack");
         self->m_bTsbPdAckWakeup = true;
         THREAD_PAUSED();
         tsbpd_cc.wait();
         THREAD_RESUMED();
      }

      HLOGC(tslog.Debug, log << self->CONID() << "tsbpd: WAKE UP!!!");
   }
   // m_RecvLock will be unlocked in ~CGuard.
   THREAD_EXIT();
   HLOGC(tslog.Debug, log << self->CONID() << "tsbpd: EXITING");
   return NULL;
}

void CUDT::updateForgotten(int seqlen, int32_t lastack, int32_t skiptoseqno)
{
    /* Update drop/skip stats */
    CGuard::enterCS(m_StatsLock);
    m_stats.rcvDropTotal += seqlen;
    m_stats.traceRcvDrop += seqlen;
    /* Estimate dropped/skipped bytes from average payload */
    int avgpayloadsz = m_pRcvBuffer->getRcvAvgPayloadSize();
    m_stats.rcvBytesDropTotal += seqlen * avgpayloadsz;
    m_stats.traceRcvBytesDrop += seqlen * avgpayloadsz;
    CGuard::leaveCS(m_StatsLock);

    unlose(lastack, CSeqNo::decseq(skiptoseqno)); //remove(from,to-inclusive)
}

bool CUDT::prepareConnectionObjects(const CHandShake& hs, HandshakeSide hsd, CUDTException* eout)
{
    // This will be lazily created due to being the common
    // code with HSv5 rendezvous, in which this will be run
    // in a little bit "randomly selected" moment, but must
    // be run once in the whole connection process.
    if (m_pSndBuffer)
    {
        HLOGC(mglog.Debug, log << "prepareConnectionObjects: (lazy) already created.");
        return true;
    }

    bool bidirectional = false;
    if ( hs.m_iVersion > HS_VERSION_UDT4 )
    {
        bidirectional = true; // HSv5 is always bidirectional
    }

    // HSD_DRAW is received only if this side is listener.
    // If this side is caller with HSv5, HSD_INITIATOR should be passed.
    // If this is a rendezvous connection with HSv5, the handshake role
    // is taken from m_SrtHsSide field.
    if ( hsd == HSD_DRAW )
    {
        if ( bidirectional )
        {
            hsd = HSD_RESPONDER;   // In HSv5, listener is always RESPONDER and caller always INITIATOR.
        }
        else
        {
            hsd = m_bDataSender ? HSD_INITIATOR : HSD_RESPONDER;
        }
    }

    try
    {
        m_pSndBuffer = new CSndBuffer(32, m_iMaxSRTPayloadSize);
        m_pRcvBuffer = new CRcvBuffer(&(m_pRcvQueue->m_UnitQueue), m_iRcvBufSize);
        // after introducing lite ACK, the sndlosslist may not be cleared in time, so it requires twice space.
        m_pSndLossList = new CSndLossList(m_iFlowWindowSize * 2);
        m_pRcvLossList = new CRcvLossList(m_iFlightFlagSize);
    }
    catch (...)
    {
        // Simply reject. 
        if ( eout )
        {
            *eout = CUDTException(MJ_SYSTEMRES, MN_MEMORY, 0);
        }
        return false;
    }

    if (!createCrypter(hsd, bidirectional)) // Make sure CC is created (lazy)
        return false;

    return true;
}

void CUDT::acceptAndRespond(const sockaddr_any& peer, CHandShake* hs, const CPacket& hspkt)
{
   HLOGC(mglog.Debug, log << "acceptAndRespond: setting up data according to handshake");

   CGuard cg(m_ConnectionLock, "conn");

   m_ullRcvPeerStartTime = 0; // will be set correctly at SRT HS

   // Uses the smaller MSS between the peers
   if (hs->m_iMSS > m_iMSS)
      hs->m_iMSS = m_iMSS;
   else
      m_iMSS = hs->m_iMSS;

   // exchange info for maximum flow window size
   m_iFlowWindowSize = hs->m_iFlightFlagSize;
   hs->m_iFlightFlagSize = (m_iRcvBufSize < m_iFlightFlagSize)? m_iRcvBufSize : m_iFlightFlagSize;

   m_iPeerISN = hs->m_iISN;

   setInitialRcvSeq(m_iPeerISN);

   m_PeerID = hs->m_iID;
   hs->m_iID = m_SocketID;

   // use peer's ISN and send it back for security check
   m_iISN = hs->m_iISN;

   setInitialSndSeq(m_iISN);
   m_ullSndLastAck2Time = CTimer::getTime();

   // this is a reponse handshake
   hs->m_iReqType = URQ_CONCLUSION;

   if ( hs->m_iVersion > HS_VERSION_UDT4 )
   {
       // The version is agreed; this code is executed only in case
       // when AGENT is listener. In this case, conclusion response
       // must always contain HSv5 handshake extensions.
       hs->m_extension = true;
   }

   // get local IP address and send the peer its IP address (because UDP cannot get local IP address)
   memcpy(m_piSelfIP, hs->m_piPeerIP, sizeof m_piSelfIP);
   CIPAddress::ntop(peer, hs->m_piPeerIP);

   int udpsize = m_iMSS - CPacket::UDP_HDR_SIZE;
   m_iMaxSRTPayloadSize = udpsize - CPacket::HDR_SIZE;
   HLOGC(mglog.Debug, log << "acceptAndRespond: PAYLOAD SIZE: " << m_iMaxSRTPayloadSize);

   // Prepare all structures
   if (!prepareConnectionObjects(*hs, HSD_DRAW, 0))
   {
       HLOGC(mglog.Debug, log << "acceptAndRespond: prepareConnectionObjects failed - responding with REJECT.");
       // If the SRT Handshake extension was provided and wasn't interpreted
       // correctly, the connection should be rejected.
       //
       // Respond with the rejection message and exit with exception
       // so that the caller will know that this new socket should be deleted.
       hs->m_iReqType = URQ_ERROR_REJECT;
       throw CUDTException(MJ_SETUP, MN_REJECTED, 0);
   }
   // Since now you can use m_pCryptoControl

   CInfoBlock ib;
   ib.m_iFamily = peer.family();
   CInfoBlock::convert(peer, ib.m_piIP);
   if (m_pCache->lookup(&ib) >= 0)
   {
      m_iRTT = ib.m_iRTT;
      m_iBandwidth = ib.m_iBandwidth;
   }

   // This should extract the HSREQ and KMREQ portion in the handshake packet.
   // This could still be a HSv4 packet and contain no such parts, which will leave
   // this entity as "non-SRT-handshaken", and await further HSREQ and KMREQ sent
   // as UMSG_EXT.
   uint32_t kmdata[SRTDATA_MAXSIZE];
   size_t kmdatasize = SRTDATA_MAXSIZE;
   if ( !interpretSrtHandshake(*hs, hspkt, kmdata, &kmdatasize) )
   {
       HLOGC(mglog.Debug, log << "acceptAndRespond: interpretSrtHandshake failed - responding with REJECT.");
       // If the SRT Handshake extension was provided and wasn't interpreted
       // correctly, the connection should be rejected.
       //
       // Respond with the rejection message and return false from
       // this function so that the caller will know that this new
       // socket should be deleted.
       hs->m_iReqType = URQ_ERROR_REJECT;
       throw CUDTException(MJ_SETUP, MN_REJECTED, 0);
   }

   setupCC();

   m_PeerAddr = peer;

   // And of course, it is connected.
   m_bConnected = true;

   // register this socket for receiving data packets
   m_pRNode->m_bOnList = true;
   m_pRcvQueue->setNewEntry(this);

   //send the response to the peer, see listen() for more discussions about this
   // XXX Here create CONCLUSION RESPONSE with:
   // - just the UDT handshake, if HS_VERSION_UDT4,
   // - if higher, the UDT handshake, the SRT HSRSP, the SRT KMRSP
   size_t size = m_iMaxSRTPayloadSize;
   // Allocate the maximum possible memory for an SRT payload.
   // This is a maximum you can send once.
   CPacket response;
   response.setControl(UMSG_HANDSHAKE);
   response.allocate(size);

   // This will serialize the handshake according to its current form.
   HLOGC(mglog.Debug, log << "acceptAndRespond: creating CONCLUSION response (HSv5: with HSRSP/KMRSP) buffer size=" << size);
   if (!createSrtHandshake(Ref(response), Ref(*hs), SRT_CMD_HSRSP, SRT_CMD_KMRSP, kmdata, kmdatasize))
   {
       LOGC(mglog.Error, log << "acceptAndRespond: error creating handshake response");
       throw CUDTException(MJ_SETUP, MN_REJECTED, 0);
   }

   // Set target socket ID to the value from received handshake's source ID.
   response.m_iID = m_PeerID;

   // We can safely assign it here stating that this has passed the cookie test.
   m_SourceAddr = hspkt.udpDestAddr();

#if ENABLE_HEAVY_LOGGING
   {
       // To make sure what REALLY is being sent, parse back the handshake
       // data that have been just written into the buffer.
       CHandShake debughs;
       debughs.load_from(response.m_pcData, response.getLength());
       HLOGC(mglog.Debug, log << CONID() << "acceptAndRespond: sending HS from agent @"
               << debughs.m_iID << " to peer @" << response.m_iID
               << "HS:" << debughs.show() << " sourceIP=" << SockaddrToString(m_SourceAddr));
   }
#endif

   // NOTE: BLOCK THIS instruction in order to cause the final
   // handshake to be missed and cause the problem solved in PR #417.
   // When missed this message, the caller should not accept packets
   // coming as connected, but continue repeated handshake until finally
   // received the listener's handshake.
   m_pSndQueue->sendto(peer, response, m_SourceAddr);
}


// This function is required to be called when a caller receives an INDUCTION
// response from the listener and would like to create a CONCLUSION that includes
// the SRT handshake extension. This extension requires that the crypter object
// be created, but it's still too early for it to be completely configured.
// This function then precreates the object so that the handshake extension can
// be created, as this happens before the completion of the connection (and
// therefore configuration of the crypter object), which can only take place upon
// reception of CONCLUSION response from the listener.
bool CUDT::createCrypter(HandshakeSide side, bool bidirectional)
{
    // Lazy initialization
    if ( m_pCryptoControl )
        return true;

    // Write back this value, when it was just determined.
    m_SrtHsSide = side;

    m_pCryptoControl.reset(new CCryptoControl(this, m_SocketID));

    // XXX These below are a little bit controversial.
    // These data should probably be filled only upon
    // reception of the conclusion handshake - otherwise
    // they have outdated values.
    if ( bidirectional )
        m_bTwoWayData = true;

    m_pCryptoControl->setCryptoSecret(m_CryptoSecret);

    if ( bidirectional || m_bDataSender )
    {
        HLOGC(mglog.Debug, log << "createCrypter: setting RCV/SND KeyLen=" << m_iSndCryptoKeyLen);
        m_pCryptoControl->setCryptoKeylen(m_iSndCryptoKeyLen);
    }

    return m_pCryptoControl->init(side, bidirectional);
}

bool CUDT::setupCC()
{
    // Prepare configuration object,
    // Create the CCC object and configure it.

    // UDT also sets back the congestion window: ???
    // m_dCongestionWindow = m_pCC->m_dCWndSize;

    // XXX Not sure about that. May happen that AGENT wants
    // tsbpd mode, but PEER doesn't, even in bidirectional mode.
    // This way, the reception side should get precedense.
    //if (bidirectional || m_bDataSender || m_bTwoWayData)
    //    m_bPeerTsbPd = m_bOPT_TsbPd;

    // SrtCongestion will retrieve whatever parameters it needs
    // from *this.
    if (!m_CongCtl.configure(this))
    {
        return false;
    }

    // Override the value of minimum NAK interval, per SrtCongestion's wish.
    // When default 0 value is returned, the current value set by CUDT
    // is preserved.
    uint64_t min_nak_tk = m_CongCtl->minNAKInterval();
    if ( min_nak_tk )
        m_ullMinNakInt_tk = min_nak_tk;

    // Update timers 
    uint64_t currtime_tk;
    CTimer::rdtsc(currtime_tk);
    m_ullLastRspTime_tk    = currtime_tk;
    m_ullNextACKTime_tk    = currtime_tk + m_ullSYNInt_tk;
    m_ullNextNAKTime_tk    = currtime_tk + m_ullNAKInt_tk;
    m_ullLastRspAckTime_tk = currtime_tk;
    m_ullLastSndTime_tk    = currtime_tk;


    HLOGC(mglog.Debug, log << "setupCC: setting parameters: mss=" << m_iMSS
        << " maxCWNDSize/FlowWindowSize=" << m_iFlowWindowSize
        << " rcvrate=" << m_iDeliveryRate << "p/s (" << m_iByteDeliveryRate << "B/S)"
        << " rtt=" << m_iRTT
        << " bw=" << m_iBandwidth);

    if (!updateCC(TEV_INIT, TEV_INIT_RESET))
        return false;

    return true;
}

void CUDT::considerLegacySrtHandshake(uint64_t timebase)
{
    // Do a fast pre-check first - this simply declares that agent uses HSv5
    // and the legacy SRT Handshake is not to be done. Second check is whether
    // agent is sender (=initiator in HSv4).
    if ( !isOPT_TsbPd() || !m_bDataSender )
        return;

    if (m_iSndHsRetryCnt <= 0)
    {
        HLOGC(mglog.Debug, log << "Legacy HSREQ: not needed, expire counter=" << m_iSndHsRetryCnt);
        return;
    }

    uint64_t now = CTimer::getTime();
    if (timebase != 0)
    {
        // Then this should be done only if it's the right time,
        // the TSBPD mode is on, and when the counter is "still rolling".
        /*
         * SRT Handshake with peer:
         * If...
         * - we want TsbPd mode; and
         * - we have not tried more than CSRTCC_MAXRETRY times (peer may not be SRT); and
         * - and did not get answer back from peer
         * - last sent handshake req should have been replied (RTT*1.5 elapsed); and
         * then (re-)send handshake request.
         */
        if ( timebase > now ) // too early
        {
            HLOGC(mglog.Debug, log << "Legacy HSREQ: TOO EARLY, will still retry " << m_iSndHsRetryCnt << " times");
            return;
        }
    }
    // If 0 timebase, it means that this is the initial sending with the very first
    // payload packet sent. Send only if this is still set to maximum+1 value.
    else if (m_iSndHsRetryCnt < SRT_MAX_HSRETRY+1)
    {
        HLOGC(mglog.Debug, log << "Legacy HSREQ: INITIAL, REPEATED, so not to be done. Will repeat on sending " << m_iSndHsRetryCnt << " times");
        return;
    }

    HLOGC(mglog.Debug, log << "Legacy HSREQ: SENDING, will repeat " << m_iSndHsRetryCnt << " times if no response");
    m_iSndHsRetryCnt--;
    m_ullSndHsLastTime_us = now;
    sendSrtMsg(SRT_CMD_HSREQ);
}

void CUDT::checkSndTimers(Whether2RegenKm regen)
{
    if (m_SrtHsSide == HSD_INITIATOR)
    {
        HLOGC(mglog.Debug, log << "checkSndTimers: HS SIDE: INITIATOR, considering legacy handshake with timebase");
        // Legacy method for HSREQ, only if initiator.
        considerLegacySrtHandshake(m_ullSndHsLastTime_us + m_iRTT*3/2);
    }
    else
    {
        HLOGC(mglog.Debug, log << "checkSndTimers: HS SIDE: " << (m_SrtHsSide == HSD_RESPONDER ? "RESPONDER" : "DRAW (IPE?)")
                << " - not considering legacy handshake");
    }

    // This must be done always on sender, regardless of HS side.
    // When regen == DONT_REGEN_KM, it's a handshake call, so do
    // it only for initiator.
    if (regen || m_SrtHsSide == HSD_INITIATOR)
    {
        // Don't call this function in "non-regen mode" (sending only),
        // if this side is RESPONDER. This shall be called only with
        // regeneration request, which is required by the sender.
        if (m_pCryptoControl)
            m_pCryptoControl->sendKeysToPeer(regen);
    }
}

void CUDT::addressAndSend(CPacket& pkt)
{
    pkt.m_iID = m_PeerID;
    setPacketTS(pkt, CTimer::getTime());
    m_pSndQueue->sendto(m_PeerAddr, pkt, m_SourceAddr);
}


bool CUDT::close()
{
   // NOTE: this function is called from within the garbage collector thread.

   if (!m_bOpened)
   {
      return false;
   }

   HLOGC(mglog.Debug, log << CONID() << " - closing socket:");

   if (m_Linger.l_onoff != 0)
   {
      uint64_t entertime = CTimer::getTime();

      HLOGC(mglog.Debug, log << CONID() << " ... (linger)");
      while (!m_bBroken && m_bConnected && (m_pSndBuffer->getCurrBufSize() > 0)
              && (CTimer::getTime() - entertime < m_Linger.l_linger * uint64_t(1000000)))
      {
         // linger has been checked by previous close() call and has expired
         if (m_ullLingerExpiration >= entertime)
            break;

         if (!m_bSynSending)
         {
            // if this socket enables asynchronous sending, return immediately and let GC to close it later
            if (m_ullLingerExpiration == 0)
               m_ullLingerExpiration = entertime + m_Linger.l_linger * uint64_t(1000000);

            HLOGC(mglog.Debug, log << "CUDT::close: linger-nonblocking, setting expire time T="
                    << FormatTime(m_ullLingerExpiration));

            return false;
         }

         #ifndef _WIN32
            timespec ts;
            ts.tv_sec = 0;
            ts.tv_nsec = 1000000;
            nanosleep(&ts, NULL);
         #else
            Sleep(1);
         #endif
      }
   }

   // remove this socket from the snd queue
   if (m_bConnected)
      m_pSndQueue->m_pSndUList->remove(this);

   /*
    * update_events below useless
    * removing usock for EPolls right after (remove_usocks) clears it (in other HAI patch).
    *
    * What is in EPoll shall be the responsibility of the application, if it want local close event,
    * it would remove the socket from the EPoll after close.
    */
   // trigger any pending IO events.
   s_UDTUnited.m_EPoll.update_events(m_SocketID, m_sPollID, SRT_EPOLL_ERR, true);
   // then remove itself from all epoll monitoring
   try
   {
      for (set<int>::iterator i = m_sPollID.begin(); i != m_sPollID.end(); ++ i)
         s_UDTUnited.m_EPoll.remove_usock(*i, m_SocketID);
   }
   catch (...)
   {
   }

   // XXX What's this, could any of the above actions make it !m_bOpened?
   if (!m_bOpened)
   {
      return true;
   }

   // Inform the threads handler to stop.
   m_bClosing = true;

   HLOGC(mglog.Debug, log << CONID() << "CLOSING STATE. Acquiring connection lock");

   CGuard cg(m_ConnectionLock, "conn");

   // Signal the sender and recver if they are waiting for data.
   releaseSynch();

   HLOGC(mglog.Debug, log << CONID() << "CLOSING, removing from listener/connector");

   if (m_bListening)
   {
      m_bListening = false;
      m_pRcvQueue->removeListener(this);
   }
   else if (m_bConnecting)
   {
       m_pRcvQueue->removeConnector(m_SocketID);
   }

   if (m_bConnected)
   {
      if (!m_bShutdown)
      {
          HLOGC(mglog.Debug, log << CONID() << "CLOSING - sending SHUTDOWN to the peer");
          sendCtrl(UMSG_SHUTDOWN);
      }

      // Store current connection information.
      CInfoBlock ib;
       ib.m_iFamily = m_PeerAddr.family();
       CInfoBlock::convert(m_PeerAddr, ib.m_piIP);
      ib.m_iRTT = m_iRTT;
      ib.m_iBandwidth = m_iBandwidth;
      m_pCache->update(&ib);

      m_bConnected = false;
   }

   if (m_pCryptoControl)
       m_pCryptoControl->close();

   if (isOPT_TsbPd() && CGuard::isthread(m_RcvTsbPdThread))
   {
       HLOGC(mglog.Debug, log << "CLOSING, joining TSBPD thread...");
       // void* retval; used?
       bool ret SRT_ATR_UNUSED = CGuard::join(m_RcvTsbPdThread);
       HLOGC(mglog.Debug, log << "... " << (ret ? "SUCCEEDED" : "FAILED"));
   }

   HLOGC(mglog.Debug, log << "CLOSING, joining send/receive threads");

   // waiting all send and recv calls to stop
   CGuard sendguard(m_SendLock, "send");
   CGuard recvguard(m_RecvLock, "recv");

   CGuard::enterCS(m_AckLock, "ack");
   /* Release CCryptoControl internals (crypto context) under AckLock in case decrypt is in progress */
   m_pCryptoControl.reset();
   CGuard::leaveCS(m_AckLock, "ack");

   m_lSrtVersion = SRT_DEF_VERSION;
   m_lPeerSrtVersion = SRT_VERSION_UNK;
   m_lMinimumPeerSrtVersion = SRT_VERSION_MAJ1;
   m_ullRcvPeerStartTime = 0;

   m_bOpened = false;

   return true;
}

/*
 Old, mostly original UDT based version of CUDT::send.
 Left for historical reasons.

int CUDT::send(const char* data, int len)
{
   // throw an exception if not connected
   if (m_bBroken || m_bClosing)
      throw CUDTException(MJ_CONNECTION, MN_CONNLOST, 0);
   else if (!m_bConnected || !m_CongCtl.ready())
      throw CUDTException(MJ_CONNECTION, MN_NOCONN, 0);

   if (len <= 0)
      return 0;

   // Check if the current congctl accepts the call with given parameters.
   if (!m_CongCtl->checkTransArgs(SrtCongestion::STA_BUFFER, SrtCongestion::STAD_SEND, data, len, -1, false))
      throw CUDTException(MJ_NOTSUP, MN_INVALBUFFERAPI, 0);

   CGuard sendguard(m_SendLock, "send");

   if (m_pSndBuffer->getCurrBufSize() == 0)
   {
      // delay the EXP timer to avoid mis-fired timeout
      uint64_t currtime_tk;
      CTimer::rdtsc(currtime_tk);
      // (fix keepalive) m_ullLastRspTime_tk = currtime_tk;
      m_ullLastRspAckTime_tk = currtime_tk;
      m_iReXmitCount = 1;
   }
   if (sndBuffersLeft() <= 0)
   {
      if (!m_bSynSending)
         throw CUDTException(MJ_AGAIN, MN_WRAVAIL, 0);
      else
      {
          {
              // wait here during a blocking sending
              CGuard sendblock_lock(m_SendBlockLock, "sendblock");
              if (m_iSndTimeOut < 0)
              {
                  while (stillConnected() && (sndBuffersLeft() <= 0) && m_bPeerHealth)
                      pthread_cond_wait(&m_SendBlockCond, &m_SendBlockLock);
              }
              else
              {
                  uint64_t exptime = CTimer::getTime() + m_iSndTimeOut * uint64_t(1000);
                  timespec locktime;

                  locktime.tv_sec = exptime / 1000000;
                  locktime.tv_nsec = (exptime % 1000000) * 1000;

                  while (stillConnected() && (sndBuffersLeft() <= 0) && m_bPeerHealth && (CTimer::getTime() < exptime))
                      pthread_cond_timedwait(&m_SendBlockCond, &m_SendBlockLock, &locktime);
              }
          }

         // check the connection status
         if (m_bBroken || m_bClosing)
            throw CUDTException(MJ_CONNECTION, MN_CONNLOST, 0);
         else if (!m_bConnected)
            throw CUDTException(MJ_CONNECTION, MN_NOCONN, 0);
         else if (!m_bPeerHealth)
         {
            m_bPeerHealth = true;
            throw CUDTException(MJ_PEERERROR);
         }
      }
   }

   if (sndBuffersLeft() <= 0)
   {
      if (m_iSndTimeOut >= 0)
         throw CUDTException(MJ_AGAIN, MN_XMTIMEOUT, 0);

      return 0;
   }

   int size = min(len, sndBuffersLeft() * m_iMaxSRTPayloadSize);

   // record total time used for sending
   if (m_pSndBuffer->getCurrBufSize() == 0)
      m_llSndDurationCounter = CTimer::getTime();

   // insert the user buffer into the sending list
   m_pSndBuffer->addBuffer(data, size); // inorder=false, ttl=-1

   // insert this socket to snd list if it is not on the list yet
   m_pSndQueue->m_pSndUList->update(this, CSndUList::DONT_RESCHEDULE);

   if (sndBuffersLeft() <= 0)
   {
      // write is not available any more
      s_UDTUnited.m_EPoll.update_events(m_SocketID, m_sPollID, SRT_EPOLL_OUT, false);
   }

   return size;
}
*/

int CUDT::receiveBuffer(char* data, int len)
{
    if (!m_CongCtl->checkTransArgs(SrtCongestion::STA_BUFFER, SrtCongestion::STAD_RECV, data, len, -1, false))
        throw CUDTException(MJ_NOTSUP, MN_INVALBUFFERAPI, 0);

    if (isOPT_TsbPd())
    {
        LOGP(mglog.Error, "recv: This function is not intended to be used in Live mode with TSBPD.");
        throw CUDTException(MJ_NOTSUP, MN_INVALBUFFERAPI, 0);
    }

    CGuard recvguard(m_RecvLock, "recv");

    if ((m_bBroken || m_bClosing) && !m_pRcvBuffer->isRcvDataReady())
    {
        if (m_bShutdown)
        {
            // For stream API, return 0 as a sign of EOF for transmission.
            // That's a bit controversial because theoretically the
            // UMSG_SHUTDOWN message may be lost as every UDP packet, although
            // another theory states that this will never happen because this
            // packet has a total size of 42 bytes and such packets are
            // declared as never dropped - but still, this is UDP so there's no
            // guarantee.

            // The most reliable way to inform the party that the transmission
            // has ended would be to send a single empty packet (that is,
            // a data packet that contains only an SRT header in the UDP
            // payload), which is a normal data packet that can undergo
            // normal sequence check and retransmission rules, so it's ensured
            // that this packet will be received. Receiving such a packet should
            // make this function return 0, potentially also without breaking
            // the connection and potentially also with losing no ability to
            // send some larger portion of data next time.
            HLOGC(mglog.Debug, log << "STREAM API, SHUTDOWN: marking as EOF");
            return 0;
        }
        HLOGC(mglog.Debug, log << (m_bMessageAPI ? "MESSAGE" : "STREAM") << " API, " << (m_bShutdown?"":"no") << " SHUTDOWN. Reporting as BROKEN.");
        throw CUDTException(MJ_CONNECTION, MN_CONNLOST, 0);
    }

    CCondDelegate rcond(m_RecvDataCond, recvguard, "RecvDataCond");
    CCondDelegate tscond(m_RcvTsbPdCond, recvguard, "RcvTsbPdCond");

    if (!m_pRcvBuffer->isRcvDataReady())
    {
        if (!m_bSynRecving)
        {
            throw CUDTException(MJ_AGAIN, MN_RDAVAIL, 0);
        }
        else
        {
            /* Kick TsbPd thread to schedule next wakeup (if running) */
            if (m_iRcvTimeOut < 0)
            {
                while (stillConnected() && !m_pRcvBuffer->isRcvDataReady())
                {
                    //Do not block forever, check connection status each 1 sec.
                    rcond.wait_for(1000000);
                }
            }
            else
            {
                uint64_t exptime = CTimer::getTime() + m_iRcvTimeOut * 1000;
                while (stillConnected() && !m_pRcvBuffer->isRcvDataReady())
                {
                    rcond.wait_until(exptime);
                    if (CTimer::getTime() >= exptime)
                        break;
                }
            }
        }
    }

    // throw an exception if not connected
    if (!m_bConnected)
        throw CUDTException(MJ_CONNECTION, MN_NOCONN, 0);

    if ((m_bBroken || m_bClosing) && !m_pRcvBuffer->isRcvDataReady())
    {
        // See at the beginning
        if (!m_bMessageAPI && m_bShutdown)
        {
            HLOGC(mglog.Debug, log << "STREAM API, SHUTDOWN: marking as EOF");
            return 0;
        }
        HLOGC(mglog.Debug, log << (m_bMessageAPI ? "MESSAGE" : "STREAM") << " API, " << (m_bShutdown?"":"no") << " SHUTDOWN. Reporting as BROKEN.");

        throw CUDTException(MJ_CONNECTION, MN_CONNLOST, 0);
    }

    int res = m_pRcvBuffer->readBuffer(data, len);

    /* Kick TsbPd thread to schedule next wakeup (if running) */
    if (m_bTsbPd)
    {
        HLOGP(tslog.Debug, "Ping TSBPD thread to schedule wakeup");
        tscond.signal_locked(recvguard);
    }


    if (!m_pRcvBuffer->isRcvDataReady())
    {
        // read is not available any more
        s_UDTUnited.m_EPoll.update_events(m_SocketID, m_sPollID, SRT_EPOLL_IN, false);
    }

    if ((res <= 0) && (m_iRcvTimeOut >= 0))
        throw CUDTException(MJ_AGAIN, MN_XMTIMEOUT, 0);

    return res;
}


void CUDT::checkNeedDrop(ref_t<bool> bCongestion)
{
    if (!m_bPeerTLPktDrop)
        return;

    if (!m_bMessageAPI)
    {
        LOGC(dlog.Error, log << "The SRTO_TLPKTDROP flag can only be used with message API.");
        throw CUDTException(MJ_NOTSUP, MN_INVALBUFFERAPI, 0);
    }

    int bytes, timespan_ms;
    // (returns buffer size in buffer units, ignored)
    m_pSndBuffer->getCurrBufSize(Ref(bytes), Ref(timespan_ms));

    // high threshold (msec) at tsbpd_delay plus sender/receiver reaction time (2 * 10ms)
    // Minimum value must accomodate an I-Frame (~8 x average frame size)
    // >>need picture rate or app to set min treshold
    // >>using 1 sec for worse case 1 frame using all bit budget.
    // picture rate would be useful in auto SRT setting for min latency
    // XXX Make SRT_TLPKTDROP_MINTHRESHOLD_MS option-configurable
    int threshold_ms = 0;
    if (m_iOPT_SndDropDelay >= 0)
    {
        threshold_ms = std::max(m_iPeerTsbPdDelay_ms + m_iOPT_SndDropDelay, +SRT_TLPKTDROP_MINTHRESHOLD_MS) + (2*COMM_SYN_INTERVAL_US/1000);
    }

    if (threshold_ms && timespan_ms > threshold_ms)
    {
        // protect packet retransmission
        CGuard::enterCS(m_AckLock, "ack");
        int dbytes;
        int dpkts = m_pSndBuffer->dropLateData(dbytes,  CTimer::getTime() - (threshold_ms * 1000));
        if (dpkts > 0)
        {
            CGuard::enterCS(m_StatsLock);
            m_stats.traceSndDrop        += dpkts;
            m_stats.sndDropTotal        += dpkts;
            m_stats.traceSndBytesDrop += dbytes;
            m_stats.sndBytesDropTotal += dbytes;
            CGuard::leaveCS(m_StatsLock);

#if ENABLE_HEAVY_LOGGING
            int32_t realack = m_iSndLastDataAck;
#endif
            int32_t fakeack = CSeqNo::incseq(m_iSndLastDataAck, dpkts);

            m_iSndLastAck = fakeack;
            m_iSndLastDataAck = fakeack;

            int32_t minlastack = CSeqNo::decseq(m_iSndLastDataAck);
            m_pSndLossList->remove(minlastack);
            /* If we dropped packets not yet sent, advance current position */
            // THIS MEANS: m_iSndCurrSeqNo = MAX(m_iSndCurrSeqNo, m_iSndLastDataAck-1)
            if (CSeqNo::seqcmp(m_iSndCurrSeqNo, minlastack) < 0)
            {
                m_iSndCurrSeqNo = minlastack;
            }
            LOGC(dlog.Error, log << "SND-DROPPED " << dpkts << " packets - lost delaying for " << timespan_ms << "ms");

            HLOGC(dlog.Debug, log << "drop,now " <<
                    CTimer::getTime() << "us," <<
                    realack << "-" <<  m_iSndCurrSeqNo << " seqs," <<
                    dpkts << " pkts," <<  dbytes << " bytes," <<  timespan_ms << " ms");

        }
        *bCongestion = true;
        CGuard::leaveCS(m_AckLock, "ack");
    }
    else if (timespan_ms > (m_iPeerTsbPdDelay_ms/2))
    {
        HLOGC(mglog.Debug, log << "cong, NOW: " << CTimer::getTime() << "us, BYTES " <<  bytes << ", TMSPAN " <<  timespan_ms << "ms");

        *bCongestion = true;
    }
}


int CUDT::sendmsg(const char* data, int len, int msttl, bool inorder, uint64_t srctime)
{
    SRT_MSGCTRL mctrl = srt_msgctrl_default;
    mctrl.msgttl = msttl;
    mctrl.inorder = inorder;
    mctrl.srctime = srctime;
    return this->sendmsg2(data, len, Ref(mctrl));
}

int CUDT::sendmsg2(const char* data, int len, ref_t<SRT_MSGCTRL> r_mctrl)
{
    SRT_MSGCTRL& mctrl = *r_mctrl;
    bool bCongestion = false;

    // throw an exception if not connected
    if (m_bBroken || m_bClosing)
        throw CUDTException(MJ_CONNECTION, MN_CONNLOST, 0);
    else if (!m_bConnected || !m_CongCtl.ready())
        throw CUDTException(MJ_CONNECTION, MN_NOCONN, 0);

    if (len <= 0)
    {
        LOGC(dlog.Error, log << "INVALID: Data size for sending declared with length: " << len);
        return 0;
    }

    int msttl = mctrl.msgttl;
    bool inorder = mctrl.inorder;

    // Sendmsg isn't restricted to the congctl type, however the congctl
    // may want to have something to say here.
    // NOTE: SrtCongestion is also allowed to throw CUDTException() by itself!
    {
        SrtCongestion::TransAPI api = SrtCongestion::STA_MESSAGE;
        CodeMinor mn = MN_INVALMSGAPI;
        if ( !m_bMessageAPI )
        {
            api = SrtCongestion::STA_BUFFER;
            mn = MN_INVALBUFFERAPI;
        }

        if (!m_CongCtl->checkTransArgs(api, SrtCongestion::STAD_SEND, data, len, msttl, inorder))
            throw CUDTException(MJ_NOTSUP, mn, 0);
    }

    // NOTE: the length restrictions differ in STREAM API and in MESSAGE API:

    // - STREAM API:
    //   At least 1 byte free sending buffer space is needed
    //   (in practice, one unit buffer of 1456 bytes).
    //   This function will send as much as possible, and return
    //   how much was actually sent.

    // - MESSAGE API:
    //   At least so many bytes free in the sending buffer is needed,
    //   as the length of the data, otherwise this function will block
    //   or return MJ_AGAIN until this condition is satisfied. The EXACTLY
    //   such number of data will be then written out, and this function
    //   will effectively return either -1 (error) or the value of 'len'.
    //   This call will be also rejected from upside when trying to send
    //   out a message of a length that exceeds the total size of the sending
    //   buffer (configurable by SRTO_SNDBUF).

    if (m_bMessageAPI && len > int(m_iSndBufSize * m_iMaxSRTPayloadSize))
    {
        LOGC(dlog.Error, log << "Message length (" << len << ") exceeds the size of sending buffer: "
            << (m_iSndBufSize * m_iMaxSRTPayloadSize) << ". Use SRTO_SNDBUF if needed.");
        throw CUDTException(MJ_NOTSUP, MN_XSIZE, 0);
    }

    /* XXX
       This might be worth preserving for several occasions, but it
       must be at least conditional because it breaks backward compat.
    if (!m_pCryptoControl || !m_pCryptoControl->isSndEncryptionOK())
    {
        LOGC(dlog.Error, log << "Encryption is required, but the peer did not supply correct credentials. Sending rejected.");
        throw CUDTException(MJ_SETUP, MN_SECURITY, 0);
    }
    */

    CGuard sendguard(m_SendLock, "send");

    if (m_pSndBuffer->getCurrBufSize() == 0)
    {
        // delay the EXP timer to avoid mis-fired timeout
        uint64_t currtime_tk;
        CTimer::rdtsc(currtime_tk);
        // (fix keepalive) m_ullLastRspTime_tk = currtime_tk;
        m_ullLastRspAckTime_tk = currtime_tk;
        m_iReXmitCount = 1;
    }

    checkNeedDrop(Ref(bCongestion));

    int minlen = 1; // Minimum sender buffer space required for STREAM API
    if (m_bMessageAPI)
    {
        // For MESSAGE API the minimum outgoing buffer space required is
        // the size that can carry over the whole message as passed here.
        minlen = (len+m_iMaxSRTPayloadSize-1)/m_iMaxSRTPayloadSize;
    }

    if (sndBuffersLeft() < minlen)
    {
        //>>We should not get here if SRT_ENABLE_TLPKTDROP
        // XXX Check if this needs to be removed, or put to an 'else' condition for m_bTLPktDrop.
        if (!m_bSynSending)
            throw CUDTException(MJ_AGAIN, MN_WRAVAIL, 0);
        else
        {
            {
                // wait here during a blocking sending
                CGuard sendblock_lock(m_SendBlockLock, "sendblock");
                CCondDelegate sendcond(m_SendBlockCond, sendblock_lock, "SendBlockCond");

                if (m_iSndTimeOut < 0)
                {
                    while (stillConnected()
                            && sndBuffersLeft() < minlen
                            && m_bPeerHealth)
                        sendcond.wait();
                }
                else
                {
                    uint64_t exptime = CTimer::getTime() + m_iSndTimeOut * uint64_t(1000);

                    while (stillConnected()
                            && sndBuffersLeft() < minlen
                            && m_bPeerHealth
                            && exptime > CTimer::getTime())
                        sendcond.wait_until(exptime);
                }
            }

            // check the connection status
            if (m_bBroken || m_bClosing)
                throw CUDTException(MJ_CONNECTION, MN_CONNLOST, 0);
            else if (!m_bConnected)
                throw CUDTException(MJ_CONNECTION, MN_NOCONN, 0);
            else if (!m_bPeerHealth)
            {
                m_bPeerHealth = true;
                throw CUDTException(MJ_PEERERROR);
            }
        }

        /* 
         * The code below is to return ETIMEOUT when blocking mode could not get free buffer in time.
         * If no free buffer available in non-blocking mode, we alredy returned. If buffer availaible,
         * we test twice if this code is outside the else section.
         * This fix move it in the else (blocking-mode) section
         */
        if (sndBuffersLeft() < minlen)
        {
            if (m_iSndTimeOut >= 0)
                throw CUDTException(MJ_AGAIN, MN_XMTIMEOUT, 0);

            // XXX This looks very weird here, however most likely
            // this will happen only in the following case, when
            // the above loop has been interrupted, which happens when:
            // 1. The buffers left gets enough for minlen - but this is excluded
            //    in the first condition here.
            // 2. In the case of sending timeout, the above loop was interrupted
            //    due to reaching timeout, but this is excluded by the second
            //    condition here
            // 3. The 'stillConnected()' or m_bPeerHealth condition is false, of which:
            //    - broken/closing status is checked and responded with CONNECTION/CONNLOST
            //    - not connected status is checked and responded with CONNECTION/NOCONN
            //    - m_bPeerHealth condition is checked and responded with PEERERROR
            //
            // ERGO: never happens?
            LOGC(mglog.Fatal, log << "IPE: sendmsg: the loop exited, while not enough size, still connected, peer healthy. Impossible.");

            return 0;
        }
    }

    // record total time used for sending
    if (m_pSndBuffer->getCurrBufSize() == 0)
    {
        CGuard::enterCS(m_StatsLock);
        m_stats.sndDurationCounter = CTimer::getTime();
        CGuard::leaveCS(m_StatsLock);
    }

    int size = len;
    if (!m_bMessageAPI)
    {
        // For STREAM API it's allowed to send less bytes than the given buffer.
        // Just return how many bytes were actually scheduled for writing.
        // XXX May be reasonable to add a flag that requires that the function
        // not return until the buffer is sent completely.
        size = min(len, sndBuffersLeft() * m_iMaxSRTPayloadSize);
    }

    // insert the user buffer into the sending list

    int32_t seqno = m_iSndNextSeqNo;
#if ENABLE_HEAVY_LOGGING
    int32_t orig_seqno = seqno;
#endif

    // Set this predicted next sequence to the control information.
    // It's the sequence of the FIRST (!) packet from all packets used to send
    // this buffer. Values from this field will be monotonic only if you always
    // have one packet per buffer (as it's in live mode).
    mctrl.pktseq = seqno;

    HLOGC(dlog.Debug, log << CONID() << "sock:SENDING (BEFORE) srctime:" << FormatTime(mctrl.srctime)
        << " DATA SIZE: " << size << " sched-SEQUENCE: " << seqno
        << " STAMP: " << BufferStamp(data, size));

    // seqno is INPUT-OUTPUT value:
    // - INPUT: the current sequence number to be placed for the next scheduled packet
    // - OUTPUT: value of the sequence number to be put on the first packet at the next sendmsg2 call.
    m_pSndBuffer->addBuffer(data, size, mctrl.msgttl, mctrl.inorder, mctrl.srctime, Ref(seqno), Ref(mctrl.msgno));
    m_iSndNextSeqNo = seqno;

    HLOGC(dlog.Debug, log << CONID() << "sock:SENDING srctime:" << FormatTime(mctrl.srctime)
        << " DATA SIZE: " << size << " sched-SEQUENCE: " << orig_seqno << "(>>" << seqno << ")"
        << " STAMP: " << BufferStamp(data, size));

    // insert this socket to the snd list if it is not on the list yet
    m_pSndQueue->m_pSndUList->update(this, CSndUList::rescheduleIf(bCongestion));

    if (sndBuffersLeft() < 1) // XXX Not sure if it should test if any space in the buffer, or as requried.
    {
        // write is not available any more
        s_UDTUnited.m_EPoll.update_events(m_SocketID, m_sPollID, SRT_EPOLL_OUT, false);
    }

#ifdef SRT_ENABLE_ECN
    if (bCongestion)
        throw CUDTException(MJ_AGAIN, MN_CONGESTION, 0);
#endif /* SRT_ENABLE_ECN */
    return size;
}

int CUDT::recv(char* data, int len)
{
    if (!m_bConnected || !m_CongCtl.ready())
        throw CUDTException(MJ_CONNECTION, MN_NOCONN, 0);

    if (len <= 0)
    {
        LOGC(dlog.Error, log << "Length of '" << len << "' supplied to srt_recv.");
        throw CUDTException(MJ_NOTSUP, MN_INVAL, 0);
    }

    if (m_bMessageAPI)
    {
        SRT_MSGCTRL mctrl = srt_msgctrl_default;
        return receiveMessage(data, len, Ref(mctrl));
    }

    return receiveBuffer(data, len);
}

int CUDT::recvmsg(char* data, int len, uint64_t& srctime)
{
    if (!m_bConnected || !m_CongCtl.ready())
        throw CUDTException(MJ_CONNECTION, MN_NOCONN, 0);

    if (len <= 0)
    {
        LOGC(dlog.Error, log << "Length of '" << len << "' supplied to srt_recvmsg.");
        throw CUDTException(MJ_NOTSUP, MN_INVAL, 0);
    }

    if (m_bMessageAPI)
    {
        SRT_MSGCTRL mctrl = srt_msgctrl_default;
        int ret = receiveMessage(data, len, Ref(mctrl));
        srctime = mctrl.srctime;
        return ret;
    }

    return receiveBuffer(data, len);
}

int CUDT::recvmsg2(char* data, int len, ref_t<SRT_MSGCTRL> mctrl)
{
    if (!m_bConnected || !m_CongCtl.ready())
        throw CUDTException(MJ_CONNECTION, MN_NOCONN, 0);

    if (len <= 0)
    {
        LOGC(dlog.Error, log << "Length of '" << len << "' supplied to srt_recvmsg.");
        throw CUDTException(MJ_NOTSUP, MN_INVAL, 0);
    }

    if (m_bMessageAPI)
        return receiveMessage(data, len, mctrl);

    return receiveBuffer(data, len);
}

int CUDT::receiveMessage(char* data, int len, ref_t<SRT_MSGCTRL> r_mctrl)
{
    SRT_MSGCTRL& mctrl = *r_mctrl;
    // Recvmsg isn't restricted to the congctl type, it's the most
    // basic method of passing the data. You can retrieve data as
    // they come in, however you need to match the size of the buffer.
    if (!m_CongCtl->checkTransArgs(SrtCongestion::STA_MESSAGE, SrtCongestion::STAD_RECV, data, len, -1, false))
        throw CUDTException(MJ_NOTSUP, MN_INVALMSGAPI, 0);

    // Check if the socket is a member of a receiver group.
    // If so, then reading by receiveMessage is disallowed.

    if (m_parent->m_IncludedGroup && m_parent->m_IncludedGroup->isGroupReceiver())
    {
        LOGP(mglog.Error, "recvmsg: This socket is a receiver group member. Use group ID, NOT socket ID.");
        throw CUDTException(MJ_NOTSUP, MN_INVALMSGAPI, 0);
    }

    CGuard recvguard(m_RecvLock, "recv");
    CCondDelegate tscond(m_RcvTsbPdCond, recvguard, "RcvTsbPdCond");

    /* XXX DEBUG STUFF - enable when required
       char charbool[2] = {'0', '1'};
       char ptrn [] = "RECVMSG/BEGIN BROKEN 1 CONN 1 CLOSING 1 SYNCR 1 NMSG                                ";
       int pos [] = {21, 28, 38, 46, 53};
       ptrn[pos[0]] = charbool[m_bBroken];
       ptrn[pos[1]] = charbool[m_bConnected];
       ptrn[pos[2]] = charbool[m_bClosing];
       ptrn[pos[3]] = charbool[m_bSynRecving];
       int wrtlen = sprintf(ptrn + pos[4], "%d", m_pRcvBuffer->getRcvMsgNum());
       strcpy(ptrn + pos[4] + wrtlen, "\n");
       fputs(ptrn, stderr);
    // */

    if (m_bBroken || m_bClosing)
    {
        HLOGC(mglog.Debug, log << CONID() << "receiveMessage: CONNECTION BROKEN - reading from recv buffer just for formality");
        int res = m_pRcvBuffer->readMsg(data, len);
        mctrl.srctime = 0;

        // Kick TsbPd thread to schedule next wakeup (if running)
        if (m_bTsbPd)
        {
            HLOGP(tslog.Debug, "Ping TSBPD thread to schedule wakeup");
            tscond.signal_locked(recvguard);
        }
        else
        {
            HLOGP(tslog.Debug, "NOT pinging TSBPD - not set");
        }

        if (!m_pRcvBuffer->isRcvDataReady())
        {
            // read is not available any more
            s_UDTUnited.m_EPoll.update_events(m_SocketID, m_sPollID, SRT_EPOLL_IN, false);
        }

        if (res == 0)
        {
            if (!m_bMessageAPI && m_bShutdown)
                return 0;
            throw CUDTException(MJ_CONNECTION, MN_CONNLOST, 0);
        }
        else
            return res;
    }

    if (!m_bSynRecving)
    {
        HLOGC(dlog.Debug, log << CONID() << "receiveMessage: BEGIN ASYNC MODE. Going to extract payload size=" << len);

        int res = m_pRcvBuffer->readMsg(data, len, r_mctrl);
        if (res == 0)
        {
            // read is not available any more
            // Kick TsbPd thread to schedule next wakeup (if running)
            if (m_bTsbPd)
            {
                HLOGP(dlog.Debug, "receiveMessage: nothing to read, kicking TSBPD, return AGAIN");
                tscond.signal_locked(recvguard);
            }
            else
            {
                HLOGP(dlog.Debug, "receiveMessage: nothing to read, return AGAIN");
            }

            // Shut up EPoll if no more messages in non-blocking mode
            s_UDTUnited.m_EPoll.update_events(m_SocketID, m_sPollID, SRT_EPOLL_IN, false);
            throw CUDTException(MJ_AGAIN, MN_RDAVAIL, 0);
        }

        if (!m_pRcvBuffer->isRcvDataReady())
        {
            // Kick TsbPd thread to schedule next wakeup (if running)
            if (m_bTsbPd)
            {
                HLOGP(dlog.Debug, "receiveMessage: DATA READ, but nothing more - kicking TSBPD.");
                tscond.signal_locked(recvguard);
            }
            else
            {
                HLOGP(dlog.Debug, "receiveMessage: DATA READ, but nothing more");
            }

            // Shut up EPoll if no more messages in non-blocking mode
            s_UDTUnited.m_EPoll.update_events(m_SocketID, m_sPollID, SRT_EPOLL_IN, false);

            // After signaling the tsbpd for ready data, report the bandwidth.
#if ENABLE_HEAVY_LOGGING
            double bw = Bps2Mbps( m_iBandwidth * m_iMaxSRTPayloadSize );
            HLOGC(mglog.Debug, log << CONID() << "CURRENT BANDWIDTH: " << bw << "Mbps (" << m_iBandwidth << " buffers per second)");
#endif
        }
        return res;
    }

    HLOGC(dlog.Debug, log << "receiveMessage: BEGIN SYNC MODE. Going to extract payload size=" << len);

    int res = 0;
    bool timeout = false;
    //Do not block forever, check connection status each 1 sec.
    uint64_t recvtmo = m_iRcvTimeOut < 0 ? 1000 : m_iRcvTimeOut;

    CCondDelegate recv_cond(m_RecvDataCond, recvguard, "RecvDataCond");

    do
    {
        uint64_t tstime SRT_ATR_UNUSED;
        int32_t seqno;
        if (stillConnected() && !timeout && (!m_pRcvBuffer->isRcvDataReady(Ref(tstime), Ref(seqno))))
        {
            /* Kick TsbPd thread to schedule next wakeup (if running) */
            if (m_bTsbPd)
            {
                // XXX Experimental, so just inform:
                // Check if the last check of isRcvDataReady has returned any "next time for a packet".
                // If so, then it means that TSBPD has fallen asleep only up to this time, so waking it up
                // would be "spurious". If a new packet comes ahead of the packet which's time is returned
                // in tstime (as TSBPD sleeps up to then), the procedure that receives it is responsible
                // of kicking TSBPD.
                // bool spurious = (tstime != 0);

                HLOGC(tslog.Debug, log << "receiveMessage: KICK tsbpd" << (tstime ? " (SPURIOUS!)" : ""));
                tscond.signal_locked(recvguard);
            }

            do
            {
                uint64_t exptime = CTimer::getTime() + (recvtmo * uint64_t(1000));

                HLOGC(tslog.Debug, log << CONID() << "receiveMessage: fall asleep up to TS="
                    << FormatTime(exptime) << " lock=" << (&m_RecvLock) << " cond=" << (&m_RecvDataCond));

                if (!recv_cond.wait_until(exptime))
                {
                    if (!(m_iRcvTimeOut < 0))
                        timeout = true;
                    HLOGP(tslog.Debug, "receiveMessage: DATA COND: EXPIRED -- checking connection conditions and rolling again");
                }
                else
                {
                    HLOGP(tslog.Debug, "receiveMessage: DATA COND: KICKED.");
                }
            } while (stillConnected() && !timeout && (!m_pRcvBuffer->isRcvDataReady()));

            HLOGC(tslog.Debug, log << CONID() << "receiveMessage: lock-waiting loop exited: stillConntected=" << stillConnected()
                << " timeout=" << timeout << " data-ready=" << m_pRcvBuffer->isRcvDataReady());
        }

        /* XXX DEBUG STUFF - enable when required
        LOGC(dlog.Debug, "RECVMSG/GO-ON BROKEN " << m_bBroken << " CONN " << m_bConnected
                << " CLOSING " << m_bClosing << " TMOUT " << timeout
                << " NMSG " << m_pRcvBuffer->getRcvMsgNum());
                */

        res = m_pRcvBuffer->readMsg(data, len, r_mctrl);

        if (m_bBroken || m_bClosing)
        {
            if (!m_bMessageAPI && m_bShutdown)
                return 0;
            throw CUDTException(MJ_CONNECTION, MN_CONNLOST, 0);
        }
        else if (!m_bConnected)
            throw CUDTException(MJ_CONNECTION, MN_NOCONN, 0);
    } while ((res == 0) && !timeout);

    if (!m_pRcvBuffer->isRcvDataReady())
    {
        // Falling here means usually that res == 0 && timeout == true.
        // res == 0 would repeat the above loop, unless there was also a timeout.
        // timeout has interrupted the above loop, but with res > 0 this condition
        // wouldn't be satisfied.

        // read is not available any more

        // Kick TsbPd thread to schedule next wakeup (if running)
        if (m_bTsbPd)
        {
            HLOGP(tslog.Debug, "recvmsg: KICK tsbpd() (buffer empty)");
            tscond.signal_locked(recvguard);
        }

        // Shut up EPoll if no more messages in non-blocking mode
        s_UDTUnited.m_EPoll.update_events(m_SocketID, m_sPollID, SRT_EPOLL_IN, false);
    }

    // Unblock when required
    //LOGC(tslog.Debug, "RECVMSG/EXIT RES " << res << " RCVTIMEOUT");

    if ((res <= 0) && (m_iRcvTimeOut >= 0))
        throw CUDTException(MJ_AGAIN, MN_XMTIMEOUT, 0);

    return res;
}

int64_t CUDT::sendfile(fstream& ifs, int64_t& offset, int64_t size, int block)
{
    if (m_bBroken || m_bClosing)
        throw CUDTException(MJ_CONNECTION, MN_CONNLOST, 0);
    else if (!m_bConnected || !m_CongCtl.ready())
        throw CUDTException(MJ_CONNECTION, MN_NOCONN, 0);

    if (size <= 0 && size != -1)
        return 0;

    if (!m_CongCtl->checkTransArgs(SrtCongestion::STA_FILE, SrtCongestion::STAD_SEND, 0, size, -1, false))
        throw CUDTException(MJ_NOTSUP, MN_INVALBUFFERAPI, 0);

    if (!m_pCryptoControl || !m_pCryptoControl->isSndEncryptionOK())
    {
        LOGC(dlog.Error, log << "Encryption is required, but the peer did not supply correct credentials. Sending rejected.");
        throw CUDTException(MJ_SETUP, MN_SECURITY, 0);
    }

    CGuard sendguard(m_SendLock, "send");

    if (m_pSndBuffer->getCurrBufSize() == 0)
    {
        // delay the EXP timer to avoid mis-fired timeout
        uint64_t currtime_tk;
        CTimer::rdtsc(currtime_tk);
        // (fix keepalive) m_ullLastRspTime_tk = currtime_tk;
        m_ullLastRspAckTime_tk = currtime_tk;
        m_iReXmitCount = 1;
    }

    // positioning...
    try
    {
        if (size == -1)
        {
            ifs.seekg(0, std::ios::end);
            size = ifs.tellg();
            if (offset > size)
                throw 0; // let it be caught below
        }

        // This will also set the position back to the beginning
        // in case when it was moved to the end for measuring the size.
        // This will also fail if the offset exceeds size, so measuring
        // the size can be skipped if not needed.
        ifs.seekg((streamoff)offset);
        if (!ifs.good())
            throw 0;
    }
    catch (...)
    {
        // XXX It would be nice to note that this is reported
        // by exception only if explicitly requested by setting
        // the exception flags in the stream. Here it's fixed so
        // that when this isn't set, the exception is "thrown manually".
        throw CUDTException(MJ_FILESYSTEM, MN_SEEKGFAIL);
    }

    int64_t tosend = size;
    int unitsize;

    // sending block by block
    while (tosend > 0)
    {
        if (ifs.fail())
            throw CUDTException(MJ_FILESYSTEM, MN_WRITEFAIL);

        if (ifs.eof())
            break;

        unitsize = int((tosend >= block) ? block : tosend);

        {
            CGuard lk(m_SendBlockLock, "sendblock");
            CCondDelegate sendcond(m_SendBlockCond, lk, "SendBlockCond");

            while (stillConnected() && (sndBuffersLeft() <= 0) && m_bPeerHealth)
                sendcond.wait();
        }

        if (m_bBroken || m_bClosing)
            throw CUDTException(MJ_CONNECTION, MN_CONNLOST, 0);
        else if (!m_bConnected)
            throw CUDTException(MJ_CONNECTION, MN_NOCONN, 0);
        else if (!m_bPeerHealth)
        {
            // reset peer health status, once this error returns, the app should handle the situation at the peer side
            m_bPeerHealth = true;
            throw CUDTException(MJ_PEERERROR);
        }

        // record total time used for sending
        if (m_pSndBuffer->getCurrBufSize() == 0)
        {
            CGuard::enterCS(m_StatsLock);
            m_stats.sndDurationCounter = CTimer::getTime();
            CGuard::leaveCS(m_StatsLock);
        }

        int64_t sentsize = m_pSndBuffer->addBufferFromFile(ifs, unitsize);

        if (sentsize > 0)
        {
            tosend -= sentsize;
            offset += sentsize;
        }

        // insert this socket to snd list if it is not on the list yet
        m_pSndQueue->m_pSndUList->update(this, CSndUList::DONT_RESCHEDULE);
    }

    if (sndBuffersLeft() <= 0)
    {
        // write is not available any more
        s_UDTUnited.m_EPoll.update_events(m_SocketID, m_sPollID, SRT_EPOLL_OUT, false);
    }

    return size - tosend;
}

int64_t CUDT::recvfile(fstream& ofs, int64_t& offset, int64_t size, int block)
{
    if (!m_bConnected || !m_CongCtl.ready())
        throw CUDTException(MJ_CONNECTION, MN_NOCONN, 0);
    else if ((m_bBroken || m_bClosing) && !m_pRcvBuffer->isRcvDataReady())
    {
        if (!m_bMessageAPI && m_bShutdown)
            return 0;
        throw CUDTException(MJ_CONNECTION, MN_CONNLOST, 0);
    }

    if (size <= 0)
        return 0;

    if (!m_CongCtl->checkTransArgs(SrtCongestion::STA_FILE, SrtCongestion::STAD_RECV, 0, size, -1, false))
        throw CUDTException(MJ_NOTSUP, MN_INVALBUFFERAPI, 0);

    if (isOPT_TsbPd())
    {
        LOGC(dlog.Error, log << "Reading from file is incompatible with TSBPD mode and would cause a deadlock\n");
        throw CUDTException(MJ_NOTSUP, MN_INVALBUFFERAPI, 0);
    }

    CGuard recvguard(m_RecvLock, "recv");

    // Well, actually as this works over a FILE (fstream), not just a stream,
    // the size can be measured anyway and predicted if setting the offset might
    // have a chance to work or not.

    // positioning...
    try
    {
        if (offset > 0)
        {
            // Don't do anything around here if the offset == 0, as this
            // is the default offset after opening. Whether this operation
            // is performed correctly, it highly depends on how the file
            // has been open. For example, if you want to overwrite parts
            // of an existing file, the file must exist, and the ios::trunc
            // flag must not be set. If the file is open for only ios::out,
            // then the file will be truncated since the offset position on
            // at the time when first written; if ios::in|ios::out, then
            // it won't be truncated, just overwritten.

            // What is required here is that if offset is 0, don't try to
            // change the offset because this might be impossible with
            // the current flag set anyway.

            // Also check the status and CAUSE exception manually because
            // you don't know, as well, whether the user has set exception
            // flags.

            ofs.seekp((streamoff)offset);
            if (!ofs.good())
                throw 0; // just to get caught :)
        }
    }
    catch (...)
    {
        // XXX It would be nice to note that this is reported
        // by exception only if explicitly requested by setting
        // the exception flags in the stream. For a case, when it's not,
        // an additional explicit throwing happens when failbit is set.
        throw CUDTException(MJ_FILESYSTEM, MN_SEEKPFAIL);
    }

    int64_t torecv = size;
    int unitsize = block;
    int recvsize;

    // receiving... "recvfile" is always blocking
    while (torecv > 0)
    {
        if (ofs.fail())
        {
            // send the sender a signal so it will not be blocked forever
            int32_t err_code = CUDTException::EFILE;
            sendCtrl(UMSG_PEERERROR, &err_code);

            throw CUDTException(MJ_FILESYSTEM, MN_WRITEFAIL);
        }

        {
            CGuard gl(m_RecvDataLock, "recvdata");
            CCondDelegate rcond(m_RecvDataCond, gl, "RecvDataCond");

            while (stillConnected() && !m_pRcvBuffer->isRcvDataReady())
                rcond.wait();
        }

        if (!m_bConnected)
            throw CUDTException(MJ_CONNECTION, MN_NOCONN, 0);
        else if ((m_bBroken || m_bClosing) && !m_pRcvBuffer->isRcvDataReady())
        {

            if (!m_bMessageAPI && m_bShutdown)
                return 0;
            throw CUDTException(MJ_CONNECTION, MN_CONNLOST, 0);
        }

        unitsize = int((torecv == -1 || torecv >= block) ? block : torecv);
        recvsize = m_pRcvBuffer->readBufferToFile(ofs, unitsize);

        if (recvsize > 0)
        {
            torecv -= recvsize;
            offset += recvsize;
        }
    }

    if (!m_pRcvBuffer->isRcvDataReady())
    {
        // read is not available any more
        s_UDTUnited.m_EPoll.update_events(m_SocketID, m_sPollID, SRT_EPOLL_IN, false);
    }

    return size - torecv;
}

void CUDT::sample(CPerfMon* perf, bool clear)
{
   if (!m_bConnected)
      throw CUDTException(MJ_CONNECTION, MN_NOCONN, 0);
   if (m_bBroken || m_bClosing)
      throw CUDTException(MJ_CONNECTION, MN_CONNLOST, 0);

   CGuard statsLock(m_StatsLock);
   uint64_t currtime = CTimer::getTime();
   perf->msTimeStamp = (currtime - m_stats.startTime) / 1000;

   perf->pktSent = m_stats.traceSent;
   perf->pktRecv = m_stats.traceRecv;
   perf->pktSndLoss = m_stats.traceSndLoss;
   perf->pktRcvLoss = m_stats.traceRcvLoss;
   perf->pktRetrans = m_stats.traceRetrans;
   perf->pktRcvRetrans = m_stats.traceRcvRetrans;
   perf->pktSentACK = m_stats.sentACK;
   perf->pktRecvACK = m_stats.recvACK;
   perf->pktSentNAK = m_stats.sentNAK;
   perf->pktRecvNAK = m_stats.recvNAK;
   perf->usSndDuration = m_stats.sndDuration;
   perf->pktReorderDistance = m_stats.traceReorderDistance;
   perf->pktRcvAvgBelatedTime = m_stats.traceBelatedTime;
   perf->pktRcvBelated = m_stats.traceRcvBelated;

   perf->pktSentTotal = m_stats.sentTotal;
   perf->pktRecvTotal = m_stats.recvTotal;
   perf->pktSndLossTotal = m_stats.sndLossTotal;
   perf->pktRcvLossTotal = m_stats.rcvLossTotal;
   perf->pktRetransTotal = m_stats.retransTotal;
   perf->pktSentACKTotal = m_stats.sentACKTotal;
   perf->pktRecvACKTotal = m_stats.recvACKTotal;
   perf->pktSentNAKTotal = m_stats.sentNAKTotal;
   perf->pktRecvNAKTotal = m_stats.recvNAKTotal;
   perf->usSndDurationTotal = m_stats.m_sndDurationTotal;

   double interval = double(currtime - m_stats.lastSampleTime);

   perf->mbpsSendRate = double(m_stats.traceSent) * m_iMaxSRTPayloadSize * 8.0 / interval;
   perf->mbpsRecvRate = double(m_stats.traceRecv) * m_iMaxSRTPayloadSize * 8.0 / interval;

   perf->usPktSndPeriod = m_ullInterval_tk / double(m_ullCPUFrequency);
   perf->pktFlowWindow = m_iFlowWindowSize;
   perf->pktCongestionWindow = (int)m_dCongestionWindow;
   perf->pktFlightSize = CSeqNo::seqlen(m_iSndLastAck, CSeqNo::incseq(m_iSndCurrSeqNo)) - 1;
   perf->msRTT = m_iRTT/1000.0;
   perf->mbpsBandwidth = Bps2Mbps( m_iBandwidth * m_iMaxSRTPayloadSize );

   if (CGuard::enterCS(m_ConnectionLock, "conn", false) == 0)
   {
      perf->byteAvailSndBuf = (m_pSndBuffer == NULL) ? 0 
          : sndBuffersLeft() * m_iMSS;
      perf->byteAvailRcvBuf = (m_pRcvBuffer == NULL) ? 0 
          : m_pRcvBuffer->getAvailBufSize() * m_iMSS;

      CGuard::leaveCS(m_ConnectionLock, "conn");
   }
   else
   {
      perf->byteAvailSndBuf = 0;
      perf->byteAvailRcvBuf = 0;
   }

   if (clear)
   {
      m_stats.traceSndDrop        = 0;
      m_stats.traceRcvDrop        = 0;
      m_stats.traceSndBytesDrop = 0;
      m_stats.traceRcvBytesDrop = 0;
      m_stats.traceRcvUndecrypt        = 0;
      m_stats.traceRcvBytesUndecrypt = 0;
      //new>
      m_stats.traceBytesSent = m_stats.traceBytesRecv = m_stats.traceBytesRetrans = 0;
      //<
      m_stats.traceSent = m_stats.traceRecv = m_stats.traceSndLoss = m_stats.traceRcvLoss = m_stats.traceRetrans = m_stats.sentACK = m_stats.recvACK = m_stats.sentNAK = m_stats.recvNAK = 0;
      m_stats.sndDuration = 0;
      m_stats.traceRcvRetrans = 0;
      m_stats.traceRcvBelated = 0;
#ifdef SRT_ENABLE_LOSTBYTESCOUNT
      m_stats.traceRcvBytesLoss = 0;
#endif
      m_stats.lastSampleTime = currtime;
   }
}

void CUDT::bstats(CBytePerfMon* perf, bool clear, bool instantaneous)
{
   if (!m_bConnected)
      throw CUDTException(MJ_CONNECTION, MN_NOCONN, 0);
   if (m_bBroken || m_bClosing)
      throw CUDTException(MJ_CONNECTION, MN_CONNLOST, 0);

   CGuard statsguard(m_StatsLock, "stats");

   uint64_t currtime = CTimer::getTime();
   perf->msTimeStamp = (currtime - m_stats.startTime) / 1000;

   perf->pktSent = m_stats.traceSent;
   perf->pktRecv = m_stats.traceRecv;
   perf->pktSndLoss = m_stats.traceSndLoss;
   perf->pktRcvLoss = m_stats.traceRcvLoss;
   perf->pktRetrans = m_stats.traceRetrans;
   perf->pktRcvRetrans = m_stats.traceRcvRetrans;
   perf->pktSentACK = m_stats.sentACK;
   perf->pktRecvACK = m_stats.recvACK;
   perf->pktSentNAK = m_stats.sentNAK;
   perf->pktRecvNAK = m_stats.recvNAK;
   perf->usSndDuration = m_stats.sndDuration;
   perf->pktReorderDistance = m_stats.traceReorderDistance;
   perf->pktRcvAvgBelatedTime = m_stats.traceBelatedTime;
   perf->pktRcvBelated = m_stats.traceRcvBelated;
   //>new
   /* perf byte counters include all headers (SRT+UDP+IP) */
   const int pktHdrSize = CPacket::HDR_SIZE + CPacket::UDP_HDR_SIZE;
   perf->byteSent = m_stats.traceBytesSent + (m_stats.traceSent * pktHdrSize);
   perf->byteRecv = m_stats.traceBytesRecv + (m_stats.traceRecv * pktHdrSize);
   perf->byteRetrans = m_stats.traceBytesRetrans + (m_stats.traceRetrans * pktHdrSize);
#ifdef SRT_ENABLE_LOSTBYTESCOUNT
   perf->byteRcvLoss = m_stats.traceRcvBytesLoss + (m_stats.traceRcvLoss * pktHdrSize);
#endif

   perf->pktSndDrop = m_stats.traceSndDrop;
   perf->pktRcvDrop = m_stats.traceRcvDrop + m_stats.traceRcvUndecrypt;
   perf->byteSndDrop = m_stats.traceSndBytesDrop + (m_stats.traceSndDrop * pktHdrSize);
   perf->byteRcvDrop = m_stats.traceRcvBytesDrop + (m_stats.traceRcvDrop * pktHdrSize) + m_stats.traceRcvBytesUndecrypt;
   perf->pktRcvUndecrypt = m_stats.traceRcvUndecrypt;
   perf->byteRcvUndecrypt = m_stats.traceRcvBytesUndecrypt;

   //<

   perf->pktSentTotal = m_stats.sentTotal;
   perf->pktRecvTotal = m_stats.recvTotal;
   perf->pktSndLossTotal = m_stats.sndLossTotal;
   perf->pktRcvLossTotal = m_stats.rcvLossTotal;
   perf->pktRetransTotal = m_stats.retransTotal;
   perf->pktSentACKTotal = m_stats.sentACKTotal;
   perf->pktRecvACKTotal = m_stats.recvACKTotal;
   perf->pktSentNAKTotal = m_stats.sentNAKTotal;
   perf->pktRecvNAKTotal = m_stats.recvNAKTotal;
   perf->usSndDurationTotal = m_stats.m_sndDurationTotal;
   //>new
   perf->byteSentTotal = m_stats.bytesSentTotal + (m_stats.sentTotal * pktHdrSize);
   perf->byteRecvTotal = m_stats.bytesRecvTotal + (m_stats.recvTotal * pktHdrSize);
   perf->byteRetransTotal = m_stats.bytesRetransTotal + (m_stats.retransTotal * pktHdrSize);
#ifdef SRT_ENABLE_LOSTBYTESCOUNT
   perf->byteRcvLossTotal = m_stats.rcvBytesLossTotal + (m_stats.rcvLossTotal * pktHdrSize);
#endif
   perf->pktSndDropTotal = m_stats.sndDropTotal;
   perf->pktRcvDropTotal = m_stats.rcvDropTotal + m_stats.m_rcvUndecryptTotal;
   perf->byteSndDropTotal = m_stats.sndBytesDropTotal + (m_stats.sndDropTotal * pktHdrSize);
   perf->byteRcvDropTotal = m_stats.rcvBytesDropTotal + (m_stats.rcvDropTotal * pktHdrSize) + m_stats.m_rcvBytesUndecryptTotal;
   perf->pktRcvUndecryptTotal = m_stats.m_rcvUndecryptTotal;
   perf->byteRcvUndecryptTotal = m_stats.m_rcvBytesUndecryptTotal;
   //<

   double interval = double(currtime - m_stats.lastSampleTime);

   //>mod
   perf->mbpsSendRate = double(perf->byteSent) * 8.0 / interval;
   perf->mbpsRecvRate = double(perf->byteRecv) * 8.0 / interval;
   //<

   perf->usPktSndPeriod = m_ullInterval_tk / double(m_ullCPUFrequency);
   perf->pktFlowWindow = m_iFlowWindowSize;
   perf->pktCongestionWindow = (int)m_dCongestionWindow;
   perf->pktFlightSize = CSeqNo::seqlen(m_iSndLastAck, CSeqNo::incseq(m_iSndCurrSeqNo)) - 1;
   perf->msRTT = (double)m_iRTT/1000.0;
   //>new
   perf->msSndTsbPdDelay = m_bPeerTsbPd ? m_iPeerTsbPdDelay_ms : 0;
   perf->msRcvTsbPdDelay = isOPT_TsbPd() ? m_iTsbPdDelay_ms : 0;
   perf->byteMSS = m_iMSS;

   perf->mbpsMaxBW = m_llMaxBW > 0 ? Bps2Mbps(m_llMaxBW)
       : m_CongCtl.ready() ? Bps2Mbps(m_CongCtl->sndBandwidth())
       : 0;

   //<
   uint32_t availbw = (uint64_t)(m_iBandwidth == 1 ? m_RcvTimeWindow.getBandwidth() : m_iBandwidth);

   perf->mbpsBandwidth = Bps2Mbps( availbw * (m_iMaxSRTPayloadSize + pktHdrSize) );

   if (CGuard::enterCS(m_ConnectionLock, "conn", false) == 0)
   {
      if (m_pSndBuffer)
      {
#ifdef SRT_ENABLE_SNDBUFSZ_MAVG
         if (instantaneous)
         {
             /* Get instant SndBuf instead of moving average for application-based Algorithm
                (such as NAE) in need of fast reaction to network condition changes. */
             perf->pktSndBuf = m_pSndBuffer->getCurrBufSize(Ref(perf->byteSndBuf), Ref(perf->msSndBuf));
         }
         else
         {
             perf->pktSndBuf = m_pSndBuffer->getAvgBufSize(Ref(perf->byteSndBuf), Ref(perf->msSndBuf));
         }
#else
         perf->pktSndBuf = m_pSndBuffer->getCurrBufSize(Ref(perf->byteSndBuf), Ref(perf->msSndBuf));
#endif
         perf->byteSndBuf += (perf->pktSndBuf * pktHdrSize);
         //<
         perf->byteAvailSndBuf = (m_iSndBufSize - perf->pktSndBuf) * m_iMSS;
      }
      else
      {
         perf->byteAvailSndBuf = 0;
         //new>
         perf->pktSndBuf = 0;
         perf->byteSndBuf = 0;
         perf->msSndBuf = 0;
         //<
      }

      if (m_pRcvBuffer)
      {
         perf->byteAvailRcvBuf = m_pRcvBuffer->getAvailBufSize() * m_iMSS;
         //new>
#ifdef SRT_ENABLE_RCVBUFSZ_MAVG
         if (instantaneous) //no need for historical API for Rcv side
         {
             perf->pktRcvBuf = m_pRcvBuffer->getRcvDataSize(perf->byteRcvBuf, perf->msRcvBuf);
         }
         else
         {
             perf->pktRcvBuf = m_pRcvBuffer->getRcvAvgDataSize(perf->byteRcvBuf, perf->msRcvBuf);
         }
#else
         perf->pktRcvBuf = m_pRcvBuffer->getRcvDataSize(perf->byteRcvBuf, perf->msRcvBuf);
#endif
         //<
      }
      else
      {
         perf->byteAvailRcvBuf = 0;
         //new>
         perf->pktRcvBuf = 0;
         perf->byteRcvBuf = 0;
         perf->msRcvBuf = 0;
         //<
      }

      CGuard::leaveCS(m_ConnectionLock, "conn");
   }
   else
   {
      perf->byteAvailSndBuf = 0;
      perf->byteAvailRcvBuf = 0;
      //new>
      perf->pktSndBuf = 0;
      perf->byteSndBuf = 0;
      perf->msSndBuf = 0;

      perf->byteRcvBuf = 0;
      perf->msRcvBuf = 0;
      //<
   }

   if (clear)
   {
      m_stats.traceSndDrop        = 0;
      m_stats.traceRcvDrop        = 0;
      m_stats.traceSndBytesDrop = 0;
      m_stats.traceRcvBytesDrop = 0;
      m_stats.traceRcvUndecrypt        = 0;
      m_stats.traceRcvBytesUndecrypt = 0;
      //new>
      m_stats.traceBytesSent = m_stats.traceBytesRecv = m_stats.traceBytesRetrans = 0;
      //<
      m_stats.traceSent = m_stats.traceRecv = m_stats.traceSndLoss = m_stats.traceRcvLoss = m_stats.traceRetrans = m_stats.sentACK = m_stats.recvACK = m_stats.sentNAK = m_stats.recvNAK = 0;
      m_stats.sndDuration = 0;
      m_stats.traceRcvRetrans = 0;
      m_stats.traceRcvBelated = 0;
#ifdef SRT_ENABLE_LOSTBYTESCOUNT
      m_stats.traceRcvBytesLoss = 0;
#endif
      m_stats.lastSampleTime = currtime;
   }
}

bool CUDT::updateCC(ETransmissionEvent evt, EventVariant arg)
{
    // Special things that must be done HERE, not in SrtCongestion,
    // because it involves the input buffer in CUDT. It would be
    // slightly dangerous to give SrtCongestion access to it.

    // According to the rules, the congctl should be ready at the same
    // time when the sending buffer. For sanity check, check both first.
    if (!m_CongCtl.ready() || !m_pSndBuffer)
    {
        LOGC(mglog.Error, log << CONID() << "updateCC: CAN'T DO UPDATE - congctl "
            << (m_CongCtl.ready() ? "ready" : "NOT READY")
            << "; sending buffer "
            << (m_pSndBuffer ? "NOT CREATED" : "created"));

        return false;
    }

    HLOGC(mglog.Debug, log << "updateCC: EVENT:" << TransmissionEventStr(evt));

    if (evt == TEV_INIT)
    {
        // only_input uses:
        // 0: in the beginning and when SRTO_MAXBW was changed
        // 1: SRTO_INPUTBW was changed
        // 2: SRTO_OHEADBW was changed
        EInitEvent only_input = arg.get<EventVariant::INIT>();
        // false = TEV_INIT_RESET: in the beginning, or when MAXBW was changed.

        if (only_input && m_llMaxBW)
        {
            HLOGC(mglog.Debug, log << CONID() << "updateCC/TEV_INIT: non-RESET stage and m_llMaxBW already set to " << m_llMaxBW);
            // Don't change
        }
        else // either m_llMaxBW == 0 or only_input == TEV_INIT_RESET
        {
            // Use the values:
            // - if SRTO_MAXBW is >0, use it.
            // - if SRTO_MAXBW == 0, use SRTO_INPUTBW + SRTO_OHEADBW
            // - if SRTO_INPUTBW == 0, pass 0 to requst in-buffer sampling
            // Bytes/s
            int bw = m_llMaxBW != 0 ? m_llMaxBW : // When used SRTO_MAXBW
                m_llInputBW != 0 ? withOverhead(m_llInputBW) : // SRTO_INPUTBW + SRT_OHEADBW
                0; // When both MAXBW and INPUTBW are 0, request in-buffer sampling

            // Note: setting bw == 0 uses BW_INFINITE value in LiveCC
            m_CongCtl->updateBandwidth(m_llMaxBW, bw);

            if (only_input == TEV_INIT_OHEADBW)
            {
                // On updated SRTO_OHEADBW don't change input rate.
                // This only influences the call to withOverhead().
            }
            else
            {
                // No need to calculate input reate if the bandwidth is set
                const bool disable_in_rate_calc = (bw != 0);
                m_pSndBuffer->resetInputRateSmpPeriod(disable_in_rate_calc);
            }

            HLOGC(mglog.Debug, log << CONID() << "updateCC/TEV_INIT: updating BW=" << m_llMaxBW
                << (only_input == TEV_INIT_RESET ? " (UNCHANGED)"
                        : only_input == TEV_INIT_OHEADBW ? " (only Overhead)": " (updated sampling rate)"));
        }
    }

    // This part is also required only by LiveCC, however not
    // moved there due to that it needs access to CSndBuffer.
    if (evt == TEV_ACK || evt == TEV_LOSSREPORT || evt == TEV_CHECKTIMER)
    {
        // Specific part done when MaxBW is set to 0 (auto) and InputBW is 0.
        // This requests internal input rate sampling.
        if (m_llMaxBW == 0 && m_llInputBW == 0)
        {
            // Get auto-calculated input rate, Bytes per second
            const int64_t inputbw = m_pSndBuffer->getInputRate();

            /*
             * On blocked transmitter (tx full) and until connection closes,
             * auto input rate falls to 0 but there may be still lot of packet to retransmit
             * Calling updateBandwidth with 0 sets maxBW to default BW_INFINITE (1 Gbps)
             * and sendrate skyrockets for retransmission.
             * Keep previously set maximum in that case (inputbw == 0).
             */
            if (inputbw != 0)
                m_CongCtl->updateBandwidth(0, withOverhead(inputbw)); //Bytes/sec
        }
    }

    HLOGC(mglog.Debug, log << CONID() << "updateCC: emitting signal for EVENT:" << TransmissionEventStr(evt));

    // Now execute a congctl-defined action for that event.
    EmitSignal(evt, arg);

    // This should be done with every event except ACKACK and SEND/RECEIVE
    // After any action was done by the congctl, update the congestion window and sending interval.
    if (evt != TEV_ACKACK && evt != TEV_SEND && evt != TEV_RECEIVE)
    {
        // This part comes from original UDT.
        // NOTE: THESE things come from CCC class:
        // - m_dPktSndPeriod
        // - m_dCWndSize
        m_ullInterval_tk = (uint64_t)(m_CongCtl->pktSndPeriod_us() * m_ullCPUFrequency);
        m_dCongestionWindow = m_CongCtl->cgWindowSize();
#if ENABLE_HEAVY_LOGGING
        HLOGC(mglog.Debug, log << CONID() << "updateCC: updated values from congctl: interval=" << m_ullInterval_tk
            << "tk (" << m_CongCtl->pktSndPeriod_us() << "us) cgwindow="
            << std::fixed << std::setprecision(5) << m_dCongestionWindow);
#endif
    }

    HLOGC(mglog.Debug, log << "udpateCC: finished handling for EVENT:" << TransmissionEventStr(evt));

#if 0//debug
    static int callcnt = 0;
    if (!(callcnt++ % 250)) cerr << "SndPeriod=" << (m_ullInterval_tk/m_ullCPUFrequency) << "\n");

#endif

    return true;
}

void CUDT::initSynch()
{
      CGuard::createMutex(m_SendBlockLock);
      CGuard::createCond(m_SendBlockCond);
      CGuard::createMutex(m_RecvDataLock);
      CGuard::createCond(m_RecvDataCond);
      CGuard::createMutex(m_SendLock);
      CGuard::createMutex(m_RecvLock);
      CGuard::createMutex(m_RcvLossLock);
      CGuard::createMutex(m_AckLock);
      CGuard::createMutex(m_ConnectionLock);
      pthread_mutex_init(&m_StatsLock, NULL);

      memset(&m_RcvTsbPdThread, 0, sizeof m_RcvTsbPdThread);
      CGuard::createCond(m_RcvTsbPdCond);

}

void CUDT::destroySynch()
{
      CGuard::releaseMutex(m_SendBlockLock);
      CGuard::releaseCond(m_SendBlockCond);
      CGuard::releaseMutex(m_RecvDataLock);
      CGuard::releaseCond(m_RecvDataCond);
      CGuard::releaseMutex(m_SendLock);
      CGuard::releaseMutex(m_RecvLock);
      CGuard::releaseMutex(m_RcvLossLock);
      CGuard::releaseMutex(m_AckLock);
      CGuard::releaseMutex(m_ConnectionLock);
      CGuard::releaseMutex(m_StatsLock);
      CGuard::releaseCond(m_RcvTsbPdCond);

}

void CUDT::releaseSynch()
{
    // wake up user calls
    CCondDelegate sndblock(m_SendBlockCond, m_SendBlockLock, CCondDelegate::NOLOCK, "SendBlock", "SendBlock");
    sndblock.lock_signal();

    CGuard::enterCS(m_SendLock, "send");
    CGuard::leaveCS(m_SendLock, "send");

    CCondDelegate rdcond(m_RecvDataCond, m_RecvDataLock, CCondDelegate::NOLOCK, "RecvData", "RecvData");
    rdcond.lock_signal();

    CCondDelegate tscond(m_RcvTsbPdCond, m_RecvLock, CCondDelegate::NOLOCK, "RcvTsbPd", "Recv");
    tscond.lock_signal();

    CGuard::enterCS(m_RecvDataLock, "RecvDataLock");
    if (CGuard::isthread(m_RcvTsbPdThread))
    {
        CGuard::join(m_RcvTsbPdThread);
    }
    CGuard::leaveCS(m_RecvDataLock, "RecvDataLock");
    
    CGuard::enterCS(m_RecvLock, "recv");
    CGuard::leaveCS(m_RecvLock, "recv");
}

void CUDT::ackDataUpTo(int32_t ack)
{
    int acksize = CSeqNo::seqoff(m_iRcvLastSkipAck, ack);

    HLOGC(mglog.Debug, log << "ackDataUpTo: %" << ack << " vs. current %" << m_iRcvLastSkipAck
            << " (signing off " << acksize << " packets)");

    m_iRcvLastAck = ack;
    m_iRcvLastSkipAck = ack;

    // NOTE: This is new towards UDT and prevents spurious
    // wakeup of select/epoll functions when no new packets
    // were signed off for extraction.
    if (acksize > 0)
    {
        m_pRcvBuffer->ackData(acksize);

        // Signal threads waiting in CTimer::waitForEvent(),
        // which are select(), selectEx() and epoll_wait().
        CTimer::triggerEvent();
    }
}

#if ENABLE_HEAVY_LOGGING
static void DebugAck(string hdr, int prev, int ack)
{
    if ( !prev )
    {
        HLOGC(mglog.Debug, log << hdr << "ACK " << ack);
        return;
    }

    prev = CSeqNo::incseq(prev);
    int diff = CSeqNo::seqoff(prev, ack);
    if ( diff < 0 )
    {
        HLOGC(mglog.Debug, log << hdr << "ACK ERROR: " << prev << "-" << ack << "(diff " << diff << ")");
        return;
    }

    bool shorted = diff > 100; // sanity
    if ( shorted )
        ack = CSeqNo::incseq(prev, 100);

    ostringstream ackv;
    for (; prev != ack; prev = CSeqNo::incseq(prev))
        ackv << prev << " ";
    if ( shorted )
        ackv << "...";
    HLOGC(mglog.Debug, log << hdr << "ACK (" << (diff+1) << "): " << ackv.str() << ack);
}
#else
static inline void DebugAck(string, int, int) {}
#endif

void CUDT::sendCtrl(UDTMessageType pkttype, void* lparam, void* rparam, int size)
{
   CPacket ctrlpkt;
   uint64_t currtime_tk;
   CTimer::rdtsc(currtime_tk);

   setPacketTS(ctrlpkt, CTimer::getTime());

   int nbsent = 0;
   int local_prevack = 0;

#if ENABLE_HEAVY_LOGGING
   struct SaveBack
   {
       int& target;
       const int& source;

       ~SaveBack()
       {
           target = source;
       }
   } l_saveback = { m_iDebugPrevLastAck, m_iRcvLastAck };
   (void)l_saveback; //kill compiler warning: unused variable `l_saveback` [-Wunused-variable]

   local_prevack = m_iDebugPrevLastAck;
#endif

   switch (pkttype)
   {
   case UMSG_ACK: //010 - Acknowledgement
      {
      int32_t ack;

      // If there is no loss, the ACK is the current largest sequence number plus 1;
      // Otherwise it is the smallest sequence number in the receiver loss list.
      if (m_pRcvLossList->getLossLength() == 0)
         ack = CSeqNo::incseq(m_iRcvCurrSeqNo);
      else
         ack = m_pRcvLossList->getFirstLostSeq();

      if (m_iRcvLastAckAck == ack)
         break;

      // send out a lite ACK
      // to save time on buffer processing and bandwidth/AS measurement, a lite ACK only feeds back an ACK number
      if (size == SEND_LITE_ACK)
      {
         ctrlpkt.pack(pkttype, NULL, &ack, size);
         ctrlpkt.m_iID = m_PeerID;
         nbsent = m_pSndQueue->sendto(m_PeerAddr, ctrlpkt, m_SourceAddr);
         DebugAck("sendCtrl(lite):" + CONID(), local_prevack, ack);
         break;
      }

      // There are new received packets to acknowledge, update related information.
      /* tsbpd thread may also call ackData when skipping packet so protect code */
      CGuard::enterCS(m_AckLock, "ack");

      // IF ack > m_iRcvLastAck
      if (CSeqNo::seqcmp(ack, m_iRcvLastAck) > 0)
      {
         ackDataUpTo(ack);
         CGuard::leaveCS(m_AckLock, "ack");

         // If TSBPD is enabled, then INSTEAD OF signaling m_RecvDataCond,
         // signal m_RcvTsbPdCond. This will kick in the tsbpd thread, which
         // will signal m_RecvDataCond when there's time to play for particular
         // data packet.

         if (m_bTsbPd)
         {
             /* Newly acknowledged data, signal TsbPD thread */
             CGuard rlock(m_RecvLock, "recv");
             CCondDelegate cc(m_RcvTsbPdCond, rlock, "RcvTsbPdCond");
             if (m_bTsbPdAckWakeup)
                 cc.signal_locked(rlock);
         }
         else
         {
             if (m_bSynRecving)
             {
                 // signal a waiting "recv" call if there is any data available
                 CGuard rlock(m_RecvDataLock, "recvdata");
                 CCondDelegate cc(m_RecvDataCond, rlock, "RecvDataCond");
                 cc.signal_locked(rlock);
             }
             // acknowledge any waiting epolls to read
             s_UDTUnited.m_EPoll.update_events(m_SocketID, m_sPollID, SRT_EPOLL_IN, true);
             CTimer::triggerEvent();
         }
         CGuard::enterCS(m_AckLock, "ack");
      }
      else if (ack == m_iRcvLastAck)
      {
         // If the ACK was just sent already AND elapsed time did not exceed RTT, 
         if ((currtime_tk - m_ullLastAckTime_tk) < ((m_iRTT + 4 * m_iRTTVar) * m_ullCPUFrequency))
         {
            HLOGC(mglog.Debug, log << "sendCtrl(UMSG_ACK): ACK %" << ack << " just sent - too early to repeat");
            CGuard::leaveCS(m_AckLock, "ack");
            break;
         }
      }
      else
      {
         // Not possible (m_iRcvCurrSeqNo+1 < m_iRcvLastAck ?)
          LOGC(mglog.Error, log << "sendCtrl(UMSG_ACK): IPE: curr %" << m_iRcvLastAck
                  << " <% last %" << m_iRcvLastAck);
         CGuard::leaveCS(m_AckLock, "ack");
         break;
      }

      // [[using assert( ack >= m_iRcvLastAck && is_periodic_ack ) ]]

      // Send out the ACK only if has not been received by the sender before
      if (CSeqNo::seqcmp(m_iRcvLastAck, m_iRcvLastAckAck) > 0)
      {
         // NOTE: The BSTATS feature turns on extra fields above size 6
         // also known as ACKD_TOTAL_SIZE_VER100. 
         int32_t data[ACKD_TOTAL_SIZE];

         // Case you care, CAckNo::incack does exactly the same thing as
         // CSeqNo::incseq. Logically the ACK number is a different thing
         // than sequence number (it's a "journal" for ACK request-response,
         // and starts from 0, unlike sequence, which starts from a random
         // number), but still the numbers are from exactly the same domain.
         m_iAckSeqNo = CAckNo::incack(m_iAckSeqNo);
         data[ACKD_RCVLASTACK] = m_iRcvLastAck;
         data[ACKD_RTT] = m_iRTT;
         data[ACKD_RTTVAR] = m_iRTTVar;
         data[ACKD_BUFFERLEFT] = m_pRcvBuffer->getAvailBufSize();
         // a minimum flow window of 2 is used, even if buffer is full, to break potential deadlock
         if (data[ACKD_BUFFERLEFT] < 2)
            data[ACKD_BUFFERLEFT] = 2;

         if (currtime_tk - m_ullLastAckTime_tk > m_ullSYNInt_tk)
         {
             int rcvRate;
             int ctrlsz = ACKD_TOTAL_SIZE_UDTBASE * ACKD_FIELD_SIZE; // Minimum required size

             data[ACKD_RCVSPEED] = m_RcvTimeWindow.getPktRcvSpeed(Ref(rcvRate));
             data[ACKD_BANDWIDTH] = m_RcvTimeWindow.getBandwidth();

             //>>Patch while incompatible (1.0.2) receiver floating around
             if (m_lPeerSrtVersion == SrtVersion(1, 0, 2))
             {
                 data[ACKD_RCVRATE] = rcvRate; //bytes/sec
                 data[ACKD_XMRATE] = data[ACKD_BANDWIDTH] * m_iMaxSRTPayloadSize; //bytes/sec
                 ctrlsz = ACKD_FIELD_SIZE * ACKD_TOTAL_SIZE_VER102;
             }
             else if (m_lPeerSrtVersion >= SrtVersion(1, 0, 3))
             {
                 // Normal, currently expected version.
                 data[ACKD_RCVRATE] = rcvRate; //bytes/sec
                 ctrlsz = ACKD_FIELD_SIZE * ACKD_TOTAL_SIZE_VER101;

             }
             // ELSE: leave the buffer with ...UDTBASE size.

             ctrlpkt.pack(pkttype, &m_iAckSeqNo, data, ctrlsz);
             CTimer::rdtsc(m_ullLastAckTime_tk);
         }
         else
         {
             ctrlpkt.pack(pkttype, &m_iAckSeqNo, data, ACKD_FIELD_SIZE * ACKD_TOTAL_SIZE_SMALL);
         }

         ctrlpkt.m_iID = m_PeerID;
         setPacketTS(ctrlpkt, CTimer::getTime());
         nbsent = m_pSndQueue->sendto(m_PeerAddr, ctrlpkt, m_SourceAddr);
         DebugAck("sendCtrl: " + CONID(), local_prevack, ack);

         m_ACKWindow.store(m_iAckSeqNo, m_iRcvLastAck);

         CGuard::enterCS(m_StatsLock);
         ++ m_stats.sentACK;
         ++ m_stats.sentACKTotal;
         CGuard::leaveCS(m_StatsLock);
      }
      else
      {
          HLOGC(mglog.Debug, log << "sendCtrl(UMSG_ACK): " << CONID() << "ACK %" << m_iRcvLastAck
                  << " <=%  ACKACK %" << m_iRcvLastAckAck << " - NOT SENDING ACK");
      }
      CGuard::leaveCS(m_AckLock, "ack");
      break;
      }

   case UMSG_ACKACK: //110 - Acknowledgement of Acknowledgement
      ctrlpkt.pack(pkttype, lparam);
      ctrlpkt.m_iID = m_PeerID;
      nbsent = m_pSndQueue->sendto(m_PeerAddr, ctrlpkt, m_SourceAddr);

      break;

   case UMSG_LOSSREPORT: //011 - Loss Report
      {
          // Explicitly defined lost sequences 
          if (rparam)
          {
              int32_t* lossdata = (int32_t*)rparam;

              size_t bytes = sizeof(*lossdata)*size;
              ctrlpkt.pack(pkttype, NULL, lossdata, bytes);

              ctrlpkt.m_iID = m_PeerID;
              nbsent = m_pSndQueue->sendto(m_PeerAddr, ctrlpkt, m_SourceAddr);

              CGuard::enterCS(m_StatsLock);
              ++ m_stats.sentNAK;
              ++ m_stats.sentNAKTotal;
              CGuard::leaveCS(m_StatsLock);
          }
          // Call with no arguments - get loss list from internal data.
          else if (m_pRcvLossList->getLossLength() > 0)
          {
              // this is periodically NAK report; make sure NAK cannot be sent back too often

              // read loss list from the local receiver loss list
              int32_t* data = new int32_t[m_iMaxSRTPayloadSize / 4];
              int losslen;
              m_pRcvLossList->getLossArray(data, losslen, m_iMaxSRTPayloadSize / 4);

              if (0 < losslen)
              {
                  ctrlpkt.pack(pkttype, NULL, data, losslen * 4);
                  ctrlpkt.m_iID = m_PeerID;
                  nbsent = m_pSndQueue->sendto(m_PeerAddr, ctrlpkt, m_SourceAddr);

                  CGuard::enterCS(m_StatsLock);
                  ++ m_stats.sentNAK;
                  ++ m_stats.sentNAKTotal;
                  CGuard::leaveCS(m_StatsLock);
              }

              delete [] data;
          }

          // update next NAK time, which should wait enough time for the retansmission, but not too long
          m_ullNAKInt_tk = (m_iRTT + 4 * m_iRTTVar) * m_ullCPUFrequency;

          // Fix the NAKreport period according to the congctl
          m_ullNAKInt_tk = m_CongCtl->updateNAKInterval(
                  m_ullNAKInt_tk,
                  m_RcvTimeWindow.getPktRcvSpeed(),
                  m_pRcvLossList->getLossLength()
          );

          // This is necessary because a congctl need not wish to define
          // its own minimum interval, in which case the default one is used.
          if (m_ullNAKInt_tk < m_ullMinNakInt_tk)
              m_ullNAKInt_tk = m_ullMinNakInt_tk;

          break;
      }

   case UMSG_CGWARNING: //100 - Congestion Warning
      ctrlpkt.pack(pkttype);
      ctrlpkt.m_iID = m_PeerID;
      nbsent = m_pSndQueue->sendto(m_PeerAddr, ctrlpkt, m_SourceAddr);

      CTimer::rdtsc(m_ullLastWarningTime);

      break;

   case UMSG_KEEPALIVE: //001 - Keep-alive
      ctrlpkt.pack(pkttype);
      ctrlpkt.m_iID = m_PeerID;
      nbsent = m_pSndQueue->sendto(m_PeerAddr, ctrlpkt, m_SourceAddr);

      break;

   case UMSG_HANDSHAKE: //000 - Handshake
      ctrlpkt.pack(pkttype, NULL, rparam, sizeof(CHandShake));
      ctrlpkt.m_iID = m_PeerID;
      nbsent = m_pSndQueue->sendto(m_PeerAddr, ctrlpkt, m_SourceAddr);

      break;

   case UMSG_SHUTDOWN: //101 - Shutdown
      ctrlpkt.pack(pkttype);
      ctrlpkt.m_iID = m_PeerID;
      nbsent = m_pSndQueue->sendto(m_PeerAddr, ctrlpkt, m_SourceAddr);

      break;

   case UMSG_DROPREQ: //111 - Msg drop request
      ctrlpkt.pack(pkttype, lparam, rparam, 8);
      ctrlpkt.m_iID = m_PeerID;
      nbsent = m_pSndQueue->sendto(m_PeerAddr, ctrlpkt, m_SourceAddr);

      break;

   case UMSG_PEERERROR: //1000 - acknowledge the peer side a special error
      ctrlpkt.pack(pkttype, lparam);
      ctrlpkt.m_iID = m_PeerID;
      nbsent = m_pSndQueue->sendto(m_PeerAddr, ctrlpkt, m_SourceAddr);

      break;

   case UMSG_EXT: //0x7FFF - Resevered for future use
      break;

   default:
      break;
   }

   // Fix keepalive
   if (nbsent)
      m_ullLastSndTime_tk = currtime_tk;
}

void CUDT::processCtrl(CPacket& ctrlpkt)
{
   // Just heard from the peer, reset the expiration count.
   m_iEXPCount = 1;
   uint64_t currtime_tk;
   CTimer::rdtsc(currtime_tk);
   m_ullLastRspTime_tk = currtime_tk;
   bool using_rexmit_flag = m_bPeerRexmitFlag;

   HLOGC(mglog.Debug, log << CONID() << "incoming UMSG:" << ctrlpkt.getType() << " ("
       << MessageTypeStr(ctrlpkt.getType(), ctrlpkt.getExtendedType()) << ") socket=@" << ctrlpkt.m_iID);

   switch (ctrlpkt.getType())
   {
   case UMSG_ACK: //010 - Acknowledgement
      {
      int32_t ack;
      int32_t* ackdata = (int32_t*)ctrlpkt.m_pcData;

      // process a lite ACK
      if (ctrlpkt.getLength() == (size_t)SEND_LITE_ACK)
      {
         ack = *ackdata;
         if (CSeqNo::seqcmp(ack, m_iSndLastAck) >= 0)
         {
            m_iFlowWindowSize -= CSeqNo::seqoff(m_iSndLastAck, ack);
            HLOGC(mglog.Debug, log << CONID() << "ACK covers: " << m_iSndLastDataAck << " - " << ack << " [ACK=" << m_iSndLastAck << "] (FLW: " << m_iFlowWindowSize << ") [LITE]");

            m_iSndLastAck = ack;
            m_ullLastRspAckTime_tk = currtime_tk;
            m_iReXmitCount = 1;       // Reset re-transmit count since last ACK
         }

         break;
      }

       // read ACK seq. no.
      ack = ctrlpkt.getAckSeqNo();

      // send ACK acknowledgement
      // number of ACK2 can be much less than number of ACK
      uint64_t now = CTimer::getTime();
      if ((now - m_ullSndLastAck2Time > (uint64_t)COMM_SYN_INTERVAL_US) || (ack == m_iSndLastAck2))
      {
         sendCtrl(UMSG_ACKACK, &ack);
         m_iSndLastAck2 = ack;
         m_ullSndLastAck2Time = now;
      }

      // Got data ACK
      ack = ackdata[ACKD_RCVLASTACK];

      // New code, with TLPKTDROP

      // protect packet retransmission
      CGuard::enterCS(m_AckLock, "ack");

      // check the validation of the ack
      if (CSeqNo::seqcmp(ack, CSeqNo::incseq(m_iSndCurrSeqNo)) > 0)
      {
         CGuard::leaveCS(m_AckLock, "ack");
         //this should not happen: attack or bug
         LOGC(glog.Error, log << CONID() << "ATTACK/IPE: incoming ack seq " << ack << " exceeds current "
                 << m_iSndCurrSeqNo << " by " << (CSeqNo::seqoff(m_iSndCurrSeqNo, ack)-1) << "!");
         m_bBroken = true;
         m_iBrokenCounter = 0;
         break;
      }

      if (CSeqNo::seqcmp(ack, m_iSndLastAck) >= 0)
      {
         // Update Flow Window Size, must update before and together with m_iSndLastAck
         m_iFlowWindowSize = ackdata[ACKD_BUFFERLEFT];
         m_iSndLastAck = ack;
         m_ullLastRspAckTime_tk = currtime_tk;
         m_iReXmitCount = 1;       // Reset re-transmit count since last ACK
      }

      /* 
      * We must not ignore full ack received by peer
      * if data has been artificially acked by late packet drop.
      * Therefore, a distinct ack state is used for received Ack (iSndLastFullAck)
      * and ack position in send buffer (m_iSndLastDataAck).
      * Otherwise, when severe congestion causing packet drops (and m_iSndLastDataAck update)
      * occures, we drop received acks (as duplicates) and do not update stats like RTT,
      * which may go crazy and stay there, preventing proper stream recovery.
      */

      if (CSeqNo::seqoff(m_iSndLastFullAck, ack) <= 0)
      {
         // discard it if it is a repeated ACK
         CGuard::leaveCS(m_AckLock, "ack");
         break;
      }
      m_iSndLastFullAck = ack;

      int offset = CSeqNo::seqoff(m_iSndLastDataAck, ack);
      // IF distance between m_iSndLastDataAck and ack is nonempty...
      if (offset > 0) {
          // acknowledge the sending buffer (remove data that predate 'ack')
          m_pSndBuffer->ackData(offset);

          const int64_t currtime = CTimer::getTime();
          // record total time used for sending
          CGuard::enterCS(m_StatsLock);
          m_stats.sndDuration += currtime - m_stats.sndDurationCounter;
          m_stats.m_sndDurationTotal += currtime - m_stats.sndDurationCounter;
          m_stats.sndDurationCounter = currtime;
          CGuard::leaveCS(m_StatsLock);

          HLOGC(mglog.Debug, log << CONID() << "ACK covers: " << m_iSndLastDataAck << " - " << ack
              << " [ACK=" << m_iSndLastAck << "] BUFr=" << m_iFlowWindowSize
              << " RTT=" << ackdata[ACKD_RTT] << " RTT*=" << ackdata[ACKD_RTTVAR]
              << " BW=" << ackdata[ACKD_BANDWIDTH] << " Vrec=" << ackdata[ACKD_RCVSPEED]);
          // update sending variables
          m_iSndLastDataAck = ack;

          // remove any loss that predates 'ack' (not to be considered loss anymore)
          m_pSndLossList->remove(CSeqNo::decseq(m_iSndLastDataAck));
      }

/* OLD CODE without TLPKTDROP

      // check the validation of the ack
      if (CSeqNo::seqcmp(ack, CSeqNo::incseq(m_iSndCurrSeqNo)) > 0)
      {
         //this should not happen: attack or bug
         m_bBroken = true;
         m_iBrokenCounter = 0;
         break;
      }

      if (CSeqNo::seqcmp(ack, m_iSndLastAck) >= 0)
      {
         // Update Flow Window Size, must update before and together with m_iSndLastAck
         m_iFlowWindowSize = ackdata[ACKD_BUFFERLEFT];
         m_iSndLastAck = ack;
         m_ullLastRspAckTime_tk = currtime_tk;
         m_iReXmitCount = 1;       // Reset re-transmit count since last ACK
      }

      // protect packet retransmission
      CGuard::enterCS(m_AckLock, "ack");

      int offset = CSeqNo::seqoff(m_iSndLastDataAck, ack);
      if (offset <= 0)
      {
         // discard it if it is a repeated ACK
         CGuard::leaveCS(m_AckLock, "ack");
         break;
      }

      // acknowledge the sending buffer
      m_pSndBuffer->ackData(offset);

      // record total time used for sending
      int64_t currtime = currtime_tk/m_ullCPUFrequency;

      m_llSndDuration += currtime - m_llSndDurationCounter;
      m_llSndDurationTotal += currtime - m_llSndDurationCounter;
      m_llSndDurationCounter = currtime;

      // update sending variables
      m_iSndLastDataAck = ack;
      m_pSndLossList->remove(CSeqNo::decseq(m_iSndLastDataAck));

#endif  SRT_ENABLE_TLPKTDROP */

      CGuard::leaveCS(m_AckLock, "ack");
      if (m_bSynSending)
      {
          CCondDelegate sc(m_SendBlockCond, m_SendBlockLock, CCondDelegate::NOLOCK, "SendBlock", "SendBlock");
          sc.lock_signal();
      }

      // acknowledde any waiting epolls to write
      s_UDTUnited.m_EPoll.update_events(m_SocketID, m_sPollID, SRT_EPOLL_OUT, true);

      // insert this socket to snd list if it is not on the list yet
      m_pSndQueue->m_pSndUList->update(this, CSndUList::DONT_RESCHEDULE);

      size_t acksize = ctrlpkt.getLength(); // TEMPORARY VALUE FOR CHECKING
      bool wrongsize = 0 != (acksize % ACKD_FIELD_SIZE);
      acksize = acksize / ACKD_FIELD_SIZE;  // ACTUAL VALUE

      if ( wrongsize )
      {
          // Issue a log, but don't do anything but skipping the "odd" bytes from the payload.
          LOGC(mglog.Error, log << CONID() << "Received UMSG_ACK payload is not evened up to 4-byte based field size - cutting to " << acksize << " fields");
      }

      // Start with checking the base size.
      if ( acksize < ACKD_TOTAL_SIZE_SMALL )
      {
          LOGC(mglog.Error, log << CONID() << "Invalid ACK size " << acksize << " fields - less than minimum required!");
          // Ack is already interpreted, just skip further parts.
          break;
      }
      // This check covers fields up to ACKD_BUFFERLEFT.

      // Update RTT
      //m_iRTT = ackdata[ACKD_RTT];
      //m_iRTTVar = ackdata[ACKD_RTTVAR];
      // XXX These ^^^ commented-out were blocked in UDT;
      // the current RTT calculations are exactly the same as in UDT4.
      int rtt = ackdata[ACKD_RTT];

      m_iRTTVar = avg_iir<4>(m_iRTTVar, abs(rtt - m_iRTT));
      m_iRTT = avg_iir<8>(m_iRTT, rtt);

      /* Version-dependent fields:
       * Original UDT (total size: ACKD_TOTAL_SIZE_SMALL):
       *   ACKD_RCVLASTACK
       *   ACKD_RTT
       *   ACKD_RTTVAR
       *   ACKD_BUFFERLEFT
       * Additional UDT fields, not always attached:
       *   ACKD_RCVSPEED
       *   ACKD_BANDWIDTH
       * SRT extension version 1.0.2 (bstats):
       *   ACKD_RCVRATE
       * SRT extension version 1.0.4:
       *   ACKD_XMRATE
       */

      if (acksize > ACKD_TOTAL_SIZE_SMALL)
      {
          // This means that ACKD_RCVSPEED and ACKD_BANDWIDTH fields are available.
          int pktps = ackdata[ACKD_RCVSPEED];
          int bandwidth = ackdata[ACKD_BANDWIDTH];
          int bytesps;

          /* SRT v1.0.2 Bytes-based stats: bandwidth (pcData[ACKD_XMRATE]) and delivery rate (pcData[ACKD_RCVRATE]) in bytes/sec instead of pkts/sec */
          /* SRT v1.0.3 Bytes-based stats: only delivery rate (pcData[ACKD_RCVRATE]) in bytes/sec instead of pkts/sec */
          if (acksize > ACKD_TOTAL_SIZE_UDTBASE)
              bytesps = ackdata[ACKD_RCVRATE];
          else
              bytesps = pktps * m_iMaxSRTPayloadSize;

          m_iBandwidth = avg_iir<8>(m_iBandwidth, bandwidth);
          m_iDeliveryRate = avg_iir<8>(m_iDeliveryRate, pktps);
          m_iByteDeliveryRate = avg_iir<8>(m_iByteDeliveryRate, bytesps);
          // XXX not sure if ACKD_XMRATE is of any use. This is simply
          // calculated as ACKD_BANDWIDTH * m_iMaxSRTPayloadSize.

          // Update Estimated Bandwidth and packet delivery rate
          // m_iRcvRate = m_iDeliveryRate;
          // ^^ This has been removed because with the SrtCongestion class
          // instead of reading the m_iRcvRate local field this will read
          // cudt->deliveryRate() instead.
      }

      checkSndTimers(REGEN_KM);
      updateCC(TEV_ACK, ack);

      CGuard::enterCS(m_StatsLock);
      ++ m_stats.recvACK;
      ++ m_stats.recvACKTotal;
      CGuard::leaveCS(m_StatsLock);

      break;
      }

   case UMSG_ACKACK: //110 - Acknowledgement of Acknowledgement
      {
      int32_t ack = 0;
      int rtt = -1;

      // update RTT
      rtt = m_ACKWindow.acknowledge(ctrlpkt.getAckSeqNo(), ack);
      if (rtt <= 0)
      {
          LOGC(mglog.Error, log << CONID() << "IPE: ACK node overwritten when acknowledging " <<
              ctrlpkt.getAckSeqNo() << " (ack extracted: " << ack << ")");
          break;
      }

      //if increasing delay detected...
      //   sendCtrl(UMSG_CGWARNING);

      // RTT EWMA
      m_iRTTVar = avg_iir<4>(m_iRTTVar, abs(rtt - m_iRTT));
      m_iRTT = avg_iir<8>(m_iRTT, rtt);

      updateCC(TEV_ACKACK, ack);

      // This function will put a lock on m_RecvLock by itself, as needed.
      // It must be done inside because this function reads the current time
      // and if waiting for the lock has caused a delay, the time will be
      // inaccurate. Additionally it won't lock if TSBPD mode is off, and
      // won't update anything. Note that if you set TSBPD mode and use
      // srt_recvfile (which doesn't make any sense), you'll have e deadlock.
      m_pRcvBuffer->addRcvTsbPdDriftSample(ctrlpkt.getMsgTimeStamp(), m_RecvLock);

      // update last ACK that has been received by the sender
      if (CSeqNo::seqcmp(ack, m_iRcvLastAckAck) > 0)
         m_iRcvLastAckAck = ack;

      break;
      }

   case UMSG_LOSSREPORT: //011 - Loss Report
      {
      int32_t* losslist = (int32_t *)(ctrlpkt.m_pcData);
      size_t losslist_len = ctrlpkt.getLength() / 4;
      updateCC(TEV_LOSSREPORT, EventVariant(losslist, losslist_len));

      bool secure = true;

      // protect packet retransmission
      {
          CGuard ack_lock(m_AckLock, "ack");

          // decode loss list message and insert loss into the sender loss list
          for (int i = 0, n = (int)(ctrlpkt.getLength() / 4); i < n; ++ i)
          {
              if (IsSet(losslist[i], LOSSDATA_SEQNO_RANGE_FIRST))
              {
                  // Then it's this is a <lo, hi> specification with HI in a consecutive cell.
                  int32_t losslist_lo = SEQNO_VALUE::unwrap(losslist[i]);
                  int32_t losslist_hi = losslist[i+1];
                  // <lo, hi> specification means that the consecutive cell has been already interpreted.
                  ++ i;

                  HLOGF(mglog.Debug, "%sreceived UMSG_LOSSREPORT: %d-%d (%d packets)...",
                          CONID().c_str(),
                          losslist_lo, losslist_hi, CSeqNo::seqcmp(losslist_hi, losslist_lo)+1);

                  if ((CSeqNo::seqcmp(losslist_lo, losslist_hi) > 0) || (CSeqNo::seqcmp(losslist_hi, m_iSndCurrSeqNo) > 0))
                  {
                      LOGC(mglog.Error, log << CONID() << "rcv LOSSREPORT rng " << losslist_lo << " - " << losslist_hi
                              << " with last sent " << m_iSndCurrSeqNo << " - DISCARDING");
                      // seq_a must not be greater than seq_b; seq_b must not be greater than the most recent sent seq
                      secure = false;
                      break;
                  }

                  int num = 0;
                  //   IF losslist_lo %>= m_iSndLastAck
                  if (CSeqNo::seqcmp(losslist_lo, m_iSndLastAck) >= 0)
                  {
                      HLOGC(mglog.Debug, log << CONID() << "LOSSREPORT: adding "
                              << losslist_lo << " - " << losslist_hi << " to loss list");
                      num = m_pSndLossList->insert(losslist_lo, losslist_hi);
                  }
                  // ELSE IF losslist_hi %>= m_iSndLastAck
                  else if (CSeqNo::seqcmp(losslist_hi, m_iSndLastAck) >= 0)
                  {
                      // This should be theoretically impossible because this would mean
                      // that the received packet loss report informs about the loss that predates
                      // the ACK sequence.
                      // However, this can happen if the packet reordering has caused the earlier sent
                      // LOSSREPORT will be delivered after later sent ACK. Whatever, ACK should be
                      // more important, so simply drop the part that predates ACK.
                      HLOGC(mglog.Debug, log << CONID() << "LOSSREPORT: adding "
                              << m_iSndLastAck << "[ACK] - " << losslist_hi << " to loss list");
                      num = m_pSndLossList->insert(m_iSndLastAck, losslist_hi);
                  }
                  else
                  {
                      // This should be treated as IPE, but this may happen in one situtation:
                      // - redundancy second link (ISN was screwed up initially, but late towards last sent)
                      // - initial DROPREQ was lost
                      // This just causes repeating DROPREQ as when the receiver continues sending
                      // LOSSREPORT it's probably UNAWARE OF THE SITUATION.
                      //
                      // When this DROPREQ gets lost in UDP again, the receiver will do one of these:
                      // - repeatedly send LOSSREPORT (as per NAKREPORT), so this will happen again
                      // - finally give up rexmit request as per TLPKTDROP (DROPREQ should make
                      //   TSBPD wake up should it still wait for new packets to get ACK-ed)

                      HLOGC(mglog.Debug, log << CONID() << "LOSSREPORT: IGNORED with SndLastAck=%"
                              << m_iSndLastAck << ": %" << losslist_lo << "-" << losslist_hi
                              << " - sending DROPREQ (IPE or DROPREQ lost with ISN screw)");

                      // This means that the loss touches upon a range that wasn't ever sent.
                      // Normally this should never happen, but this might be a case when the
                      // ISN FIX for redundant connection was missed.

                      // In distinction to losslist, DROPREQ has always a range
                      // always just one range, and the data are <LO, HI>, with no range bit.
                      int32_t seqpair[2] = {losslist_lo, losslist_hi};
                      int32_t no_msgno = 0; // We don't know - this wasn't ever sent
#ifndef SRT_TEST_DISABLE_KEY_CONTROL_PACKETS
                      sendCtrl(UMSG_DROPREQ, &no_msgno, seqpair, sizeof(seqpair));
#endif
                  }

            CGuard::enterCS(m_StatsLock);
            m_stats.traceSndLoss += num;
            m_stats.sndLossTotal += num;
            CGuard::leaveCS(m_StatsLock);

              }
              else if (CSeqNo::seqcmp(losslist[i], m_iSndLastAck) >= 0)
              {
                  if (CSeqNo::seqcmp(losslist[i], m_iSndCurrSeqNo) > 0)
                  {
                      LOGC(mglog.Error, log << CONID() << "rcv LOSSREPORT pkt " << losslist[i]
                              << " with last sent " << m_iSndCurrSeqNo << " - DISCARDING");
                      //seq_a must not be greater than the most recent sent seq
                      secure = false;
                      break;
                  }

                  HLOGC(mglog.Debug, log << CONID() << "received UMSG_LOSSREPORT: "
                          << losslist[i] << " (1 packet)");
                  int num = m_pSndLossList->insert(losslist[i], losslist[i]);

            CGuard::enterCS(m_StatsLock);
            m_stats.traceSndLoss += num;
            m_stats.sndLossTotal += num;
            CGuard::leaveCS(m_StatsLock);
              }
          }
      }

      if (!secure)
      {
         HLOGC(mglog.Debug, log << CONID() << "WARNING: out-of-band LOSSREPORT received; considered bug or attack");
         //this should not happen: attack or bug
         m_bBroken = true;
         m_iBrokenCounter = 0;
         break;
      }

      // the lost packet (retransmission) should be sent out immediately
      m_pSndQueue->m_pSndUList->update(this, CSndUList::DO_RESCHEDULE);

      CGuard::enterCS(m_StatsLock);
      ++ m_stats.recvNAK;
      ++ m_stats.recvNAKTotal;
      CGuard::leaveCS(m_StatsLock);

      break;
      }

   case UMSG_CGWARNING: //100 - Delay Warning
      // One way packet delay is increasing, so decrease the sending rate
      m_ullInterval_tk = (uint64_t)ceil(m_ullInterval_tk * 1.125);
      // XXX The use of this field hasn't been found; a field with the
      // same name is found in FileSmoother (created after CUDTCC from UDT)
      // and it's updated with the value of m_iSndCurrSeqNo upon necessity.
      //m_iLastDecSeq = m_iSndCurrSeqNo;
      // XXX Note as interesting fact: this is only prepared for handling,
      // but nothing in the code is sending this message. Probably predicted
      // for a custom congctl. There's a predicted place to call it under
      // UMSG_ACKACK handling, but it's commented out.

      break;

   case UMSG_KEEPALIVE: //001 - Keep-alive
      // The only purpose of keep-alive packet is to tell that the peer is still alive
      // nothing needs to be done.

      break;

   case UMSG_HANDSHAKE: //000 - Handshake
      {
      CHandShake req;
      req.load_from(ctrlpkt.m_pcData, ctrlpkt.getLength());

      HLOGC(mglog.Debug, log << CONID() << "processCtrl: got HS: " << req.show());

      if ((req.m_iReqType > URQ_INDUCTION_TYPES) // acually it catches URQ_INDUCTION and URQ_ERROR_* symbols...???
              || (m_bRendezvous && (req.m_iReqType != URQ_AGREEMENT))) // rnd sends AGREEMENT in rsp to CONCLUSION
      {
         // The peer side has not received the handshake message, so it keeps querying
         // resend the handshake packet

          // This condition embraces cases when:
          // - this is normal accept() and URQ_INDUCTION was received
          // - this is rendezvous accept() and there's coming any kind of URQ except AGREEMENT (should be RENDEZVOUS or CONCLUSION)
          // - this is any of URQ_ERROR_* - well...
         CHandShake initdata;
         initdata.m_iISN = m_iISN;
         initdata.m_iMSS = m_iMSS;
         initdata.m_iFlightFlagSize = m_iFlightFlagSize;

         // For rendezvous we do URQ_WAVEAHAND/URQ_CONCLUSION --> URQ_AGREEMENT.
         // For client-server we do URQ_INDUCTION --> URQ_CONCLUSION.
         initdata.m_iReqType = (!m_bRendezvous) ? URQ_CONCLUSION : URQ_AGREEMENT;
         initdata.m_iID = m_SocketID;

         uint32_t kmdata[SRTDATA_MAXSIZE];
         size_t kmdatasize = SRTDATA_MAXSIZE;
         bool have_hsreq = false;
         if ( req.m_iVersion > HS_VERSION_UDT4 )
         {
             initdata.m_iVersion = HS_VERSION_SRT1; // if I remember correctly, this is induction/listener...
             int hs_flags = SrtHSRequest::SRT_HSTYPE_HSFLAGS::unwrap(m_ConnRes.m_iType);
             if ( hs_flags != 0 ) // has SRT extensions
             {
                 HLOGC(mglog.Debug, log << CONID() << "processCtrl/HS: got HS reqtype=" << RequestTypeStr(req.m_iReqType) << " WITH SRT ext");
                 have_hsreq = interpretSrtHandshake(req, ctrlpkt, kmdata, &kmdatasize);
                 if ( !have_hsreq )
                 {
                     initdata.m_iVersion = 0;
                     initdata.m_iReqType = URQ_ERROR_INVALID;
                 }
                 else
                 {
                     // Extensions are added only in case of CONCLUSION (not AGREEMENT).
                     // Actually what is expected here is that this may either process the
                     // belated-repeated handshake from a caller (and then it's CONCLUSION,
                     // and should be added with HSRSP/KMRSP), or it's a belated handshake
                     // of Rendezvous when it has already considered itself connected.
                     // Sanity check - according to the rules, there should be no such situation
                     if (m_bRendezvous && m_SrtHsSide == HSD_RESPONDER)
                     {
                         LOGC(mglog.Error, log << CONID() << "processCtrl/HS: IPE???: RESPONDER should receive all its handshakes in handshake phase.");
                     }

                     // The 'extension' flag will be set from this variable; set it to false
                     // in case when the AGREEMENT response is to be sent.
                     have_hsreq = initdata.m_iReqType == URQ_CONCLUSION;
                     HLOGC(mglog.Debug, log << CONID() << "processCtrl/HS: processing ok, reqtype="
                             << RequestTypeStr(initdata.m_iReqType) << " kmdatasize=" << kmdatasize);
                 }
             }
             else
             {
                 HLOGC(mglog.Debug, log << CONID() << "processCtrl/HS: got HS reqtype=" << RequestTypeStr(req.m_iReqType));
             }
         }
         else
         {
             initdata.m_iVersion = HS_VERSION_UDT4;
         }

         initdata.m_extension = have_hsreq;

         HLOGC(mglog.Debug, log << CONID() << "processCtrl: responding HS reqtype=" << RequestTypeStr(initdata.m_iReqType) << (have_hsreq ? " WITH SRT HS response extensions" : ""));

         // XXX here interpret SRT handshake extension
         CPacket response;
         response.setControl(UMSG_HANDSHAKE);
         response.allocate(m_iMaxSRTPayloadSize);

         // If createSrtHandshake failed, don't send anything. Actually it can only fail on IPE.
         // There is also no possible IPE condition in case of HSv4 - for this version it will always return true.
         if ( createSrtHandshake(Ref(response), Ref(initdata), SRT_CMD_HSRSP, SRT_CMD_KMRSP, kmdata, kmdatasize) )
         {
             response.m_iID = m_PeerID;
             setPacketTS(response, CTimer::getTime());
             int nbsent = m_pSndQueue->sendto(m_PeerAddr, response, m_SourceAddr);
             if (nbsent)
             {
                 uint64_t currtime_tk;
                 CTimer::rdtsc(currtime_tk);
                 m_ullLastSndTime_tk = currtime_tk;
             }
         }

      }
      else
      {
          HLOGC(mglog.Debug, log << CONID() << "processCtrl: ... not INDUCTION, not ERROR, not rendezvous - IGNORED.");
      }

      break;
      }

   case UMSG_SHUTDOWN: //101 - Shutdown
      m_bShutdown = true;
      m_bClosing = true;
      m_bBroken = true;
      m_iBrokenCounter = 60;

      // Signal the sender and recver if they are waiting for data.
      releaseSynch();
      // Unblock any call so they learn the connection_broken error
      s_UDTUnited.m_EPoll.update_events(m_SocketID, m_sPollID, SRT_EPOLL_ERR, true);

      CTimer::triggerEvent();

      break;

   case UMSG_DROPREQ: //111 - Msg drop request
      {
          CGuard rlock(m_RecvLock, "recv");
          m_pRcvBuffer->dropMsg(ctrlpkt.getMsgSeq(using_rexmit_flag), using_rexmit_flag);

          // When the drop request was received, it means that there are
          // packets for which there will never be ACK sent; if the TSBPD thread
          // is currently in the ACK-waiting state, it may never exit.
          if (m_bTsbPd)
          {
              HLOGP(mglog.Debug, "DROPREQ: signal TSBPD");
              CCondDelegate cc(m_RcvTsbPdCond, rlock, "RcvTsbPdCond");
              cc.signal_locked(rlock);
          }
      }

      {
          int32_t* dropdata = (int32_t*)ctrlpkt.m_pcData;

          unlose(dropdata[0], dropdata[1]);

          // move forward with current recv seq no.
          // SYMBOLIC:
          // if (dropdata[0]  <=%  1 +% m_iRcvCurrSeqNo
          //   && dropdata[1] >% m_iRcvCurrSeqNo )
          if ((CSeqNo::seqcmp(dropdata[0], CSeqNo::incseq(m_iRcvCurrSeqNo)) <= 0)
                  && (CSeqNo::seqcmp(dropdata[1], m_iRcvCurrSeqNo) > 0))
          {
              HLOGC(mglog.Debug, log << CONID() << "DROPREQ: dropping %"
                      << dropdata[0] << "-" << dropdata[1] << " <-- set as current seq");
              m_iRcvCurrSeqNo = dropdata[1];
          }
          else
          {
              HLOGC(mglog.Debug, log << CONID() << "DROPREQ: dropping %"
                      << dropdata[0] << "-" << dropdata[1] << " current %" << m_iRcvCurrSeqNo);
          }

      }

      break;

   case UMSG_PEERERROR: // 1000 - An error has happened to the peer side
      //int err_type = packet.getAddInfo();

      // currently only this error is signalled from the peer side
      // if recvfile() failes (e.g., due to disk fail), blcoked sendfile/send should return immediately
      // giving the app a chance to fix the issue

      m_bPeerHealth = false;

      break;

   case UMSG_EXT: //0x7FFF - reserved and user defined messages
      HLOGC(mglog.Debug, log << CONID() << "CONTROL EXT MSG RECEIVED:"
              << MessageTypeStr(ctrlpkt.getType(), ctrlpkt.getExtendedType())
              << ", value=" << ctrlpkt.getExtendedType());
      {
          // This has currently two roles in SRT:
          // - HSv4 (legacy) handshake
          // - refreshed KMX (initial KMX is done still in the HS process in HSv5)
          bool understood = processSrtMsg(&ctrlpkt);
          // CAREFUL HERE! This only means that this update comes from the UMSG_EXT
          // message received, REGARDLESS OF WHAT IT IS. This version doesn't mean
          // the handshake version, but the reason of calling this function.
          //
          // Fortunately, the only messages taken into account in this function
          // are HSREQ and HSRSP, which should *never* be interchanged when both
          // parties are HSv5.
          if ( understood )
          {
              updateAfterSrtHandshake(ctrlpkt.getExtendedType(), HS_VERSION_UDT4);
          }
          else
          {
              updateCC(TEV_CUSTOM, &ctrlpkt);
          }
      }
      break;

   default:
      break;
   }
}

void CUDT::updateSrtRcvSettings()
{
    // CHANGED: we need to apply the tsbpd delay only for socket TSBPD.
    // For Group TSBPD the buffer will have to deliver packets always on request
    // by sequence number, although the buffer will have to solve all the TSBPD
    // things internally anyway. Extracting by sequence number means only that
    // the packet can be retrieved from the buffer before its time to play comes
    // (unlike in normal situation when reading directly from socket), however
    // its time to play shall be properly defined.

    // XXX m_bGroupTsbPd is ignored with SRT_ENABLE_APP_READER
    if (m_bTsbPd || m_bGroupTsbPd)
    {
        /* We are TsbPd receiver */
        CGuard::enterCS(m_RecvLock, "recv");
        m_pRcvBuffer->setRcvTsbPdMode(m_ullRcvPeerStartTime, m_iTsbPdDelay_ms * 1000);
        CGuard::leaveCS(m_RecvLock, "recv");

        HLOGF(mglog.Debug,  "AFTER HS: Set Rcv TsbPd mode%s: delay=%u.%03us RCV START: %s",
                (m_bGroupTsbPd ? " (AS GROUP MEMBER)" : ""),
                m_iTsbPdDelay_ms/1000,
                m_iTsbPdDelay_ms%1000,
                FormatTime(m_ullRcvPeerStartTime).c_str());
    }
    else
    {
        HLOGC(mglog.Debug, log << "AFTER HS: Rcv TsbPd mode not set");
    }
}

void CUDT::updateSrtSndSettings()
{
    if (m_bPeerTsbPd)
    {
        /* We are TsbPd sender */
        // XXX Check what happened here.
        //m_iPeerTsbPdDelay_ms = m_CongCtl->getSndPeerTsbPdDelay();// + ((m_iRTT + (4 * m_iRTTVar)) / 1000);
        /* 
         * For sender to apply Too-Late Packet Drop
         * option (m_bTLPktDrop) must be enabled and receiving peer shall support it
         */
        HLOGF(mglog.Debug,  "AFTER HS: Set Snd TsbPd mode %s TLPktDrop: delay=%d.%03ds START TIME: %s",
                m_bPeerTLPktDrop ? "with" : "without",
                m_iPeerTsbPdDelay_ms/1000, m_iPeerTsbPdDelay_ms%1000,
                FormatTime(m_stats.startTime).c_str());
    }
    else
    {
        HLOGC(mglog.Debug, log << "AFTER HS: Snd TsbPd mode not set");
    }
}

void CUDT::updateAfterSrtHandshake(int srt_cmd, int hsv)
{

    switch (srt_cmd)
    {
    case SRT_CMD_HSREQ:
    case SRT_CMD_HSRSP:
        break;
    default:
        return;
    }

    // Update settings from options. This is to prevent TSBPD thread from
    // starting too early when HSv4 is in use. Must be done here though
    // before the buffers are created and get settings from here.
    if (m_bTsbPd && m_parent->m_IncludedGroup && m_parent->m_IncludedGroup->isGroupReceiver())
    {
        HLOGP(mglog.Debug, "prepareBuffers: GROUP RECEIVER DETECTED with set TSBPD - switching to group receiver");
        m_bTsbPd = false;
        m_bGroupTsbPd = true;
    }

    // The only possibility here is one of these two:
    // - Agent is RESPONDER and it receives HSREQ.
    // - Agent is INITIATOR and it receives HSRSP.
    //
    // In HSv4, INITIATOR is sender and RESPONDER is receiver.
    // In HSv5, both are sender AND receiver.
    //
    // This function will be called only ONCE in this
    // instance, through either HSREQ or HSRSP.
#if ENABLE_HEAVY_LOGGING
    const char* hs_side[] = { "DRAW", "INITIATOR", "RESPONDER" };
    HLOGC(mglog.Debug, log << "updateAfterSrtHandshake: version="
            << m_ConnRes.m_iVersion << " side=" << hs_side[m_SrtHsSide]
            << " group=$"
            << (m_parent->m_IncludedGroup ? Sprint(m_parent->m_IncludedGroup->id()) : string("NONE")));
#endif

    if ( hsv > HS_VERSION_UDT4 )
    {
        updateSrtRcvSettings();
        updateSrtSndSettings();
    }
    else if ( srt_cmd == SRT_CMD_HSRSP )
    {
        // HSv4 INITIATOR is sender
        updateSrtSndSettings();
    }
    else
    {
        // HSv4 RESPONDER is receiver
        updateSrtRcvSettings();
    }
}

int CUDT::packLostData(ref_t<CPacket> r_packet, ref_t<uint64_t> r_origintime)
{
    CPacket& packet = *r_packet;
    uint64_t& origintime = *r_origintime;

    // protect m_iSndLastDataAck from updating by ACK processing
    CGuard ackguard(m_AckLock, "ack");

    while ((packet.m_iSeqNo = m_pSndLossList->getLostSeq()) >= 0)
    {
        // XXX See comment at m_iSndLastDataAck field.
        const int offset = CSeqNo::seqoff(m_iSndLastDataAck, packet.m_iSeqNo);
        if (offset < 0)
        {
            // XXX Likely that this will never be executed because if the upper
            // sequence is not in the sender buffer, then most likely the loss 
            // was completely ignored.
            LOGC(dlog.Error, log << "IPE/EPE: packLostData: LOST packet negative offset: seqoff(m_iSeqNo "
                << packet.m_iSeqNo << ", m_iSndLastDataAck " << m_iSndLastDataAck
                << ")=" << offset << ". Continue");

            // No matter whether this is right or not (maybe the attack case should be
            // considered, and some LOSSREPORT flood prevention), send the drop request
            // to the peer.
            int32_t seqpair[2];
            seqpair[0] = packet.m_iSeqNo;
            seqpair[1] = m_iSndLastDataAck;

            HLOGC(mglog.Debug, log << "PEER reported LOSS not from the sending buffer - requesting DROP: "
                    << "msg=" << MSGNO_SEQ::unwrap(packet.m_iMsgNo) << " SEQ:"
                    << seqpair[0] << " - " << seqpair[1] << "(" << (-offset) << " packets)");
#ifndef SRT_TEST_DISABLE_KEY_CONTROL_PACKETS
            sendCtrl(UMSG_DROPREQ, &packet.m_iMsgNo, seqpair, sizeof(seqpair));
#endif
            continue;
        }

        int msglen;

        const int payload = m_pSndBuffer->readData(offset, r_packet, Ref(origintime), Ref(msglen));
        SRT_ASSERT(payload != 0);
        if (payload == -1)
        {
            int32_t seqpair[2];
            seqpair[0] = packet.m_iSeqNo;
            seqpair[1] = CSeqNo::incseq(seqpair[0], msglen);

            HLOGC(mglog.Debug, log << "IPE: loss-reported packets not found in SndBuf - requesting DROP: "
                    << "msg=" << MSGNO_SEQ::unwrap(packet.m_iMsgNo) << " SEQ:"
                    << seqpair[0] << " - " << seqpair[1] << "(" << (-offset) << " packets)");
#ifndef SRT_TEST_DISABLE_KEY_CONTROL_PACKETS
            sendCtrl(UMSG_DROPREQ, &packet.m_iMsgNo, seqpair, sizeof(seqpair));
#endif
            // only one msg drop request is necessary
            m_pSndLossList->remove(seqpair[1]);

            // skip all dropped packets
            m_iSndCurrSeqNo = CSeqNo::maxseq(m_iSndCurrSeqNo, CSeqNo::incseq(seqpair[1]));

            continue;
        }
        // NOTE: This is just a sanity check. Returning 0 is impossible to happen
        // in case of retransmission. If the offset was a positive value, then the
        // block must exist in the old blocks because it wasn't yet cut off by ACK
        // and has been already recorded as sent (otherwise the peer wouldn't send
        // back the loss report). May something happen here in case when the send
        // loss record has been updated by the FASTREXMIT.
        else if (payload == 0)
            continue;

        // At this point we no longer need the ACK lock,
        // because we are going to return from the function.
        // Therefore unlocking in order not to block other threads.
        ackguard.forceUnlock();

        CGuard::enterCS(m_StatsLock);
        ++m_stats.traceRetrans;
        ++m_stats.retransTotal;
        m_stats.traceBytesRetrans += payload;
        m_stats.bytesRetransTotal += payload;
        CGuard::leaveCS(m_StatsLock);

        // Despite the contextual interpretation of packet.m_iMsgNo around
        // CSndBuffer::readData version 2 (version 1 doesn't return -1), in this particular
        // case we can be sure that this is exactly the value of PH_MSGNO as a bitset.
        // So, set here the rexmit flag if the peer understands it.
        if (m_bPeerRexmitFlag)
        {
            packet.m_iMsgNo |= PACKET_SND_REXMIT;
        }

        return payload;
    }

    return 0;
}


// [[using thread("SRT:SndQ:worker")]]
int CUDT::packData(ref_t<CPacket> r_packet, ref_t<uint64_t> r_ts_tk, ref_t<sockaddr_any> r_src_adr)
{
   /// XXX THREAD_CHECK_AFFINITY(m_pSndQueue->threadId());
   CPacket& packet = *r_packet;
   uint64_t& ts_tk = *r_ts_tk;
   int payload = 0;
   bool probe = false;
   uint64_t origintime = 0;

   int kflg = EK_NOENC;

   uint64_t entertime_tk;
   CTimer::rdtsc(entertime_tk);

#if 0//debug: TimeDiff histogram
   static int lldiffhisto[23] = {0};
   static int llnodiff = 0;
   if (m_ullTargetTime_tk != 0)
   {
      int ofs = 11 + ((entertime_tk - m_ullTargetTime_tk)/(int64_t)m_ullCPUFrequency)/1000;
      if (ofs < 0) ofs = 0;
      else if (ofs > 22) ofs = 22;
      lldiffhisto[ofs]++;
   }
   else if(m_ullTargetTime_tk == 0)
   {
      llnodiff++;
   }
   static int callcnt = 0;
   if (!(callcnt++ % 5000)) {
      fprintf(stderr, "%6d %6d %6d %6d %6d %6d %6d %6d %6d %6d %6d %6d\n",
        lldiffhisto[0],lldiffhisto[1],lldiffhisto[2],lldiffhisto[3],lldiffhisto[4],lldiffhisto[5],
        lldiffhisto[6],lldiffhisto[7],lldiffhisto[8],lldiffhisto[9],lldiffhisto[10],lldiffhisto[11]);
      fprintf(stderr, "%6d %6d %6d %6d %6d %6d %6d %6d %6d %6d %6d %6d\n",
        lldiffhisto[12],lldiffhisto[13],lldiffhisto[14],lldiffhisto[15],lldiffhisto[16],lldiffhisto[17],
        lldiffhisto[18],lldiffhisto[19],lldiffhisto[20],lldiffhisto[21],lldiffhisto[21],llnodiff);
   }
#endif
   if ((0 != m_ullTargetTime_tk) && (entertime_tk > m_ullTargetTime_tk))
      m_ullTimeDiff_tk += entertime_tk - m_ullTargetTime_tk;

   string reason;

   payload = packLostData(r_packet, Ref(origintime));
   if (payload > 0)
   {
       reason = "reXmit";
   }
   else
   {
      // If no loss, pack a new packet.

      // check congestion/flow window limit
      int cwnd = std::min(int(m_iFlowWindowSize), int(m_dCongestionWindow));
      int seqdiff = CSeqNo::seqlen(m_iSndLastAck, CSeqNo::incseq(m_iSndCurrSeqNo));
      if (cwnd >= seqdiff)
      {
         // XXX Here it's needed to set kflg to msgno_bitset in the block stored in the
         // send buffer. This should be somehow avoided, the crypto flags should be set
         // together with encrypting, and the packet should be sent as is, when rexmitting.
         // It would be nice to research as to whether CSndBuffer::Block::m_iMsgNoBitset field
         // isn't a useless redundant state copy. If it is, then taking the flags here can be removed.
         kflg = m_pCryptoControl->getSndCryptoFlags();
         if (0 != (payload = m_pSndBuffer->readData(r_packet, Ref(origintime), kflg)))
         {
             // A CHANGE. The sequence number is currently added to the packet
             // when scheduling, not when extracting. This is a inter-migration form,
             // so still override the value, but trace it.
             m_iSndCurrSeqNo = CSeqNo::incseq(m_iSndCurrSeqNo);

             // Do this checking only for groups and only at the very first moment,
             // when there's still nothing in the buffer. Otherwise there will be
             // a serious data discrepancy between the agent and the peer.
             // After increasing by 1, but being previously set as ISN-1, this should be == ISN,
             // if this is the very first packet to send.
             if (m_parent->m_IncludedGroup && m_iSndCurrSeqNo != packet.m_iSeqNo && m_iSndCurrSeqNo == m_iISN)
             {
                 int seqdiff = CSeqNo::seqcmp(packet.m_iSeqNo, m_iSndCurrSeqNo);

                 HLOGC(mglog.Debug, log << CONID() << "packData: Fixing EXTRACTION sequence " << m_iSndCurrSeqNo
                     << " from SCHEDULING sequence " << packet.m_iSeqNo
                     << " DIFF: " << seqdiff << " STAMP:" << BufferStamp(packet.m_pcData, packet.getLength()));

                 // This is the very first packet to be sent; so there's nothing in
                 // the sending buffer yet, and therefore we are in a situation as just
                 // after connection. No packets in the buffer, no packets are sent,
                 // no ACK to be awaited. We can screw up all the variables that are
                 // initialized from ISN just after connection.
                 //
                 // Additionally send the drop request to the peer so that it
                 // won't stupidly request the packets to be retransmitted.
                 // Don't do it if the difference isn't positive or exceeds the threshold.
                 if (seqdiff > 0)
                 {
                     int32_t seqpair[2];
                     seqpair[0] = m_iSndCurrSeqNo;
                     seqpair[1] = packet.m_iSeqNo;
                     HLOGC(mglog.Debug, log << "... sending INITIAL DROP (ISN FIX): "
                             << "msg=" << MSGNO_SEQ::unwrap(packet.m_iMsgNo) << " SEQ:"
                             << seqpair[0] << " - " << seqpair[1] << "(" << seqdiff << " packets)");
                     sendCtrl(UMSG_DROPREQ, &packet.m_iMsgNo, seqpair, sizeof(seqpair));

                     // In case when this message is lost, the peer will still get the
                     // UMSG_DROPREQ message when the agent realizes that the requested
                     // packet are not present in the buffer (preadte the send buffer).
                 }
             }
             else
             {
                HLOGC(mglog.Debug, log << CONID() << "packData: Applying EXTRACTION sequence " << m_iSndCurrSeqNo
                     << " over SCHEDULING sequence " << packet.m_iSeqNo
                     << " DIFF: " << CSeqNo::seqcmp(m_iSndCurrSeqNo, packet.m_iSeqNo)
                     << " STAMP:" << BufferStamp(packet.m_pcData, packet.getLength()));

                HLOGC(mglog.Debug, log << "... CONDITION: IN GROUP: " << (m_parent->m_IncludedGroup ? "yes":"no")
                    << " extraction-seq=" << m_iSndCurrSeqNo << " scheduling-seq=" << packet.m_iSeqNo << " ISN=" << m_iISN);

                // Do this always when not in a group, 
                packet.m_iSeqNo = m_iSndCurrSeqNo;
             }

             // every 16 (0xF) packets, a packet pair is sent
             if ((packet.m_iSeqNo & PUMASK_SEQNO_PROBE) == 0)
                 probe = true;
         }
         else
         {
            m_ullTargetTime_tk = 0;
            m_ullTimeDiff_tk = 0;
            ts_tk = 0;
            return 0;
         }
      }
      else
      {
          HLOGC(dlog.Debug, log << "packData: CONGESTED: cwnd=min(" << m_iFlowWindowSize << "," << m_dCongestionWindow
              << ")=" << cwnd << " seqlen=(" << m_iSndLastAck << "-" << m_iSndCurrSeqNo << ")=" << seqdiff);
         m_ullTargetTime_tk = 0;
         m_ullTimeDiff_tk = 0;
         ts_tk = 0;
         return 0;
      }

      reason = "normal";
   }

   if (m_bPeerTsbPd)
   {
       /*
       * When timestamp is carried over in this sending stream from a received stream,
       * it may be older than the session start time causing a negative packet time
       * that may block the receiver's Timestamp-based Packet Delivery.
       * XXX Isn't it then better to not decrease it by m_stats.startTime? As long as it
       * doesn't screw up the start time on the other side.
       */
      if (origintime >= m_stats.startTime)
      {
          setPacketTS(packet, origintime);
      }
      else
      {
          setPacketTS(packet, CTimer::getTime());
          LOGC(dlog.Error, log << "packData: reference time=" << FormatTime(origintime)
              << " is in the past towards start time=" << FormatTime(m_stats.startTime)
              << " - setting NOW as reference time for the data packet");
      }
   }
   else
   {
       setPacketTS(packet, CTimer::getTime());
   }

   packet.m_iID = m_PeerID;

   // Redundant. This is now properly set in both rexmit and normal
   // cases just after setting the m_pcData field.
   //packet.setLength(payload);

   /* Encrypt if 1st time this packet is sent and crypto is enabled */
   if (kflg)
   {
       // XXX Encryption flags are already set on the packet before calling this.
       // See readData() above.
      if (m_pCryptoControl->encrypt(Ref(packet)))
      {
          // Encryption failed 
          //>>Add stats for crypto failure
          ts_tk = 0;
          LOGC(dlog.Error, log << "ENCRYPT FAILED - packet won't be sent, size=" << payload);
          return -1; //Encryption failed
      }
      payload = packet.getLength(); /* Cipher may change length */
      reason += " (encrypted)";
   }

#if ENABLE_HEAVY_LOGGING // Required because of referring to MessageFlagStr()
   HLOGC(mglog.Debug, log << CONID() << "packData: " << reason << " packet seq=" << packet.m_iSeqNo
       << " (ACK=" << m_iSndLastAck << " ACKDATA=" << m_iSndLastDataAck
       << " MSG/FLAGS: " << packet.MessageFlagStr() << ")");
#endif

   // Fix keepalive
   m_ullLastSndTime_tk = entertime_tk;

   considerLegacySrtHandshake(0);

   // WARNING: TEV_SEND is the only event that is reported from
   // the CSndQueue::worker thread. All others are reported from
   // CRcvQueue::worker. If you connect to this signal, make sure
   // that you are aware of prospective simultaneous access.
   updateCC(TEV_SEND, &packet);

   // XXX This was a blocked code also originally in UDT. Probably not required.
   // Left untouched for historical reasons.
   // Might be possible that it was because of that this is send from
   // different thread than the rest of the signals.
   //m_pSndTimeWindow->onPktSent(packet.m_iTimeStamp);

   CGuard::enterCS(m_StatsLock);
   m_stats.traceBytesSent += payload;
   m_stats.bytesSentTotal += payload;
   ++ m_stats.traceSent;
   ++ m_stats.sentTotal;
   CGuard::leaveCS(m_StatsLock);

   if (probe)
   {
      // sends out probing packet pair
      ts_tk = entertime_tk;
      probe = false;
   }
   else
   {
#if USE_BUSY_WAITING
      ts_tk = entertime_tk + m_ullInterval_tk;
#else
      if (m_ullTimeDiff_tk >= m_ullInterval_tk)
      {
         ts_tk = entertime_tk;
         m_ullTimeDiff_tk -= m_ullInterval_tk;
      }
      else
      {
         ts_tk = entertime_tk + m_ullInterval_tk - m_ullTimeDiff_tk;
         m_ullTimeDiff_tk = 0;
      }
#endif
   }

   m_ullTargetTime_tk = ts_tk;

   HLOGC(mglog.Debug, log << "packData: Setting source address: " << SockaddrToString(m_SourceAddr));
   *r_src_adr = m_SourceAddr;

   return payload;
}

// This is a close request, but called from the 
void CUDT::processClose()
{
    sendCtrl(UMSG_SHUTDOWN);

    m_bShutdown = true;
    m_bClosing = true;
    m_bBroken = true;
    m_iBrokenCounter = 60;

    HLOGP(mglog.Debug, "processClose: sent message and set flags");

    if (m_bTsbPd)
    {
        HLOGP(mglog.Debug, "processClose: lock-and-signal TSBPD");
        CCondDelegate cc(m_RcvTsbPdCond, m_RecvLock, CCondDelegate::NOLOCK, "RcvTsbPd", "Recv");
        cc.lock_signal();
    }

    // Signal the sender and recver if they are waiting for data.
    releaseSynch();
    // Unblock any call so they learn the connection_broken error
    s_UDTUnited.m_EPoll.update_events(m_SocketID, m_sPollID, SRT_EPOLL_ERR, true);

    HLOGP(mglog.Debug, "processClose: triggering timer event to spread the bad news");
    CTimer::triggerEvent();

}

inline void ThreadCheckAffinity(const char* function SRT_ATR_UNUSED, pthread_t thr SRT_ATR_UNUSED)
{
#if ENABLE_THREAD_LOGGING
    if (thr == pthread_self())
        return;

    LOGC(mglog.Fatal, log << "IPE: '" << function << "' should not be executed in this thread!");
    throw std::runtime_error("INTERNAL ERROR: incorrect function affinity");
#endif
}

#define THREAD_CHECK_AFFINITY(thr) ThreadCheckAffinity(__FUNCTION__, thr)

// [[using affinity(m_pRcvBuffer->workerThread())]];
vector<int32_t> CUDT::defaultPacketArrival(void* vself, CPacket& pkt)
{
    CUDT* self = (CUDT*)vself;
    vector<int32_t> output;

    int initial_loss_ttl = 0;
    if ( self->m_bPeerRexmitFlag )
        initial_loss_ttl = self->m_iReorderTolerance;

    int seqdiff = CSeqNo::seqcmp(pkt.m_iSeqNo, self->m_iRcvCurrSeqNo);

    HLOGC(mglog.Debug, log << "defaultPacketArrival: checking sequence " << pkt.m_iSeqNo
            << " against latest " << self->m_iRcvCurrSeqNo << " (distance: " << seqdiff << ")");

    // Loss detection.
    if (seqdiff > 1) // packet is later than the very subsequent packet
    {
        int32_t seqlo = CSeqNo::incseq(self->m_iRcvCurrSeqNo);
        int32_t seqhi = CSeqNo::decseq(pkt.m_iSeqNo);

        {
            // If loss found, insert them to the receiver loss list
            CGuard lg(self->m_RcvLossLock);
            self->m_pRcvLossList->insert(seqlo, seqhi);

            if ( initial_loss_ttl )
            {
                // pack loss list for (possibly belated) NAK
                // The LOSSREPORT will be sent in a while.
                self->m_FreshLoss.push_back(CRcvFreshLoss(seqlo, seqhi, initial_loss_ttl));
                HLOGF(mglog.Debug, "defaultPacketArrival: added loss sequence %d-%d (%d) with tolerance %d", seqlo, seqhi,
                        1+CSeqNo::seqcmp(seqhi, seqlo), initial_loss_ttl);
            }
        }

        if (!initial_loss_ttl)
        {
            // old code; run immediately when tolerance = 0
            // or this feature isn't used because of the peer
            if ( seqlo == seqhi )
            {
                output.push_back(seqlo);
                HLOGF(mglog.Debug, "defaultPacketArrival: lost 1 packet %d: sending LOSSREPORT", seqlo);
            }
            else
            {
                output.push_back(seqlo | LOSSDATA_SEQNO_RANGE_FIRST);
                output.push_back(seqhi);
                HLOGF(mglog.Debug, "defaultPacketArrival: lost %d packets %d-%d: sending LOSSREPORT",
                        1+CSeqNo::seqcmp(seqhi, seqlo), seqlo, seqhi);
            }
        }
    }

    return output;
}


bool CUDT::overrideSndSeqNo(int32_t seq)
{
    // This function is predicted to be called from the socket
    // group managmenet functions to synchronize the sequnece in
    // all sockes in the redundancy group. THIS sequence given
    // here is the sequence TO BE STAMPED AT THE EXACTLY NEXT
    // sent payload. Therefore, screw up the ISN to exactly this
    // value, and the send sequence to the value one less - because
    // the m_iSndCurrSeqNo is increased by one immediately before
    // stamping it to the packet.

    // This function can only be called:
    // - from the operation on an idle socket in the socket group
    // - IMMEDIATELY after connection established and BEFORE the first payload
    // - The corresponding socket at the peer side must be also
    //   in this idle state!

    CGuard cg(m_AckLock, "ack");

    // Both the scheduling and sending sequences should be fixed.
    // The new sequence normally should jump over several sequence numbers
    // towards what is currently in m_iSndCurrSeqNo.
    int diff = CSeqNo::seqcmp(seq, m_iSndNextSeqNo);
    if (diff < 0 || diff > CSeqNo::m_iSeqNoTH)
    {
        LOGC(mglog.Error, log << "IPE: Overridding seq %" << seq << " DISCREPANCY against current next sched %" << m_iSndNextSeqNo);
        return false;
    }

    //
    // The peer will have to do the same, as a reaction on perceived
    // packet loss. When it recognizes that this initial screwing up
    // has happened, it should simply ignore the loss and go on.
    // ISN isn't being changed here - it doesn't make much sense now.

    setInitialSndSeq(seq);

    // m_iSndCurrSeqNo will be most likely lower than m_iSndNextSeqNo because
    // the latter is ahead with the number of packets already scheduled, but
    // not yet sent.

    HLOGC(mglog.Debug, log << CONID() << "overrideSndSeqNo: sched-seq=" << m_iSndNextSeqNo << " send-seq=" << m_iSndCurrSeqNo
        << " (unchanged)"
        );
    return true;
}

#if ENABLE_HEAVY_LOGGING
static std::string DisplayLossArray(const vector<int32_t>& a)
{
    std::ostringstream os;

    for (size_t i = 0; i < a.size(); ++i)
    {
        int32_t seq = a[i];
        if (IsSet(seq, LOSSDATA_SEQNO_RANGE_FIRST))
            os << (seq & ~LOSSDATA_SEQNO_RANGE_FIRST) << "-";
        else
            os << seq << ",";
    }

    std::string out = os.str();
    if (out[out.size()-1] != ',')
        return out + "???";
    return out.substr(0, out.size()-1);
}
#else
inline static std::string DisplayLossArray(const vector<int32_t>&) { return std::string(); }
#endif

int CUDT::processData(CUnit* unit)
{
   THREAD_CHECK_AFFINITY(m_pRcvQueue->threadId());

   if (m_bClosing)
       return -1;

   CPacket& packet = unit->m_Packet;

   // XXX This should be called (exclusively) here:
   //m_pRcvBuffer->addLocalTsbPdDriftSample(packet.getMsgTimeStamp());
   // Just heard from the peer, reset the expiration count.
   m_iEXPCount = 1;
   uint64_t currtime_tk;
   CTimer::rdtsc(currtime_tk);
   m_ullLastRspTime_tk = currtime_tk;

   // We are receiving data, start tsbpd thread if TsbPd is enabled
   if (m_bTsbPd && !CGuard::isthread(m_RcvTsbPdThread))
   {
       HLOGP(mglog.Debug, "Spawning Socket TSBPD thread");
       int st = 0;
       {
           ThreadName tn("SRT:TsbPd");
           st = pthread_create(&m_RcvTsbPdThread, NULL, CUDT::tsbpd, this);
       }
       if (st != 0)
       {
           LOGC(mglog.Error, log << "processData: PROBLEM SPAWNING TSBPD thread: " << st);
           return -1;
       }
   }
   // NOTE: In case of group TSBPD, this facility will be started
   // in different place.

   const int pktrexmitflag = m_bPeerRexmitFlag ? (packet.getRexmitFlag() ? 1 : 0) : 2;
#if ENABLE_HEAVY_LOGGING
   static const char* const rexmitstat [] = {"ORIGINAL", "REXMITTED", "RXS-UNKNOWN"};
   string rexmit_reason;
#endif

   if (pktrexmitflag == 1)
   {
       // This packet was retransmitted
       CGuard::enterCS(m_StatsLock);
       m_stats.traceRcvRetrans++;
       CGuard::leaveCS(m_StatsLock);

#if ENABLE_HEAVY_LOGGING
       // Check if packet was retransmitted on request or on ack timeout
       // Search the sequence in the loss record.
       rexmit_reason = " by ";
       if (!m_pRcvLossList->find(packet.m_iSeqNo, packet.m_iSeqNo))
           rexmit_reason += "REQUEST";
       else
<<<<<<< HEAD
       {
           rexmit_reason += "NAKREPORT";
           /*
           if ( !m_DebugLossRecords.exists(packet.m_iSeqNo) )
           {
               rexmit_reason += "(seems/";
               char buf[100] = "empty";
               int32_t base = m_DebugLossRecords.base();
               if ( base != -1 )
                   sprintf(buf, "%d", base);
               rexmit_reason += buf;
               rexmit_reason += ")";
           }
           */
       }
=======
           rexmit_reason += "ACK-TMOUT";
>>>>>>> 401ed91f
#endif
   }

#if ENABLE_HEAVY_LOGGING
   {
       int tsbpddelay = m_iTsbPdDelay_ms*1000; // (value passed to CRcvBuffer::setRcvTsbPdMode)

       // It's easier to remove the latency factor from this value than to add a function
       // that exposes the details basing on which this value is calculated.
       uint64_t pts = m_pRcvBuffer->getPktTsbPdTime(packet.getMsgTimeStamp());
       uint64_t ets = pts - tsbpddelay;

       HLOGC(dlog.Debug, log << CONID() << "processData: RECEIVED DATA: size=" << packet.getLength()
           << " seq=" << packet.getSeqNo()
           << " OTS=" << FormatTime(packet.getMsgTimeStamp())
           << " ETS=" << FormatTime(ets)
           << " PTS=" << FormatTime(pts));
   }
#endif

   updateCC(TEV_RECEIVE, &packet);
   ++ m_iPktCount;

   const int pktsz = packet.getLength();
   // Update time information
   m_RcvTimeWindow.onPktArrival(pktsz);

   // Check if it is a probing packet pair
   if ((packet.m_iSeqNo & PUMASK_SEQNO_PROBE) == 0)
      m_RcvTimeWindow.probe1Arrival();
   else if ((packet.m_iSeqNo & PUMASK_SEQNO_PROBE) == 1)
      m_RcvTimeWindow.probe2Arrival(pktsz);

   CGuard::enterCS(m_StatsLock);
   m_stats.traceBytesRecv += pktsz;
   m_stats.bytesRecvTotal += pktsz;
   ++ m_stats.traceRecv;
   ++ m_stats.recvTotal;
   CGuard::leaveCS(m_StatsLock);

   {
      // Start of offset protected section
      // Prevent TsbPd thread from modifying Ack position while adding data
      // offset from RcvLastAck in RcvBuffer must remain valid between seqoff() and addData()
      CGuard recvbuf_acklock(m_AckLock, "ack");

      const int offset = CSeqNo::seqoff(m_iRcvLastSkipAck, packet.m_iSeqNo);

      // ##  packet.m_iSeqNo = m_iRcvLastSkipAck +% offset

      bool excessive = false;
<<<<<<< HEAD
      string exc_type = "EXPECTED";
=======
#if ENABLE_HEAVY_LOGGING
      const char* exc_type = "EXPECTED";
#define IF_HEAVY_LOGGING(instr) instr
#else 
#define IF_HEAVY_LOGGING(instr) (void)0
#endif 

>>>>>>> 401ed91f
      if (offset < 0)
      {
          IF_HEAVY_LOGGING(exc_type = "EXPECTED");
          excessive = true;
          uint64_t tsbpdtime = m_pRcvBuffer->getPktTsbPdTime(packet.getMsgTimeStamp());
          uint64_t bltime = CountIIR(
                  uint64_t(m_stats.traceBelatedTime) * 1000,
                  CTimer::getTime() - tsbpdtime, 0.2);

          CGuard::enterCS(m_StatsLock);
          m_stats.traceBelatedTime = double(bltime) / 1000.0;
          m_stats.traceRcvBelated++;
          CGuard::leaveCS(m_StatsLock);
      }
      else
      {
          const int avail_bufsize = m_pRcvBuffer->getAvailBufSize();
          if (offset >= avail_bufsize)
          {
              // This is already a sequence discrepancy. Probably there could be found
              // some way to make it continue reception by overriding the sequence and
              // make a kinda TLKPTDROP, but there has been found no reliable way to do this.
              if (m_bTsbPd && m_bTLPktDrop && m_pRcvBuffer->empty())
              {
                  // Only in live mode. In File mode this shall not be possible
                  // because the sender should stop sending in this situation.
                  // In Live mode this means that there is a gap between the
                  // lowest sequence in the empty buffer and the incoming sequence
                  // that exceeds the buffer size. Receiving data in this situation
                  // is no longer possible and this is a point of no return.

                  LOGC(mglog.Error, log << CONID() <<
                          "SEQUENCE DISCREPANCY, "
                             "seq=" << packet.m_iSeqNo
                          << " buffer=(" << m_iRcvLastSkipAck
                          << ":" << m_iRcvCurrSeqNo                   // -1 = size to last index
                          << "+" << CSeqNo::incseq(m_iRcvLastSkipAck, m_pRcvBuffer->capacity()-1)
                          << "), " << (offset-avail_bufsize+1)
                          << " past max. Reception no longer possible. REQUESTING TO CLOSE.");

                  // This is a scoped lock with AckLock, but for the moment
                  // when processClose() is called this lock must be taken out,
                  // otherwise this will cause a deadlock. We don't need this
                  // lock anymore, and at 'return' it will be unlocked anyway.
                  recvbuf_acklock.forceUnlock();
                  processClose();
                  return -1;
              }
              else
              {
                  LOGC(mglog.Error, log << CONID() << "No room to store incoming packet: offset="
                          << offset << " avail=" << avail_bufsize
                          << " ack.seq=" << m_iRcvLastSkipAck << " pkt.seq=" << packet.m_iSeqNo
                          << " rcv-remain=" << m_pRcvBuffer->debugGetSize()
                          );
                  return -1;
              }

          }

          if (m_pRcvBuffer->addData(unit, offset) < 0)
          {
              // addData returns -1 if at the m_iLastAckPos+offset position there already is a packet.
              // So this packet is "redundant".
              IF_HEAVY_LOGGING(exc_type = "UNACKED");
              excessive = true;
          }
      }
#if ENABLE_HEAVY_LOGGING
      std::ostringstream timebufspec;
      if (m_bTsbPd)
      {
          int dsize = m_pRcvBuffer->getRcvDataSize();
          timebufspec << "(" << FormatTime(m_pRcvBuffer->debugGetDeliveryTime(0))
              << "-" << FormatTime(m_pRcvBuffer->debugGetDeliveryTime(dsize-1)) << ")";
      }

      std::ostringstream expectspec;
      if (excessive)
          expectspec << "EXCESSIVE(" << exc_type << rexmit_reason << ")";
      else
          expectspec << "ACCEPTED";
#endif

      HLOGC(mglog.Debug, log << CONID() << "RECEIVED: seq=" << packet.m_iSeqNo
              << " offset=" << offset
              << " avail=" << m_pRcvBuffer->getAvailBufSize()
              << " buffer=(" << m_iRcvLastSkipAck
              << ":" << m_iRcvCurrSeqNo                   // -1 = size to last index
              << "+" << CSeqNo::incseq(m_iRcvLastSkipAck, m_pRcvBuffer->capacity()-1)
              << ") "
              << " RSL=" << expectspec.str()
              << " SN=" << rexmitstat[pktrexmitflag]
              << " DLVTM=" << timebufspec.str()
              << " FLAGS: "
              << packet.MessageFlagStr());

      if (excessive)
      {
          return -1;
      }

      if (packet.getMsgCryptoFlags())
      {
          // Crypto should be already created during connection process,
          // this is rather a kinda sanity check.
          EncryptionStatus rc = m_pCryptoControl ? m_pCryptoControl->decrypt(Ref(packet)) : ENCS_NOTSUP;
          if (rc != ENCS_CLEAR)
          {
              // Could not decrypt
              // Keep packet in received buffer
              // Crypto flags are still set
              // It will be acknowledged
              CGuard::enterCS(m_StatsLock);
              m_stats.traceRcvUndecrypt += 1;
              m_stats.traceRcvBytesUndecrypt += pktsz;
              m_stats.m_rcvUndecryptTotal += 1;
              m_stats.m_rcvBytesUndecryptTotal += pktsz;
              CGuard::leaveCS(m_StatsLock);
          }
      }
      else
      {
          HLOGC(dlog.Debug, log << "crypter: data not encrypted, returning as plain");
      }

   }  /* End of recvbuf_acklock */

   if (m_bClosing)
   {
      // RcvQueue worker thread can call processData while closing (or close while processData)
      // This race condition exists in the UDT design but the protection against TsbPd thread
      // (with AckLock) and decryption enlarged the probability window.
      // Application can crash deep in decrypt stack since crypto context is deleted in close.
      // RcvQueue worker thread will not necessarily be deleted with this connection as it can be
      // used by others (socket multiplexer).
      return(-1);
   }

   // If the peer doesn't understand REXMIT flag, send rexmit request
   // always immediately.
   int initial_loss_ttl = 0;
   if (m_bPeerRexmitFlag)
       initial_loss_ttl = m_iReorderTolerance;

   if (packet.getMsgCryptoFlags())
   {
       // Crypto flags not cleared means that decryption failed
       // Do not ask for lost packets retransmission
       ;
       HLOGC(mglog.Debug, log << CONID() << "processData: ERROR: packet not decrypted, dropping data.");
       // NOTE: if the packet can't be decrypted, it won't cause retransmission.
       // We assume that this wouldn't be the only packet unable to decrypt, so
       // the transmission continues only for formality.
   }
   else
   {
       // DEFAULT: -->  CUDT::defaultPacketArrival(this, seqrange)
       vector<int32_t> lossarray = m_cbPacketArrival.call(packet);

       if (!lossarray.empty())
       {
           HLOGC(mglog.Debug, log << "LOSSREPORT: " << DisplayLossArray(lossarray));
           sendCtrl(UMSG_LOSSREPORT, NULL, &lossarray[0], lossarray.size());

           if (m_bTsbPd)
           {
               HLOGC(mglog.Debug, log << "loss: signaling TSBPD cond");
               CCondDelegate cond(m_RcvTsbPdCond, m_RecvLock, CCondDelegate::NOLOCK, "RcvTsbPd", "Recv");
               cond.lock_signal();
           }
       }

       int loss = CSeqNo::seqoff(m_iRcvCurrSeqNo, packet.m_iSeqNo) - 1;
       // Difference between these two sequence numbers is expected to be:
       // 0 - duplicated last packet (theory only)
       // 1 - subsequent packet (alright)
       // <0 - belated or recovered packet
       // >1 - jump over a packet loss (loss = seqdiff-1)
       if (loss > 0)
       {
           // Even if there is some mechanism that makes a fake "no loss"
           // to be recorded, the statistics should represent the true packet
           // loss number. The above only provides ability to avoid unnecessary
           // retransmissions.
           CGuard::enterCS(m_StatsLock);
           m_stats.traceRcvLoss += loss;
           m_stats.rcvLossTotal += loss;
           uint64_t lossbytes = loss * m_pRcvBuffer->getRcvAvgPayloadSize();
           m_stats.traceRcvBytesLoss += lossbytes;
           m_stats.rcvBytesLossTotal += lossbytes;
           CGuard::leaveCS(m_StatsLock);
       }

   }

   // Now review the list of FreshLoss to see if there's any "old enough" to send UMSG_LOSSREPORT to it.

   // PERFORMANCE CONSIDERATIONS:
   // This list is quite inefficient as a data type and finding the candidate to send UMSG_LOSSREPORT
   // is linear time. On the other hand, there are some special cases that are important for performance:
   // - only the first (plus some following) could have had TTL drown to 0
   // - the only (little likely) possibility that the next-to-first record has TTL=0 is when there was
   //   a loss range split (due to unlose() of one sequence)
   // - first found record with TTL>0 means end of "ready to LOSSREPORT" records
   // So:
   // All you have to do is:
   //  - start with first element and continue with next elements, as long as they have TTL=0
   //    If so, send the loss report and remove this element.
   //  - Since the first element that has TTL>0, iterate until the end of container and decrease TTL.
   //
   // This will be efficient becase the loop to increment one field (without any condition check)
   // can be quite well optimized.

   vector<int32_t> lossdata;
   {
       CGuard lg(m_RcvLossLock, "rcvloss");

       // XXX There was a mysterious crash around m_FreshLoss. When the initial_loss_ttl is 0
       // (that is, "belated loss report" feature is off), don't even touch m_FreshLoss.
       if (initial_loss_ttl && !m_FreshLoss.empty())
       {
           deque<CRcvFreshLoss>::iterator i = m_FreshLoss.begin();

           // Phase 1: take while TTL <= 0.
           // There can be more than one record with the same TTL, if it has happened before
           // that there was an 'unlost' (@c unlose) sequence that has split one detected loss
           // into two records.
           for ( ; i != m_FreshLoss.end() && i->ttl <= 0; ++i)
           {
               HLOGF(mglog.Debug, "Packet seq %d-%d (%d packets) considered lost - sending LOSSREPORT",
                                      i->seq[0], i->seq[1], CSeqNo::seqoff(i->seq[0], i->seq[1])+1);
               addLossRecord(lossdata, i->seq[0], i->seq[1]);
           }

           // Remove elements that have been processed and prepared for lossreport.
           if (i != m_FreshLoss.begin())
           {
               m_FreshLoss.erase(m_FreshLoss.begin(), i);
               i = m_FreshLoss.begin();
           }

           if (m_FreshLoss.empty())
           {
               HLOGP(mglog.Debug, "NO MORE FRESH LOSS RECORDS.");
           }
           else
           {
               HLOGF(mglog.Debug, "STILL %" PRIzu " FRESH LOSS RECORDS, FIRST: %d-%d (%d) TTL: %d", m_FreshLoss.size(),
                       i->seq[0], i->seq[1], 1+CSeqNo::seqoff(i->seq[0], i->seq[1]),
                       i->ttl);
           }

           // Phase 2: rest of the records should have TTL decreased.
           for ( ; i != m_FreshLoss.end(); ++i)
               --i->ttl;
       }
   }
   if (!lossdata.empty())
   {
       sendCtrl(UMSG_LOSSREPORT, NULL, &lossdata[0], lossdata.size());
   }

   // This is not a regular fixed size packet...
   // an irregular sized packet usually indicates the end of a message, so send an ACK immediately
   // (if the congctl says so).
   if (m_CongCtl->needsQuickACK(packet))
   {
       CTimer::rdtsc(m_ullNextACKTime_tk);
   }

   // Update the current largest sequence number that has been received.
   // Or it is a retransmitted packet, remove it from receiver loss list.
   bool was_sent_in_order = true;
   if (CSeqNo::seqcmp(packet.m_iSeqNo, m_iRcvCurrSeqNo) > 0)
   {
      m_iRcvCurrSeqNo = packet.m_iSeqNo; // Latest possible received
   }
   else
   {
      unlose(packet); // was BELATED or RETRANSMITTED packet.
      was_sent_in_order = (pktrexmitflag != 0);
   }

   // was_sent_in_order means either of:
   // - packet was sent in order (first if branch above)
   // - packet was sent as old, but was a retransmitted packet

   if (m_bPeerRexmitFlag && was_sent_in_order)
   {
       ++m_iConsecOrderedDelivery;
       if (m_iConsecOrderedDelivery >= 50)
       {
           m_iConsecOrderedDelivery = 0;
           if (m_iReorderTolerance > 0)
           {
               m_iReorderTolerance--;
               CGuard::enterCS(m_StatsLock);
               m_stats.traceReorderDistance--;
               CGuard::leaveCS(m_StatsLock);
               HLOGF(mglog.Debug,  "ORDERED DELIVERY of 50 packets in a row - decreasing tolerance to %d", m_iReorderTolerance);
           }
       }
   }

   return 0;
}

/// This function is called when a packet has arrived, which was behind the current
/// received sequence - that is, belated or retransmitted. Try to remove the packet
/// from both loss records: the general loss record and the fresh loss record.
///
/// Additionally, check - if supported by the peer - whether the "latecoming" packet
/// has been sent due to retransmission or due to reordering, by checking the rexmit
/// support flag and rexmit flag itself. If this packet was surely ORIGINALLY SENT
/// it means that the current network connection suffers of packet reordering. This
/// way try to introduce a dynamic tolerance by calculating the difference between
/// the current packet reception sequence and this packet's sequence. This value
/// will be set to the tolerance value, which means that later packet retransmission
/// will not be required immediately, but only after receiving N next packets that
/// do not include the lacking packet.
/// The tolerance is not increased infinitely - it's bordered by m_iMaxReorderTolerance.
/// This value can be set in options - SRT_LOSSMAXTTL.
void CUDT::unlose(const CPacket& packet)
{
    CGuard lg(m_RcvLossLock, "rcvloss");
    int32_t sequence = packet.m_iSeqNo;
    m_pRcvLossList->remove(sequence);

    // Rest of this code concerns only the "belated lossreport" feature.

    bool has_increased_tolerance = false;
    bool was_reordered = false;

    if (m_bPeerRexmitFlag)
    {
        // If the peer understands the REXMIT flag, it means that the REXMIT flag is contained
        // in the PH_MSGNO field.

        // The packet is considered coming originally (just possibly out of order), if REXMIT
        // flag is NOT set.
        was_reordered = !packet.getRexmitFlag();
        if (was_reordered)
        {
            HLOGF(mglog.Debug, "received out-of-band packet seq %d", sequence);

            const int seqdiff = abs(CSeqNo::seqcmp(m_iRcvCurrSeqNo, packet.m_iSeqNo));
            CGuard::enterCS(m_StatsLock);
            m_stats.traceReorderDistance = max(seqdiff, m_stats.traceReorderDistance);
            CGuard::leaveCS(m_StatsLock);
            if (seqdiff > m_iReorderTolerance)
            {
                const int new_tolerance = min(seqdiff, m_iMaxReorderTolerance);
                HLOGF(mglog.Debug, "Belated by %d seqs - Reorder tolerance %s %d", seqdiff,
                        (new_tolerance == m_iReorderTolerance) ? "REMAINS with" : "increased to", new_tolerance);
                m_iReorderTolerance = new_tolerance;
                has_increased_tolerance = true; // Yes, even if reorder tolerance is already at maximum - this prevents decreasing tolerance.
            }
        }
        else
        {
            HLOGC(mglog.Debug, log << CONID() << "received reXmitted packet seq=" << sequence);
        }
    }
    else
    {
        HLOGF(mglog.Debug, "received reXmitted or belated packet seq %d (distinction not supported by peer)", sequence);
    }


    int initial_loss_ttl = 0;
    if (m_bPeerRexmitFlag)
        initial_loss_ttl = m_iReorderTolerance;

    // Don't do anything if "belated loss report" feature is not used.
    // In that case the FreshLoss list isn't being filled in at all, the
    // loss report is sent directly.

    // Note that this condition blocks two things being done in this function:
    // - remove given sequence from the fresh loss record
    //   (in this case it's empty anyway)
    // - decrease current reorder tolerance based on whether packets come in order
    //   (current reorder tolerance is 0 anyway)
    if (!initial_loss_ttl)
        return;

    size_t i = 0;
    int had_ttl = 0;
    for (i = 0; i < m_FreshLoss.size(); ++i)
    {
        had_ttl = m_FreshLoss[i].ttl;
        switch ( m_FreshLoss[i].revoke(sequence) )
        {
       case CRcvFreshLoss::NONE:
           continue; // Not found. Search again.

       case CRcvFreshLoss::STRIPPED:
           goto breakbreak; // Found and the modification is applied. We're done here.

       case CRcvFreshLoss::DELETE:
           // No more elements. Kill it.
           m_FreshLoss.erase(m_FreshLoss.begin() + i);
           // Every loss is unique. We're done here.
           goto breakbreak;

       case CRcvFreshLoss::SPLIT:
           // Oh, this will be more complicated. This means that it was in between.
           {
               // So create a new element that will hold the upper part of the range,
               // and this one modify to be the lower part of the range.

               // Keep the current end-of-sequence value for the second element
               int32_t next_end = m_FreshLoss[i].seq[1];

               // seq-1 set to the end of this element
               m_FreshLoss[i].seq[1] = CSeqNo::decseq(sequence);
               // seq+1 set to the begin of the next element
               int32_t next_begin = CSeqNo::incseq(sequence);

               // Use position of the NEXT element because insertion happens BEFORE pointed element.
               // Use the same TTL (will stay the same in the other one).
               m_FreshLoss.insert(m_FreshLoss.begin() + i + 1, CRcvFreshLoss(next_begin, next_end, m_FreshLoss[i].ttl));
           }
           goto breakbreak;
       }
    }

    // Could have made the "return" instruction instead of goto, but maybe there will be something
    // to add in future, so keeping that.
breakbreak: ;

    if (i != m_FreshLoss.size())
    {
        HLOGF(mglog.Debug, "sequence %d removed from belated lossreport record", sequence);
    }

    if (was_reordered)
    {
        m_iConsecOrderedDelivery = 0;
        if (has_increased_tolerance)
        {
            m_iConsecEarlyDelivery = 0; // reset counter
        }
        else if (had_ttl > 2)
        {
            ++m_iConsecEarlyDelivery; // otherwise, and if it arrived quite earlier, increase counter
            HLOGF(mglog.Debug, "... arrived at TTL %d case %d", had_ttl, m_iConsecEarlyDelivery);

            // After 10 consecutive 
            if ( m_iConsecEarlyDelivery >= 10 )
            {
                m_iConsecEarlyDelivery = 0;
                if ( m_iReorderTolerance > 0 )
                {
                    m_iReorderTolerance--;
                    CGuard::enterCS(m_StatsLock);
                    m_stats.traceReorderDistance--;
                    CGuard::leaveCS(m_StatsLock);
                    HLOGF(mglog.Debug, "... reached %d times - decreasing tolerance to %d", m_iConsecEarlyDelivery, m_iReorderTolerance);
                }
            }

        }
        // If hasn't increased tolerance, but the packet appeared at TTL less than 2, do nothing.
    }

}

void CUDT::unlose(int32_t from, int32_t to)
{
    CGuard lg(m_RcvLossLock, "rcvloss");
    m_pRcvLossList->remove(from, to);

    HLOGF(mglog.Debug, "%sTLPKTDROP seq %d-%d (%d packets)", CONID().c_str(), from, to, CSeqNo::seqoff(from, to));

    // All code below concerns only "belated lossreport" feature.

    int initial_loss_ttl = 0;
    if ( m_bPeerRexmitFlag )
        initial_loss_ttl = m_iReorderTolerance;

    if ( !initial_loss_ttl )
        return;

    // It's highly unlikely that this is waiting to send a belated UMSG_LOSSREPORT,
    // so treat it rather as a sanity check.

    // It's enough to check if the first element of the list starts with a sequence older than 'to'.
    // If not, just do nothing.

    size_t delete_index = 0;
    for (size_t i = 0; i < m_FreshLoss.size(); ++i)
    {
        CRcvFreshLoss::Emod result = m_FreshLoss[i].revoke(from, to);
        switch ( result )
        {
        case CRcvFreshLoss::DELETE:
            delete_index = i+1; // PAST THE END
            continue; // There may be further ranges that are included in this one, so check on.

        case CRcvFreshLoss::NONE:
        case CRcvFreshLoss::STRIPPED:
            break; // THIS BREAKS ONLY 'switch', not 'for'!

        case CRcvFreshLoss::SPLIT: ; // This function never returns it. It's only a compiler shut-up.
        }

        break; // Now this breaks also FOR.
    }

    m_FreshLoss.erase(m_FreshLoss.begin(), m_FreshLoss.begin() + delete_index); // with delete_index == 0 will do nothing
}

// This function, as the name states, should bake a new cookie.
int32_t CUDT::bake(const sockaddr_any& addr, int32_t current_cookie, int correction)
{
    static unsigned int distractor = 0;
    unsigned int rollover = distractor+10;

    for(;;)
    {
        // SYN cookie
        char clienthost[NI_MAXHOST];
        char clientport[NI_MAXSERV];
        getnameinfo(&addr, addr.size(),
                clienthost, sizeof(clienthost), clientport, sizeof(clientport),
                NI_NUMERICHOST|NI_NUMERICSERV);
        int64_t timestamp = ((CTimer::getTime() - m_stats.startTime) / 60000000) + distractor - correction; // secret changes every one minute
        stringstream cookiestr;
        cookiestr << clienthost << ":" << clientport << ":" << timestamp;
        union
        {
            unsigned char cookie[16];
            int32_t cookie_val;
        };
        CMD5::compute(cookiestr.str().c_str(), cookie);

        if ( cookie_val != current_cookie )
            return cookie_val;

        ++distractor;

        // This is just to make the loop formally breakable,
        // but this is virtually impossible to happen.
        if ( distractor == rollover )
            return cookie_val;
    }
}

// XXX This is quite a mystery, why this function has a return value
// and what the purpose for it was. There's just one call of this
// function in the whole code and in that call the return value is
// ignored. Actually this call happens in the CRcvQueue::worker thread,
// where it makes a response for incoming UDP packet that might be
// a connection request. Should any error occur in this process, there
// is no way to "report error" that happened here. Basing on that
// these values in original UDT code were quite like the values
// for m_iReqType, they have been changed to URQ_* symbols, which
// may mean that the intent for the return value was to send this
// value back as a control packet back to the connector.
//
// This function is run when the CRcvQueue object is reading packets
// from the multiplexer (@c CRcvQueue::worker_RetrieveUnit) and the
// target socket ID is 0.
//
// XXX Make this function return EConnectStatus enum type (extend if needed),
// and this will be directly passed to the caller.
int CUDT::processConnectRequest(const sockaddr_any& addr, CPacket& packet)
{
    // XXX ASSUMPTIONS:
    // [[using assert(packet.m_iID == 0)]]

   HLOGC(mglog.Debug, log << "processConnectRequest: received a connection request");

   if (m_bClosing)
   {
       HLOGC(mglog.Debug, log << "processConnectRequest: ... NOT. Rejecting because closing.");
       return int(URQ_ERROR_REJECT);
   }

   /*
   * Closing a listening socket only set bBroken
   * If a connect packet is received while closing it gets through
   * processing and crashes later.
   */
   if (m_bBroken)
   {
      HLOGC(mglog.Debug, log << "processConnectRequest: ... NOT. Rejecting because broken.");
      return int(URQ_ERROR_REJECT);
   }
   size_t exp_len = CHandShake::m_iContentSize; // When CHandShake::m_iContentSize is used in log, the file fails to link!

   // NOTE!!! Old version of SRT code checks if the size of the HS packet
   // is EQUAL to the above CHandShake::m_iContentSize.

   // Changed to < exp_len because we actually need that the packet
   // be at least of a size for handshake, although it may contain
   // more data, depending on what's inside.
   if (packet.getLength() < exp_len)
   {
      HLOGC(mglog.Debug, log << "processConnectRequest: ... NOT. Wrong size: " << packet.getLength() << " (expected: " << exp_len << ")");
      return int(URQ_ERROR_INVALID);
   }

   // Dunno why the original UDT4 code only MUCH LATER was checking if the packet was UMSG_HANDSHAKE.
   // It doesn't seem to make sense to deserialize it into the handshake structure if we are not
   // sure that the packet contains the handshake at all!
   if ( !packet.isControl(UMSG_HANDSHAKE) )
   {
       LOGC(mglog.Error, log << "processConnectRequest: the packet received as handshake is not a handshake message");
       return int(URQ_ERROR_INVALID);
   }

   CHandShake hs;
   hs.load_from(packet.m_pcData, packet.getLength());

   // XXX MOST LIKELY this hs should be now copied into m_ConnRes field, which holds
   // the handshake structure sent from the peer (no matter the role or mode).
   // This should simplify the createSrtHandshake() function which can this time
   // simply write the crafted handshake structure into m_ConnReq, which needs no
   // participation of the local handshake and passing it as a parameter through
   // newConnection() -> acceptAndRespond() -> createSrtHandshake(). This is also
   // required as a source of the peer's information used in processing in other
   // structures.

   int32_t cookie_val = bake(addr);

   HLOGC(mglog.Debug, log << "processConnectRequest: new cookie: " << hex << cookie_val);

   // Remember and use the incoming destination address here
   // and use it as a source address when responding. It's not possible
   // to record this address yet because this happens still in the frames
   // of the listener socket. Only when processing switches to the newly
   // spawned accepted socket can the address be recorded in its
   // m_SourceAddr field.
   sockaddr_any use_source_addr = packet.udpDestAddr();

   // REQUEST:INDUCTION.
   // Set a cookie, a target ID, and send back the same as
   // RESPONSE:INDUCTION.
   if (hs.m_iReqType == URQ_INDUCTION)
   {
       HLOGC(mglog.Debug, log << "processConnectRequest: received type=induction, sending back with cookie+socket");

       // XXX That looks weird - the calculated md5 sum out of the given host/port/timestamp
       // is 16 bytes long, but CHandShake::m_iCookie has 4 bytes. This then effectively copies
       // only the first 4 bytes. Moreover, it's dangerous on some platforms because the char
       // array need not be aligned to int32_t - changed to union in a hope that using int32_t
       // inside a union will enforce whole union to be aligned to int32_t.
      hs.m_iCookie = cookie_val;
      packet.m_iID = hs.m_iID;

      // Ok, now's the time. The listener sets here the version 5 handshake,
      // even though the request was 4. This is because the old client would
      // simply return THE SAME version, not even looking into it, giving the
      // listener false impression as if it supported version 5.
      //
      // If the caller was really HSv4, it will simply ignore the version 5 in INDUCTION;
      // it will respond with CONCLUSION, but with its own set version, which is version 4.
      //
      // If the caller was really HSv5, it will RECOGNIZE this version 5 in INDUCTION, so
      // it will respond with version 5 when sending CONCLUSION.

      hs.m_iVersion = HS_VERSION_SRT1;

      // Additionally, set this field to a MAGIC value. This field isn't used during INDUCTION
      // by HSv4 client, HSv5 client can use it to additionally verify that this is a HSv5 listener.
      // In this field we also advertise the PBKEYLEN value. When 0, it's considered not advertised.
      hs.m_iType = SrtHSRequest::wrapFlags(true /*put SRT_MAGIC_CODE in HSFLAGS*/, m_iSndCryptoKeyLen);
      bool whether SRT_ATR_UNUSED = m_iSndCryptoKeyLen != 0;
      HLOGC(mglog.Debug, log << "processConnectRequest: " << (whether ? "" : "NOT ") << " Advertising PBKEYLEN - value = " << m_iSndCryptoKeyLen);

      size_t size = packet.getLength();
      hs.store_to(packet.m_pcData, Ref(size));
      setPacketTS(packet, CTimer::getTime());

      // Display the HS before sending it to peer
      HLOGC(mglog.Debug, log << "processConnectRequest: SENDING HS (i): " << hs.show());

      m_pSndQueue->sendto(addr, packet, use_source_addr);
      return URQ_INDUCTION;
   }

   // Otherwise this should be REQUEST:CONCLUSION.
   // Should then come with the correct cookie that was
   // set in the above INDUCTION, in the HS_VERSION_SRT1
   // should also contain extra data.

   HLOGC(mglog.Debug, log << "processConnectRequest: received type=" << RequestTypeStr(hs.m_iReqType) << " - checking cookie...");
   if (hs.m_iCookie != cookie_val)
   {
       cookie_val = bake(addr, cookie_val, -1); // SHOULD generate an earlier, distracted cookie

       if (hs.m_iCookie != cookie_val)
       {
           HLOGC(mglog.Debug, log << "processConnectRequest: ...wrong cookie " << hex << cookie_val << ". Ignoring.");
           return int(URQ_CONCLUSION); // Don't look at me, I just change integers to symbols!
       }

       HLOGC(mglog.Debug, log << "processConnectRequest: ... correct (FIXED) cookie. Proceeding.");
   }
   else
   {
       HLOGC(mglog.Debug, log << "processConnectRequest: ... correct (ORIGINAL) cookie. Proceeding.");
   }

   int32_t id = hs.m_iID;

   // HANDSHAKE: The old client sees the version that does not match HS_VERSION_UDT4 (5).
   // In this case it will respond with URQ_ERROR_REJECT. Rest of the data are the same
   // as in the handshake request. When this message is received, the connector side should
   // switch itself to the version number HS_VERSION_UDT4 and continue the old way (that is,
   // continue sending URQ_INDUCTION, but this time with HS_VERSION_UDT4).

   bool accepted_hs = true;

   if (hs.m_iVersion == HS_VERSION_SRT1)
   {
       // No further check required.
       // The m_iType contains handshake extension flags.
   }
   else if (hs.m_iVersion == HS_VERSION_UDT4)
   {
       // In UDT, and so in older SRT version, the hs.m_iType field should contain
       // the socket type, although SRT only allowed this field to be UDT_DGRAM.
       // Older SRT version contained that value in a field, but now that this can
       // only contain UDT_DGRAM the field itself has been abandoned.
       // For the sake of any old client that reports version 4 handshake, interpret
       // this hs.m_iType field as a socket type and check if it's UDT_DGRAM.

       // Note that in HSv5 hs.m_iType contains extension flags.
       if (hs.m_iType != UDT_DGRAM)
           accepted_hs = false;
   }
   else
   {
       // Unsupported version
       // (NOTE: This includes "version=0" which is a rejection flag).
       accepted_hs = false;
   }

   if (!accepted_hs)
   {
       HLOGC(mglog.Debug, log << "processConnectRequest: version/type mismatch. Sending URQ_ERROR_REJECT.");
       // mismatch, reject the request
       hs.m_iReqType = URQ_ERROR_REJECT;
       size_t size = CHandShake::m_iContentSize;
       hs.store_to(packet.m_pcData, Ref(size));
       packet.m_iID = id;
       setPacketTS(packet, CTimer::getTime());
       HLOGC(mglog.Debug, log << "processConnectRequest: SENDING HS (e): " << hs.show());
       m_pSndQueue->sendto(addr, packet, use_source_addr);
   }
   else
   {
       int result = s_UDTUnited.newConnection(m_SocketID, addr, &hs, packet);
       // --->
       //        (global.) CUDTUnited::updateListenerMux
       //        (new Socket.) CUDT::acceptAndRespond
       if (result == -1)
       {
           hs.m_iReqType = URQ_ERROR_REJECT;
           LOGF(mglog.Error, "UU:newConnection: rsp(REJECT): %d", URQ_ERROR_REJECT);
       }

       // CONFUSION WARNING!
       //
       // The newConnection() will call acceptAndRespond() if the processing
       // was successful - IN WHICH CASE THIS PROCEDURE SHOULD DO NOTHING.
       // Ok, almost nothing - see update_events below.
       //
       // If newConnection() failed, acceptAndRespond() will not be called.
       // Ok, more precisely, the thing that acceptAndRespond() is expected to do
       // will not be done (this includes sending any response to the peer).
       //
       // Now read CAREFULLY. The newConnection() will return:
       //
       // - -1: The connection processing failed due to errors like:
       //       - memory alloation error
       //       - listen backlog exceeded
       //       - any error propagated from CUDT::open and CUDT::acceptAndRespond
       // - 0: The connection already exists
       // - 1: Connection accepted.
       //
       // So, update_events is called only if the connection is established.
       // Both 0 (repeated) and -1 (error) require that a response be sent.
       // The CPacket object that has arrived as a connection request is here
       // reused for the connection rejection response (see URQ_ERROR_REJECT set
       // as m_iReqType).

       // send back a response if connection failed or connection already existed
       // new connection response should be sent in acceptAndRespond()
       if (result != 1)
       {
           HLOGC(mglog.Debug, log << CONID() << "processConnectRequest: sending ABNORMAL handshake info req=" << RequestTypeStr(hs.m_iReqType));
           size_t size = CHandShake::m_iContentSize;
           hs.store_to(packet.m_pcData, Ref(size));
           packet.m_iID = id;
           setPacketTS(packet, CTimer::getTime());
           HLOGC(mglog.Debug, log << "processConnectRequest: SENDING HS (a): " << hs.show());
           m_pSndQueue->sendto(addr, packet, use_source_addr);
       }
       else
       {
           // a new connection has been created, enable epoll for write
           s_UDTUnited.m_EPoll.update_events(m_SocketID, m_sPollID, SRT_EPOLL_OUT, true);
       }
   }
   LOGC(mglog.Note, log << "listen ret: " << hs.m_iReqType << " - " << RequestTypeStr(hs.m_iReqType));

   return hs.m_iReqType;
}

void CUDT::addLossRecord(std::vector<int32_t>& lr, int32_t lo, int32_t hi)
{
    if ( lo == hi )
        lr.push_back(lo);
    else
    {
        lr.push_back(lo | LOSSDATA_SEQNO_RANGE_FIRST);
        lr.push_back(hi);
    }
}

void CUDT::checkACKTimer(uint64_t currtime_tk)
{
    if (currtime_tk > m_ullNextACKTime_tk  // ACK time has come
        // OR the number of sent packets since last ACK has reached
        // the congctl-defined value of ACK Interval
        // (note that none of the builtin congctls defines ACK Interval)
        || (m_CongCtl->ACKInterval() > 0 && m_iPktCount >= m_CongCtl->ACKInterval()))
    {
        // ACK timer expired or ACK interval is reached
        sendCtrl(UMSG_ACK);
        CTimer::rdtsc(currtime_tk);

        const int ack_interval_tk = m_CongCtl->ACKPeriod() > 0
            ? m_CongCtl->ACKPeriod() * m_ullCPUFrequency
            : m_ullACKInt_tk;
        m_ullNextACKTime_tk = currtime_tk + ack_interval_tk;

        m_iPktCount = 0;
        m_iLightACKCount = 1;
    }
    // Or the transfer rate is so high that the number of packets
    // have reached the value of SelfClockInterval * LightACKCount before
    // the time has come according to m_ullNextACKTime_tk. In this case a "lite ACK"
    // is sent, which doesn't contain statistical data and nothing more
    // than just the ACK number. The "fat ACK" packets will be still sent
    // normally according to the timely rules.
    else if (m_iPktCount >= SELF_CLOCK_INTERVAL * m_iLightACKCount)
    {
        //send a "light" ACK
        sendCtrl(UMSG_ACK, NULL, NULL, SEND_LITE_ACK);
        ++m_iLightACKCount;
    }
}


void CUDT::checkNAKTimer(uint64_t currtime_tk)
{
    if (!m_bRcvNakReport)
        return;

    /*
    * m_bRcvNakReport enables NAK reports for SRT.
    * Retransmission based on timeout is bandwidth consuming,
    * not knowing what to retransmit when the only NAK sent by receiver is lost,
    * all packets past last ACK are retransmitted (rexmitMethod() == SRM_FASTREXMIT).
    */
    if ((currtime_tk > m_ullNextNAKTime_tk) && (m_pRcvLossList->getLossLength() > 0))
    {
        // NAK timer expired, and there is loss to be reported.
        sendCtrl(UMSG_LOSSREPORT);

        CTimer::rdtsc(currtime_tk);
        m_ullNextNAKTime_tk = currtime_tk + m_ullNAKInt_tk;
    }
}

bool CUDT::checkExpTimer(uint64_t currtime_tk)
{
    // In UDT the m_bUserDefinedRTO and m_iRTO were in CCC class.
    // There's nothing in the original code that alters these values.

    uint64_t next_exp_time_tk;
    if (m_CongCtl->RTO())
    {
        next_exp_time_tk = m_ullLastRspTime_tk + m_CongCtl->RTO() * m_ullCPUFrequency;
    }
    else
    {
        uint64_t exp_int_tk = (m_iEXPCount * (m_iRTT + 4 * m_iRTTVar) + COMM_SYN_INTERVAL_US) * m_ullCPUFrequency;
        if (exp_int_tk < m_iEXPCount * m_ullMinExpInt_tk)
            exp_int_tk = m_iEXPCount * m_ullMinExpInt_tk;
        next_exp_time_tk = m_ullLastRspTime_tk + exp_int_tk;
    }

    if (currtime_tk <= next_exp_time_tk)
        return false;

    // ms -> us
    const int PEER_IDLE_TMO_US = m_iOPT_PeerIdleTimeout * 1000;
    // Haven't received any information from the peer, is it dead?!
    // timeout: at least 16 expirations and must be greater than 5 seconds
    if ((m_iEXPCount > COMM_RESPONSE_MAX_EXP)
        && (currtime_tk - m_ullLastRspTime_tk > PEER_IDLE_TMO_US * m_ullCPUFrequency))
    {
        //
        // Connection is broken.
        // UDT does not signal any information about this instead of to stop quietly.
        // Application will detect this when it calls any UDT methods next time.
        //
        HLOGC(mglog.Debug, log << "CONNECTION EXPIRED after " << ((currtime_tk - m_ullLastRspTime_tk) / m_ullCPUFrequency) << "ms");
        m_bClosing = true;
        m_bBroken  = true;
        m_iBrokenCounter = 30;

        // update snd U list to remove this socket
        m_pSndQueue->m_pSndUList->update(this, CSndUList::DO_RESCHEDULE);

        releaseSynch();

        // app can call any UDT API to learn the connection_broken error
        s_UDTUnited.m_EPoll.update_events(m_SocketID, m_sPollID, SRT_EPOLL_IN | SRT_EPOLL_OUT | SRT_EPOLL_ERR, true);

        CTimer::triggerEvent();

        return true;
    }

    HLOGC(mglog.Debug, log << "EXP TIMER: count=" << m_iEXPCount << "/" << (+COMM_RESPONSE_MAX_EXP)
        << " elapsed=" << ((currtime_tk - m_ullLastRspTime_tk) / m_ullCPUFrequency) << "/" << (+PEER_IDLE_TMO_US) << "us");

    ++m_iEXPCount;

    /*
     * (keepalive fix)
     * duB:
     * It seems there is confusion of the direction of the Response here.
     * LastRspTime is supposed to be when receiving (data/ctrl) from peer
     * as shown in processCtrl and processData,
     * Here we set because we sent something?
     *
     * Disabling this code that prevent quick reconnection when peer disappear
     */
    // Reset last response time since we've just sent a heart-beat.
    // (fixed) m_ullLastRspTime_tk = currtime_tk;

    return false;
}

void CUDT::checkRexmitTimer(uint64_t currtime_tk)
{
    /* There are two algorithms of blind packet retransmission: LATEREXMIT and FASTREXMIT.
     *
     * LATEREXMIT is only used with FileCC.
     * The mode is triggered when some time has passed since the last ACK from
     * the receiver, while there is still some unacknowledged data in the sender's buffer,
     * and the loss list is empty.
     *
     * FASTREXMIT is only used with LiveCC.
     * The mode is triggered if the receiver does not send periodic NAK reports,
     * when some time has passed since the last ACK from the receiver,
     * while there is still some unacknowledged data in the sender's buffer.
     *
     * In case the above conditions are met, the unacknowledged packets
     * in the sender's buffer will be added to loss list and retransmitted.
     */

    const uint64_t rtt_syn = (m_iRTT + 4 * m_iRTTVar + 2 * COMM_SYN_INTERVAL_US);
    const uint64_t exp_int = (m_iReXmitCount * rtt_syn + COMM_SYN_INTERVAL_US) * m_ullCPUFrequency;

    if (currtime_tk <= (m_ullLastRspAckTime_tk + exp_int))
        return;

    // If there is no unacknowledged data in the sending buffer,
    // then there is nothing to retransmit.
    if (m_pSndBuffer->getCurrBufSize() <= 0)
        return;

    const bool is_laterexmit = m_CongCtl->rexmitMethod() == SrtCongestion::SRM_LATEREXMIT;
    const bool is_fastrexmit = m_CongCtl->rexmitMethod() == SrtCongestion::SRM_FASTREXMIT;

    // If the receiver will send periodic NAK reports, then FASTREXMIT is inactive.
    // MIND that probably some method of "blind rexmit" MUST BE DONE, when TLPKTDROP is off.
    if (is_fastrexmit && m_bPeerNakReport)
        return;

    // We need to retransmit only when the data in the sender's buffer was already sent.
    // Otherwise it might still be sent regulary.
    bool retransmit = false;
    // - the sender loss list is empty (the receiver didn't send any LOSSREPORT, or LOSSREPORT was lost on track)
    if (is_laterexmit && (CSeqNo::incseq(m_iSndCurrSeqNo) != m_iSndLastAck) && m_pSndLossList->getLossLength() == 0)
        retransmit = true;

    if (is_fastrexmit && (CSeqNo::seqoff(m_iSndLastAck, CSeqNo::incseq(m_iSndCurrSeqNo)) > 0))
        retransmit = true;

    if (retransmit)
    {
        // Sender: Insert all the packets sent after last received acknowledgement into the sender loss list.
        CGuard acklock(m_AckLock, "ack");  // Protect packet retransmission
        // Resend all unacknowledged packets on timeout, but only if there is no packet in the loss list
        const int32_t csn = m_iSndCurrSeqNo;
        const int num = m_pSndLossList->insert(m_iSndLastAck, csn);
        if (num > 0)
        {
            CGuard::enterCS(m_StatsLock, "stats");
            m_stats.traceSndLoss += num;
            m_stats.sndLossTotal += num;
            CGuard::leaveCS(m_StatsLock, "stats");

            HLOGC(mglog.Debug, log << CONID() << "ENFORCED " << (is_laterexmit ? "LATEREXMIT" : "FASTREXMIT")
                << " by ACK-TMOUT (scheduling): " << CSeqNo::incseq(m_iSndLastAck) << "-" << csn
                << " (" << CSeqNo::seqoff(m_iSndLastAck, csn) << " packets)");
        }
    }

    ++m_iReXmitCount;

    checkSndTimers(DONT_REGEN_KM);
    const ECheckTimerStage stage = is_fastrexmit ? TEV_CHT_FASTREXMIT : TEV_CHT_REXMIT;
    updateCC(TEV_CHECKTIMER, stage);

    // immediately restart transmission
    m_pSndQueue->m_pSndUList->update(this, CSndUList::DO_RESCHEDULE);
}

void CUDT::checkTimers()
{
    // update CC parameters
    updateCC(TEV_CHECKTIMER, TEV_CHT_INIT);
    //uint64_t minint = (uint64_t)(m_ullCPUFrequency * m_pSndTimeWindow->getMinPktSndInt() * 0.9);
    //if (m_ullInterval_tk < minint)
    //   m_ullInterval_tk = minint;
    // NOTE: This commented-out ^^^ code was commented out in original UDT. Leaving for historical reasons

    uint64_t currtime_tk;
    CTimer::rdtsc(currtime_tk);

    // This is a very heavy log, unblock only for temporary debugging!
#if 0
    HLOGC(mglog.Debug, log << CONID() << "checkTimers: nextacktime=" << FormatTime(m_ullNextACKTime_tk)
        << " AckInterval=" << m_iACKInterval
        << " pkt-count=" << m_iPktCount << " liteack-count=" << m_iLightACKCount);
#endif

    // Check if it is time to send ACK
    checkACKTimer(currtime_tk);

    // Check if it is time to send a loss report
    checkNAKTimer(currtime_tk);

    // Check if the connection is expired
    if (checkExpTimer(currtime_tk))
        return;

    // Check if FAST or LATE packet retransmission is required
    checkRexmitTimer(currtime_tk);

    //   uint64_t exp_int = (m_iRTT + 4 * m_iRTTVar + COMM_SYN_INTERVAL_US) * m_ullCPUFrequency;
    if (currtime_tk > m_ullLastSndTime_tk + (COMM_KEEPALIVE_PERIOD_US * m_ullCPUFrequency))
    {
        sendCtrl(UMSG_KEEPALIVE);
        HLOGP(mglog.Debug, "KEEPALIVE");
    }
}

void CUDT::addEPoll(const int eid)
{
   CGuard::enterCS(s_UDTUnited.m_EPoll.m_EPollLock, "glob.epoll");
   m_sPollID.insert(eid);
   CGuard::leaveCS(s_UDTUnited.m_EPoll.m_EPollLock, "glob.epoll");

   if (!stillConnected())
       return;

   CGuard::enterCS(m_RecvLock, "recv");
   if (m_pRcvBuffer->isRcvDataReady())
   {
      s_UDTUnited.m_EPoll.update_events(m_SocketID, m_sPollID, SRT_EPOLL_IN, true);
   }
   CGuard::leaveCS(m_RecvLock, "recv");

   if (m_iSndBufSize > m_pSndBuffer->getCurrBufSize())
   {
      s_UDTUnited.m_EPoll.update_events(m_SocketID, m_sPollID, SRT_EPOLL_OUT, true);
   }
}

void CUDT::removeEPoll(const int eid)
{
   // clear IO events notifications;
   // since this happens after the epoll ID has been removed, they cannot be set again
   set<int> remove;
   remove.insert(eid);
   s_UDTUnited.m_EPoll.update_events(m_SocketID, remove, SRT_EPOLL_IN | SRT_EPOLL_OUT, false);

   CGuard::enterCS(s_UDTUnited.m_EPoll.m_EPollLock, "glob.epoll");
   m_sPollID.erase(eid);
   CGuard::leaveCS(s_UDTUnited.m_EPoll.m_EPollLock, "glob.epoll");
}

void CUDTGroup::addEPoll(int eid)
{
   CGuard::enterCS(m_pGlobal->m_EPoll.m_EPollLock, "glob.epoll");
   m_sPollID.insert(eid);
   CGuard::leaveCS(m_pGlobal->m_EPoll.m_EPollLock, "glob.epoll");

   bool any_read = false;
   bool any_write = false;
   bool any_broken = false;
   bool any_pending = false;

   {
       // Check all member sockets
       CGuard gl(m_GroupLock, "group");

       // We only need to know if there is any socket that is
       // ready to get a payload and ready to receive from.

       for (gli_t i = m_Group.begin(); i != m_Group.end(); ++i)
       {
           if (i->sndstate == GST_IDLE || i->sndstate == GST_RUNNING)
           {
               any_write |= i->ps->writeReady();
           }

           if (i->rcvstate == GST_IDLE || i->rcvstate == GST_RUNNING)
           {
               any_read |= i->ps->readReady();
           }

           if (i->ps->broken())
               any_broken |= true;
           else
               any_pending |= true;
       }
   }

   // This is stupid, but we don't have any other interface to epoll
   // internals. Actually we don't have to check if id() is in m_sPollID
   // because we know it is, as we just added it. But it's not performance
   // critical, sockets are not being often added during transmission.
   if (any_read)
       m_pGlobal->m_EPoll.update_events(id(), m_sPollID, SRT_EPOLL_IN, true);

   if (any_write)
       m_pGlobal->m_EPoll.update_events(id(), m_sPollID, SRT_EPOLL_OUT, true);

   // Set broken if none is non-broken (pending, read-ready or write-ready)
   if (any_broken && !any_pending)
       m_pGlobal->m_EPoll.update_events(id(), m_sPollID, SRT_EPOLL_ERR, true);
}

void CUDTGroup::removeEPoll(const int eid)
{
   // clear IO events notifications;
   // since this happens after the epoll ID has been removed, they cannot be set again
   set<int> remove;
   remove.insert(eid);
   m_pGlobal->m_EPoll.update_events(id(), remove, SRT_EPOLL_IN | SRT_EPOLL_OUT, false);

   CGuard::enterCS(m_pGlobal->m_EPoll.m_EPollLock, "glob.epoll");
   m_sPollID.erase(eid);
   CGuard::leaveCS(m_pGlobal->m_EPoll.m_EPollLock, "glob.epoll");
}

void CUDT::ConnectSignal(ETransmissionEvent evt, EventSlot sl)
{
    if (evt >= TEV__SIZE)
        return; // sanity check

    m_Slots[evt].push_back(sl);
}

void CUDT::DisconnectSignal(ETransmissionEvent evt)
{
    if (evt >= TEV__SIZE)
        return; // sanity check

    m_Slots[evt].clear();
}

void CUDT::EmitSignal(ETransmissionEvent tev, EventVariant var)
{
    for (std::vector<EventSlot>::iterator i = m_Slots[tev].begin();
            i != m_Slots[tev].end(); ++i)
    {
        i->emit(tev, var);
    }
}

int CUDT::getsndbuffer(SRTSOCKET u, size_t* blocks, size_t* bytes)
{
    CUDTSocket* s = s_UDTUnited.locateSocket(u);
    if (!s || !s->m_pUDT)
        return -1;

    CSndBuffer* b = s->m_pUDT->m_pSndBuffer;

    if (!b)
        return -1;

    int bytecount, timespan;
    int count = b->getCurrBufSize(Ref(bytecount), Ref(timespan));

    if (blocks)
        *blocks = count;

    if (bytes)
        *bytes = bytecount;

    return std::abs(timespan);
}


<<<<<<< HEAD
// GROUP


std::list<CUDTGroup::SocketData> CUDTGroup::s_NoGroup;


CUDTGroup::gli_t CUDTGroup::add(SocketData data)
{
    CGuard g(m_GroupLock, "group");
    m_Group.push_back(data);
    gli_t end = m_Group.end();
    if (m_iMaxPayloadSize == -1)
    {
        int plsize = data.ps->m_pUDT->OPT_PayloadSize();
        HLOGC(mglog.Debug, log << "CUDTGroup::add: taking MAX payload size from socket %" << data.ps->m_SocketID << ": " << plsize
            << " " << (plsize ? "(explicit)" : "(unspecified = fallback to 1456)"));
        if (plsize == 0)
            plsize = SRT_LIVE_MAX_PLSIZE;
        // It is stated that the payload size
        // is taken from first, and every next one
        // will get the same.
        m_iMaxPayloadSize = plsize;
    }

    return --end;
}

CUDTGroup::SocketData CUDTGroup::prepareData(CUDTSocket* s)
{
    // This uses default GST_BROKEN because when the group operation is done,
    // then the GST_IDLE state automatically turns into GST_RUNNING. This is
    // recognized as an initial state of the fresh added socket to the group,
    // so some "initial configuration" must be done on it, after which it's
    // turned into GST_RUNNING, that is, it's treated as all others. When
    // set to GST_BROKEN, this socket is disregarded. This socket isn't cleaned
    // up, however, unless the status is simultaneously SRTS_BROKEN.

    // The order of operations is then:
    // - add the socket to the group in this "broken" initial state
    // - connect the socket (or get it extracted from accept)
    // - update the socket state (should be SRTS_CONNECTED)
    // - once the connection is established (may take time with connect), set GST_IDLE
    // - the next operation of send/recv will automatically turn it into GST_RUNNING
    SocketData sd = {s->m_SocketID, s, SRTS_INIT, GST_BROKEN, GST_BROKEN, sockaddr_any(), sockaddr_any(), false, false, false };
    return sd;
}

CUDTGroup::CUDTGroup():
        m_pGlobal(), // will be set after creation
        m_GroupID(-1),
        m_PeerGroupID(-1),
        m_selfManaged(true),
        m_type(SRT_GTYPE_UNDEFINED),
        m_listener(),
        m_iMaxPayloadSize(-1), // This is "undefined"; will become defined when adding the first socket
        m_bSynRecving(true),
        m_bSynSending(true),
        m_bTsbPd(true),
        m_bTLPktDrop(true),
        m_iTsbPdDelay_us(0),
        m_iSndTimeOut(-1),
        m_iRcvTimeOut(-1),
        m_StartTime(0),
        m_RcvPeerStartTime(0),
        m_bOpened(false),
        m_bConnected(false),
        m_bClosing(false),
        m_iLastSchedSeqNo(0)
{
    CGuard::createMutex(m_GroupLock);
    CGuard::createMutex(m_RcvDataLock);
    CGuard::createCond(m_RcvDataCond);
}

CUDTGroup::~CUDTGroup()
{
    CGuard::releaseMutex(m_GroupLock);
    CGuard::releaseMutex(m_RcvDataLock);
    CGuard::releaseCond(m_RcvDataCond);
}

void CUDTGroup::setOpt(SRT_SOCKOPT optName, const void* optval, int optlen)
{
    switch (optName)
    {
    case SRTO_RCVSYN:
        m_bSynRecving = bool_int_value(optval, optlen);
        break;

        break;

        // Other options to be specificallty interpreted by group may follow.
        // All others must be simply stored for setting on a socket.

    default:
        if (m_bOpened)
        {
            throw CUDTException(MJ_NOTSUP, MN_ISCONNECTED, 0);
        }

        m_config.push_back(ConfigItem(optName, optval, optlen));
        break;
    }
}

void CUDTGroup::getOpt(SRT_SOCKOPT optname, void* optval, ref_t<int> r_optlen)
{
    int& optlen = *r_optlen;

    switch (optname)
    {
    case SRTO_RCVSYN:
        *(bool*)optval = m_bSynRecving;
        optlen = sizeof(bool);
        break;

    default:
        // Extract the "wishful thining" from the storage.
        // XXX What about default values, not stored before?

        {
            for (vector<ConfigItem>::iterator i = m_config.begin(); i != m_config.end(); ++i)
            {
                if (i->so == optname)
                {
                    if (optlen >= int(i->value.size()))
                    {
                        copy(i->value.begin(), i->value.end(), (unsigned char*)optval);
                    }
                    optlen = i->value.size();
                    return;
                }
            }

            // Not set before, simply fill in zeros
            // XXX This is just a stub implementation!
            memset(optval, 0, optlen);
            return;
        }
    }
}

struct HaveState: public unary_function< pair<SRTSOCKET, SRT_SOCKSTATUS>, bool >
{
    SRT_SOCKSTATUS s;
    HaveState(SRT_SOCKSTATUS ss):s(ss){}
    bool operator()(pair<SRTSOCKET, SRT_SOCKSTATUS> i) const { return i.second == s; }
};

SRT_SOCKSTATUS CUDTGroup::getStatus()
{
    typedef vector< pair<SRTSOCKET, SRT_SOCKSTATUS> > states_t;
    states_t states;

    {
        CGuard cg(m_GroupLock, "group");
        for (gli_t gi = m_Group.begin(); gi != m_Group.end(); ++gi)
        {
            switch (gi->sndstate)
            {
                // Check only sndstate. If this machine is ONLY receiving,
                // then rcvstate will turn into GST_RUNNING, while
                // sndstate will remain GST_IDLE, but still this may only
                // happen if the socket is connected.
            case GST_IDLE:
            case GST_RUNNING:
                states.push_back(make_pair(gi->id, SRTS_CONNECTED));
                break;

            case GST_BROKEN:
                states.push_back(make_pair(gi->id, SRTS_BROKEN));
                break;

            default: // (pending, or whatever will be added in future)
                {
                    SRT_SOCKSTATUS st = m_pGlobal->getStatus(gi->id);
                    states.push_back(make_pair(gi->id, st));
                }
            }
        }
    }

    // If at least one socket is connected, the state is connected.
    if (find_if(states.begin(), states.end(), HaveState(SRTS_CONNECTED)) != states.end())
        return SRTS_CONNECTED;

    // Otherwise find at least one socket, which's state isn't broken.
    // If none found, return SRTS_BROKEN.
    states_t::iterator p = find_if(states.begin(), states.end(), not1(HaveState(SRTS_BROKEN)));
    if (p != states.end())
    {
        // Return that state as group state
        return p->second;
    }

    return SRTS_BROKEN;
}

void CUDTGroup::syncWithSocket(const CUDT& core)
{
    // [[using locked(m_GroupLock)]];

    currentSchedSequence(core.ISN());
    setInitialRxSequence(core.m_iPeerISN);

    // Get the latency (possibly fixed against the opposite side)
    // from the first socket.
    latency(core.m_iTsbPdDelay_ms*int64_t(1000));
}

void CUDTGroup::close()
{
    // Close all descriptors, then delete the group.

    CGuard g(m_GroupLock);

    // A non-managed group may only be closed if there are no
    // sockets in the group.
    if (!m_selfManaged && !m_Group.empty())
        throw CUDTException(MJ_NOTSUP, MN_BUSY, 0);
    else
    {
        // A managed group should first close all member sockets.
        for (gli_t ig = m_Group.begin(), ig_next = ig; ig != m_Group.end(); ig = ig_next)
        {
            ++ig_next; // Increment before it WOULD BE deleted here.
            m_pGlobal->close(ig->id);
            m_Group.erase(ig);
        }
    }

    m_PeerGroupID = -1;
    // This takes care of the internal part.
    // The external part will be done in Global (CUDTUnited)
}


int CUDTGroup::send(const char* buf, int len, ref_t<SRT_MSGCTRL> r_mc)
{
    vector<gli_t> wipeme;
    vector<gli_t> idlers;
    SRT_MSGCTRL& mc = *r_mc;

    int32_t curseq = 0;

    int rstat = -1;

        int stat = 0;
        SRT_ATR_UNUSED CUDTException cx (MJ_SUCCESS, MN_NONE, 0);

    CGuard guard(m_GroupLock);

    // XXX G make a distinction here for an exact group type of managed sending.
    // The below procedure implements only redundancy.
    // For bonding there should be a different procedure that selects
    // the current least burdened link (the link which's burden value has
    // longest distance to its predicted usage percentage) and send only through
    // this link.

    // This simply requires the payload to be sent through every socket in the group
    for (gli_t d = m_Group.begin(); d != m_Group.end(); ++d)
    {
        // Check socket sndstate before sending
        if (d->sndstate == GST_BROKEN)
        {
            HLOGC(dlog.Debug, log << "CUDTGroup::send: socket in BROKEN state: %" << d->id);
            // Check if broken permanently
            if (!d->ps || d->ps->m_Status == SRTS_BROKEN)
            {
                HLOGC(dlog.Debug, log << "... permanently. Will delete it from group %" << id());
                wipeme.push_back(d);
            }
            continue;
        }

        if (d->sndstate == GST_IDLE)
        {
            HLOGC(dlog.Debug, log << "CUDTGroup::send: socket in IDLE state: %" << d->id << " - will activate it");
            // This is idle, we'll take care of them next time
            // Might be that:
            // - this socket is idle, while some NEXT socket is running
            // - we need at least one running socket to work BEFORE activating the idle one.
            // - if ALL SOCKETS ARE IDLE, then we simply activate the first from the list,
            //   and all others will be activated using the ISN from the first one.
            idlers.push_back(d);
            continue;
        }

        HLOGC(dlog.Debug, log << "CUDTGroup::send: socket in RUNNING state: %" << d->id << " - will send a payload");
        // Remaining sndstate is GST_RUNNING. Send a payload through it.
        try
        {
            // This must be wrapped in try-catch because on error it throws an exception.
            // Possible return values are only 0, in case of some stupid error, or a positive
            // >0 value that defines the size of the data that it has sent, that is, in case
            // of Live mode, equal to 'len'.
            stat = d->ps->core().sendmsg2(buf, len, r_mc);
        }
        catch (CUDTException& e)
        {
            cx = e;
            stat = -1;
        }

        if (stat != len)
        {
#if ENABLE_HEAVY_LOGGING
            string errmsg;
            if (stat == -1)
                errmsg = cx.getErrorString();
            else
                errmsg = "Sent size: " + Sprint(stat);
            HLOGC(dlog.Debug, log << "... sending FAILED (" << errmsg << "). Setting this socket broken status.");
#endif
            // Turn this link broken
            d->sndstate = GST_BROKEN;
            d->laststatus = d->ps->getStatus();
            // However don't delete the socket right now.
            continue;
        }
        curseq = mc.pktseq;

        HLOGC(dlog.Debug, log << "... sending SUCCESSFUL, seq=" << curseq);

        // Succeeded status, write it to the returned status
        // and grab the data.
        rstat = stat;
    }

    // Here we need to activate all links that are found as IDLE.
    // Some portion of logical exclusions:
    //
    // - sockets that were broken in the beginning are already wiped out
    // - broken sockets are checked first, so they can't be simultaneously idle
    // - idle sockets can't get broken because there's no operation done on them
    // - running sockets are the only one that could change sndstate here
    // - running sockets can either remain running or turn to broken
    // In short: Running and Broken sockets can't become idle,
    // although Running sockets can become Broken.

    // There's no certainty here as to whether at least one link was
    // running and it has successfully performed the operation.
    // Might have even happened that we had 2 running links that
    // got broken and 3 other links so far in idle sndstate that just connected
    // at that very moment. In this case we have 3 idle links to activate,
    // but there is no sequence base to overwrite their ISN with. If this
    // happens, then the first link that should be activated goes with
    // whatever ISN it has, whereas every next idle link should use that
    // exactly ISN.
    //
    // If it has additionally happened that the first link got broken at
    // that very moment of sending, the second one has a chance to succeed
    // and therefore take over the leading role in setting the ISN. If the
    // second one fails, too, then the only remaining idle link will simply
    // go with its own original sequence.
    //
    // On the opposite side the reader should know that the link is inactive
    // so the first received payload activates it. Activation of an idle link
    // means that the very first packet arriving is TAKEN AS A GOOD DEAL, that is,
    // no LOSSREPORT is sent even if the sequence looks like a "jumped over".
    // Only for activated links is the LOSSREPORT sent upon seqhole detection.

    // NOTE: This is a "vector of list iterators". Every element here
    // is an iterator to another container.
    // Note that "list" is THE ONLY container in standard C++ library,
    // for which NO ITERATORS ARE INVALIDATED after a node at particular
    // iterator has been removed, except for that iterator itself.
    for (vector<gli_t>::iterator i = idlers.begin(); i != idlers.end(); ++i)
    {
        gli_t d = *i;
        int lastseq = d->ps->core().schedSeqNo();
        if (curseq != 0 && curseq != lastseq)
        {
            HLOGC(mglog.Debug, log << "CUDTGroup::send: socket %" << d->id
                << ": override snd sequence " << lastseq
                << " with " << curseq << " (diff by "
                << CSeqNo::seqcmp(curseq, lastseq) << "); SENDING PAYLOAD");
            d->ps->core().overrideSndSeqNo(curseq);
        }
        else
        {
            HLOGC(mglog.Debug, log << "CUDTGroup::send: socket %" << d->id
                << ": sequence remains with original value: " << lastseq
                << "; SENDING PAYLOAD");
        }

        // Now send and check the status
        // The link could have got broken

        try
        {
            stat = d->ps->core().sendmsg2(buf, len, r_mc);
        }
        catch (CUDTException& e)
        {
            cx = e;
            stat = -1;
        }

        d->laststatus = d->ps->getStatus();

        // Check the status to sndstate whether this link is still active
        if (stat != len)
        {
#if ENABLE_HEAVY_LOGGING
            string errmsg;
            if (stat == -1)
                errmsg = cx.getErrorString();
            else
                errmsg = "Sent size: " + Sprint(stat);
            HLOGC(dlog.Debug, log << "... sending FAILED (" << errmsg << "). Setting this socket broken status.");
#endif
            // Turn this link broken
            d->sndstate = GST_BROKEN;
            // However don't delete the socket right now.
            continue;
        }

        d->sndstate = GST_RUNNING;
        rstat = stat;

        // Succeeded, so we can take the sequence as a good deal,
        // should that be still unset.
        if (curseq == 0)
        {
            curseq = mc.pktseq;
            // This will cause overriding ISN in every next
            // socket processed in this loop.
        }
        HLOGC(dlog.Debug, log << "... sending SUCCESSFUL, seq=" << curseq);
    }

    if (curseq != 0)
    {
        HLOGC(dlog.Debug, log << "CUDTGroup::send: updating current scheduling sequence=" << curseq);
        m_iLastSchedSeqNo = curseq;
    }

    // delete all sockets that were broken at the entrance
    for (vector<gli_t>::iterator i = wipeme.begin(); i != wipeme.end(); ++i)
    {
        // XXX send-blocking should be probably immediately turned off,
        // at least in case when this is a managed group. We don't want
        // to make a socket linger. OTOH this need not make sense because
        // the socket is closed here only if the connection got broken.
        CUDT::s_UDTUnited.close((*i)->ps);
        m_Group.erase(*i);
    }

    // Now fill in the socket table. Check if the size is enough, if not,
    // then set the pointer to NULL and set the correct size.

    // Note that list::size() is linear time, however this shouldn't matter,
    // as with the increased number of links in the redundancy group the
    // impossibility of using that many of them grows exponentally.
    size_t grpsize = m_Group.size();

    if (mc.grpdata_size < grpsize)
    {
        mc.grpdata_size = grpsize;
        mc.grpdata = NULL;
        return rstat;
    }

    // Enough space to fill
    size_t i = 0;
    for (gli_t d = m_Group.begin(); d != m_Group.end(); ++d, ++i)
    {
        mc.grpdata[i].id = d->id;
        mc.grpdata[i].status = d->laststatus;

        if (d->sndstate == GST_RUNNING)
            mc.grpdata[i].result = rstat; // The same result for all sockets, if running
        else if (d->sndstate == GST_IDLE)
            mc.grpdata[i].result = 0;
        else
            mc.grpdata[i].result = -1;

        memcpy(&mc.grpdata[i].peeraddr, &d->peer, d->peer.size());
    }
    mc.grpdata_size = i;
    return rstat;
}

int CUDTGroup::getGroupData(SRT_SOCKGROUPDATA* pdata, size_t* psize)
{
    CGuard gl(m_GroupLock, "group");

    size_t size = *psize;
    // Rewrite correct size
    *psize = m_Group.size();

    if (m_Group.size() > size)
    {
        // Not enough space to retrieve the data.
        return SRT_ERROR;
    }

    size_t i = 0;
    for (gli_t d = m_Group.begin(); d != m_Group.end(); ++d, ++i)
    {
        pdata[i].id = d->id;
        pdata[i].status = d->laststatus;

        if (d->sndstate == GST_RUNNING)
            pdata[i].result = 0; // Just "success", no operation was performed
        else if (d->sndstate == GST_IDLE)
            pdata[i].result = 0;
        else
            pdata[i].result = -1;

        memcpy(&pdata[i].peeraddr, &d->peer, d->peer.size());
    }

    return 0;
}
/* Temporarily eclipsed

void CUDTGroup::tsbpd()
{
    while (m_bOpened)
    {
        // Roll over all CUDTs and extract packets from them,
        // if they are in order. Leave non-ordered packets in the buffer.
        // The freshest read sequence number should be updated to
        // all others.

        int32_t current_pkt_seq = 0;
        uint64_t tsbpdtime = 0;
        bool rxready = false;
        int32_t top_sequence = 0;

        {
            CGuard gg(m_GroupLock, "group");
            for (gli_t gi = m_Group.begin(); gi != m_Group.end(); ++gi)
            {
                int32_t skiptoseqno = -1;
                bool passack = true; //Get next packet to wait for even if not acked

                // XXX mutex lock
                rxready = gi->ps->core()->m_pRcvBuffer->getRcvFirstMsg(Ref(tsbpdtime), Ref(passack), Ref(skiptoseqno), Ref(current_pkt_seq));

                if (rxready)
                {
                    // This packet is ready for extraction.
                    if (!passack)
                    {
                        // A subsequent packet. Put it on a queue, together with the time.
                        TimedUnit tu;
                        tu.playtime = tsbpdtime;

                        // This extracts the single-UDP-packet message. The message is
                        // removed from the buffer, but it still is marked as GOOD (or PASSACK).
                        // The unit will be "freed" only when the user read it through
                        // an API function.
                        tu.unit = gi->ps->core()->m_pRcvBuffer->extractMsg();

                        if (!tu.unit)
                        {
                            // XXX some fallback - this shouldn't happen
                        }

                        m_GroupReaderQueue.push(tu);
                    }
                }
            }
        }
    }
}


void CUDTGroup::readerThread()
{
    // Lock for the whole time of running; the lock will be
    // lifted up only temporarily when waiting on the CV.
    CGuard gg(m_GroupLock, "group");

    bool running = false;

    vector<gli_t> failures;

    for (;;)
    {
        bool again = true;
        // If something is ready to read now, read it.
        if (m_ReadyRead)
        {
            again = false;

            // Clear this pointer as a sign that you caught it
            //CUDTSocket* s = const_cast<CUDTSocket*>(m_ReadyRead); // Takes out volatile.
            CUDTSocket* s = m_ReadyRead;
            HLOGC(mglog.Debug, log << "CLEARING ReadyRead");
            m_ReadyRead = NULL;

            Payload pl;
            pl.data.resize(m_iMaxPayloadSize);
            // Do read from it.
            pl.result = s->m_pUDT->receiveMessage(&pl.data[0], m_iMaxPayloadSize, Ref(pl.ctrl));
            s->m_IncludedIter->laststatus = s->getStatus();

            // Access the group-characteristic data of the socket. Clear the reading.
            s->m_IncludedIter->ready_read = false;
            if (pl.result == -1)
            {
                s->m_IncludedIter->ready_error = true;
                pl.data.clear();
            }
            else
            {
                // If less data were returned, remove the excess buffer from the size.
                pl.data.resize(pl.result);
                HLOGC(dlog.Debug, log << "GROUP:recv:%" << s->m_SocketID << " size=" << pl.result << " #" << pl.ctrl.pktseq
                    << " SRC.TS=" <<  FormatTime(pl.ctrl.srctime) << " STAMP:" << BufferStamp(&pl.data[0], pl.data.size()));


                if (!running)
                {
                    // Take the sequence whatever it is, as a good deal.
                    m_iRcvDeliveredSeqNo = pl.ctrl.pktseq;
                    HLOGC(mglog.Debug, log << "GROUP: first packet - good deal: #" << m_iRcvDeliveredSeqNo);
                    running = true;
                }
                else
                {
                    int seq_exp = CSeqNo::incseq(m_iRcvDeliveredSeqNo);
                    int seqdiff = CSeqNo::seqcmp(pl.ctrl.pktseq, seq_exp);
                    HLOGC(mglog.Debug, log << "GROUP: incoming=#" << pl.ctrl.pktseq << " expected=#" << seq_exp
                        << " diff=" << seqdiff);

                    // EXPECTED CASE:
                    if (seqdiff == 0)
                    {
                        HLOGC(mglog.Debug, log << "GROUP: subsequent packet seq=" << pl.ctrl.pktseq);
                        m_iRcvDeliveredSeqNo = pl.ctrl.pktseq;
                    }
                    else if (seqdiff < 0)
                    {
                        // This sequence is already delivered. Behave as if no payload
                        // was available.
                        again = true;
                        HLOGC(mglog.Debug, log << "GROUP: redundant packet seq=" << pl.ctrl.pktseq << " - dropping");
                    }
                    else
                    {
                        // Do not buffer aheadcoming packages.
                        // XXX may happen that some "elephanting prevention" must
                        // be done somehow and some extra delay applied for the last chance
                        // to deliver the right package. This will apply additional small
                        // time on the packet, just to buffer one packet.
                        //
                        // Currently just inform about that the packet was jumped over.
                        LOGC(mglog.Warn, log << "GROUP: aheadcoming: expected=" << seq_exp << " have=" << pl.ctrl.pktseq
                            << " diff=" << seqdiff << " - IGNORING PACKET.");
                        // m_iRcvDeliveredSeqNo = pl.ctrl.pktseq; < --- to force-drop packets
                        again = true;
                    }
                }
            }

            if (!again)
            {
                // Put on a queue and signal the reader
                // (even if this was an error and the buffer is empty)

                // Create an EMPTY PAYLOAD on top, then swap it with
                // the currently read payload. This trick is to avoid
                // copying the data buffer. In C++11 it would simply use push(move(pl)).
                m_PayloadQ.push(Payload());
                std::swap(m_PayloadQ.back(), pl);

                HLOGC(mglog.Debug, log << "GROUP: signaling the application read readiness");

                // And signal the reader.
                pthread_cond_signal(&m_PayloadReadAvail);
            }
        }

        // Here it's 100% certainty that m_ReadyRead == NULL.
        // This loop should then wait on a signal, but it should
        // also check all sockets if all are still running. For
        // a managed group, broken sockets should be closed and
        // removed.

        // After this operation was done or not, review all sockets
        // in the group, mark the current receiving sequence number,
        // and check if an error occurred that made it broken.

        // NOTE: A socket might got BROKEN as a result of this operation.

        // NOTE: the socket status are filled in BEFORE any sockets
        // are going to be closed due to read error.
        // Sockets that got error during this operation are
        // immediately closed and removed, if this is a managed group,
        // although socket IDs ("dangling" this time) are still
        // present in the status table so that the application knows
        // to delete immediately all resources associated with them.

        // Do it only on SelfManaged. Otherwise the user will have
        // to close sockets and remove them from the group manually.
        if (m_selfManaged)
        {
            // SAFE LOOP: a helper ig_next keeps the pre-incremented iterator
            // which is valid even if the current ig was erased.
            for (gli_t ig = m_Group.begin(), ig_next = ig; ig != m_Group.end(); ig = ig_next)
            {
                ++ig_next; // Increment before it WOULD BE deleted here.
                if (ig->laststatus != SRTS_CONNECTED)
                {
                    m_pGlobal->close(ig->id);
                    m_Group.erase(ig);
                }
            }
        }

        if (m_Group.empty())
        {
            // Group got dissolved. Exit.
            m_GroupReaderThread = pthread_t();
            return;
        }

        // Wait for the next time to read. Check sockets periodically.
        uint64_t recvtmo = 1000*1000;
        // Wait for any socket ready to read
        uint64_t exptime = CTimer::getTime() + (recvtmo * 1000ULL);
        timespec locktime;

        locktime.tv_sec = exptime / 1000000;
        locktime.tv_nsec = (exptime % 1000000) * 1000;

        // This unlocks the GroupLock, giving it a chance to add the payload.
        // Note that if this function has in its own loop signaled the reading
        // function (m_PayloadAvail), this unlock will be now taken over by the
        // reading function. Unless the next pending mutex lock candidate is the
        // socket that has currently fresh payload to deliver. No matter who will
        // take this mutex over first, this function will buffer (or reject) this
        // payload, or it will be the reading function to pick up the buffer from
        // the payload queue.

        for (;;)
        {
            if (pthread_cond_timedwait(&m_GroupReadAvail, &m_GroupLock, &locktime) == ETIMEDOUT)
            {
                HLOGP(tslog.Debug, "CUDTGroup::readerThread: still no socket ready to read");
=======
bool CUDT::runAcceptHook(CUDT* acore, const sockaddr* peer, const CHandShake* hs, const CPacket& hspkt)
{
    // Prepare the information for the hook.

    // We need streamid.
    char target[MAX_SID_LENGTH+1];
    memset(target, 0, MAX_SID_LENGTH+1);

    // Just for a case, check the length.
    // This wasn't done before, and we could risk memory crash.
    // In case of error, this will remain unset and the empty
    // string will be passed as streamid.

    int ext_flags = SrtHSRequest::SRT_HSTYPE_HSFLAGS::unwrap(hs->m_iType);

    // This tests if there are any extensions.
    if (hspkt.getLength() > CHandShake::m_iContentSize + 4 && IsSet(ext_flags, CHandShake::HS_EXT_CONFIG))
    {
        uint32_t* begin = reinterpret_cast<uint32_t*>(hspkt.m_pcData + CHandShake::m_iContentSize);
        size_t size = hspkt.getLength() - CHandShake::m_iContentSize; // Due to previous cond check we grant it's >0
        uint32_t* next = 0;
        size_t length = size / sizeof(uint32_t);
        size_t blocklen = 0;

        for (;;) // ONE SHOT, but continuable loop
        {
            int cmd = FindExtensionBlock(begin, length, Ref(blocklen), Ref(next));

            const size_t bytelen = blocklen*sizeof(uint32_t);

            if (cmd == SRT_CMD_SID)
            {
                if (!bytelen || bytelen > MAX_SID_LENGTH)
                {
                    LOGC(mglog.Error, log << "interpretSrtHandshake: STREAMID length " << bytelen
                           << " is 0 or > " << +MAX_SID_LENGTH << " - PROTOCOL ERROR, REJECTING");
                    return false;
                }
                // See comment at CUDT::interpretSrtHandshake().
                memcpy(target, begin+1, bytelen);

                // Un-swap on big endian machines
                ItoHLA((uint32_t*)target, (uint32_t*)target, blocklen);

                // Nothing more expected from connection block.
                break;
            }
            else if (cmd == SRT_CMD_NONE)
            {
                // End of blocks
>>>>>>> 401ed91f
                break;
            }
            else
            {
<<<<<<< HEAD
                if (!m_ReadyRead)
                {
                    HLOGC(tslog.Debug, log << "CUDTGroup::readerThread: SPURIOUS WAKEUP - still waiting");
                }
                else
                {
                    HLOGC(tslog.Debug, log << "CUDTGroup::readerThread: socket %" << m_ReadyRead->m_SocketID << " READY TO READ");
                    break;
                }
            }
        }
    }
}
*/

void CUDTGroup::getGroupCount(ref_t<size_t> r_size, ref_t<bool> r_still_alive)
{
    CGuard gg(m_GroupLock, "group");

    // Note: linear time, but no way to avoid it.
    // Fortunately the size of the redundancy group is even
    // in the craziest possible implementation at worst 4 members long.
    size_t group_list_size = 0;

    // In managed group, if all sockets made a failure, all
    // were removed, so the loop won't even run once. In
    // non-managed, simply no socket found here would have a
    // connected status.
    bool still_alive = false;

    for (gli_t gi = m_Group.begin(); gi != m_Group.end(); ++gi)
    {
        if (gi->laststatus == SRTS_CONNECTED)
        {
            still_alive = true;
        }
        ++group_list_size;
    }

    // If no socket is found connected, don't update any status.
    *r_size = group_list_size;
    *r_still_alive = still_alive;
}

void CUDTGroup::getMemberStatus(ref_t< vector<SRT_SOCKGROUPDATA> > r_gd, SRTSOCKET wasread, int result, bool again)
{
    vector<SRT_SOCKGROUPDATA>& gd = *r_gd;

    CGuard gg(m_GroupLock, "group");

    for (gli_t ig = m_Group.begin(); ig != m_Group.end(); ++ig)
    {
        SRT_SOCKGROUPDATA grpdata;

        grpdata.id = ig->id;
        grpdata.status = ig->ps->getStatus();
        const sockaddr_any& padr = ig->ps->core().peerAddr();
        memcpy(&grpdata.peeraddr, &padr, padr.size());

        if (!again && ig->id == wasread)
        {
            grpdata.result = result;
        }
        else if (ig->ready_error)
        {
            grpdata.result = -1;
            ig->ready_error = false;
        }
        else
        {
            // 0 simply means "nothing was done, but no error occurred"
            grpdata.result = 0;
        }
        gd.push_back(grpdata);
    }
}

int CUDTGroup::recv(char* buf, int len, ref_t<SRT_MSGCTRL> r_mc)
{
    /* Leaving empty body, to be implemented */
    return -1;
}



string CUDTGroup::StateStr(CUDTGroup::GroupState st)
{
    static string states [] = { "PENDING", "IDLE", "RUNNING", "BROKEN" };
    if (int(st) < 5)
        return states[st];
    return string("UNKNOWN");
=======
                // Any other kind of message extracted. Search on.
                length -= (next - begin);
                begin = next;
                if (begin)
                    continue;
            }

            break;
        }
    }

    try
    {
        int result = CALLBACK_CALL(m_cbAcceptHook, acore->m_SocketID, hs->m_iVersion, peer, target);
        if (result == -1)
            return false;
    }
    catch (...)
    {
        LOGP(mglog.Error, "runAcceptHook: hook interrupted by exception");
        return false;
    }

    return true;
>>>>>>> 401ed91f
}<|MERGE_RESOLUTION|>--- conflicted
+++ resolved
@@ -2822,7 +2822,6 @@
 
                 HLOGC(mglog.Debug, log << "CONNECTOR'S CONGCTL [" << sm << "] (bytelen=" << bytelen << " blocklen=" << blocklen << ")");
             }
-<<<<<<< HEAD
             else if ( cmd == SRT_CMD_GROUP )
             {
                 // Note that this will fire in both cases:
@@ -2847,10 +2846,7 @@
                 have_group = true;
                 HLOGC(mglog.Debug, log << "CONNECTOR'S PEER GROUP [" << groupdata[0] << "] (bytelen=" << bytelen << " blocklen=" << blocklen << ")");
             }
-            else if ( cmd == SRT_CMD_NONE )
-=======
             else if (cmd == SRT_CMD_NONE)
->>>>>>> 401ed91f
             {
                 break;
             }
@@ -8691,25 +8687,7 @@
        if (!m_pRcvLossList->find(packet.m_iSeqNo, packet.m_iSeqNo))
            rexmit_reason += "REQUEST";
        else
-<<<<<<< HEAD
-       {
            rexmit_reason += "NAKREPORT";
-           /*
-           if ( !m_DebugLossRecords.exists(packet.m_iSeqNo) )
-           {
-               rexmit_reason += "(seems/";
-               char buf[100] = "empty";
-               int32_t base = m_DebugLossRecords.base();
-               if ( base != -1 )
-                   sprintf(buf, "%d", base);
-               rexmit_reason += buf;
-               rexmit_reason += ")";
-           }
-           */
-       }
-=======
-           rexmit_reason += "ACK-TMOUT";
->>>>>>> 401ed91f
 #endif
    }
 
@@ -8761,9 +8739,6 @@
       // ##  packet.m_iSeqNo = m_iRcvLastSkipAck +% offset
 
       bool excessive = false;
-<<<<<<< HEAD
-      string exc_type = "EXPECTED";
-=======
 #if ENABLE_HEAVY_LOGGING
       const char* exc_type = "EXPECTED";
 #define IF_HEAVY_LOGGING(instr) instr
@@ -8771,7 +8746,6 @@
 #define IF_HEAVY_LOGGING(instr) (void)0
 #endif 
 
->>>>>>> 401ed91f
       if (offset < 0)
       {
           IF_HEAVY_LOGGING(exc_type = "EXPECTED");
@@ -9989,8 +9963,87 @@
     return std::abs(timespan);
 }
 
-
-<<<<<<< HEAD
+bool CUDT::runAcceptHook(CUDT* acore, const sockaddr* peer, const CHandShake* hs, const CPacket& hspkt)
+{
+    // Prepare the information for the hook.
+
+    // We need streamid.
+    char target[MAX_SID_LENGTH+1];
+    memset(target, 0, MAX_SID_LENGTH+1);
+
+    // Just for a case, check the length.
+    // This wasn't done before, and we could risk memory crash.
+    // In case of error, this will remain unset and the empty
+    // string will be passed as streamid.
+
+    int ext_flags = SrtHSRequest::SRT_HSTYPE_HSFLAGS::unwrap(hs->m_iType);
+
+    // This tests if there are any extensions.
+    if (hspkt.getLength() > CHandShake::m_iContentSize + 4 && IsSet(ext_flags, CHandShake::HS_EXT_CONFIG))
+    {
+        uint32_t* begin = reinterpret_cast<uint32_t*>(hspkt.m_pcData + CHandShake::m_iContentSize);
+        size_t size = hspkt.getLength() - CHandShake::m_iContentSize; // Due to previous cond check we grant it's >0
+        uint32_t* next = 0;
+        size_t length = size / sizeof(uint32_t);
+        size_t blocklen = 0;
+
+        for (;;) // ONE SHOT, but continuable loop
+        {
+            int cmd = FindExtensionBlock(begin, length, Ref(blocklen), Ref(next));
+
+            const size_t bytelen = blocklen*sizeof(uint32_t);
+
+            if (cmd == SRT_CMD_SID)
+            {
+                if (!bytelen || bytelen > MAX_SID_LENGTH)
+                {
+                    LOGC(mglog.Error, log << "interpretSrtHandshake: STREAMID length " << bytelen
+                           << " is 0 or > " << +MAX_SID_LENGTH << " - PROTOCOL ERROR, REJECTING");
+                    return false;
+                }
+                // See comment at CUDT::interpretSrtHandshake().
+                memcpy(target, begin+1, bytelen);
+
+                // Un-swap on big endian machines
+                ItoHLA((uint32_t*)target, (uint32_t*)target, blocklen);
+
+                // Nothing more expected from connection block.
+                break;
+            }
+            else if (cmd == SRT_CMD_NONE)
+            {
+                // End of blocks
+                break;
+            }
+            else
+            {
+                // Any other kind of message extracted. Search on.
+                length -= (next - begin);
+                begin = next;
+                if (begin)
+                    continue;
+            }
+
+            break;
+        }
+    }
+
+    try
+    {
+        int result = CALLBACK_CALL(m_cbAcceptHook, acore->m_SocketID, hs->m_iVersion, peer, target);
+        if (result == -1)
+            return false;
+    }
+    catch (...)
+    {
+        LOGP(mglog.Error, "runAcceptHook: hook interrupted by exception");
+        return false;
+    }
+
+    return true;
+}
+
+
 // GROUP
 
 
@@ -10736,63 +10789,10 @@
             if (pthread_cond_timedwait(&m_GroupReadAvail, &m_GroupLock, &locktime) == ETIMEDOUT)
             {
                 HLOGP(tslog.Debug, "CUDTGroup::readerThread: still no socket ready to read");
-=======
-bool CUDT::runAcceptHook(CUDT* acore, const sockaddr* peer, const CHandShake* hs, const CPacket& hspkt)
-{
-    // Prepare the information for the hook.
-
-    // We need streamid.
-    char target[MAX_SID_LENGTH+1];
-    memset(target, 0, MAX_SID_LENGTH+1);
-
-    // Just for a case, check the length.
-    // This wasn't done before, and we could risk memory crash.
-    // In case of error, this will remain unset and the empty
-    // string will be passed as streamid.
-
-    int ext_flags = SrtHSRequest::SRT_HSTYPE_HSFLAGS::unwrap(hs->m_iType);
-
-    // This tests if there are any extensions.
-    if (hspkt.getLength() > CHandShake::m_iContentSize + 4 && IsSet(ext_flags, CHandShake::HS_EXT_CONFIG))
-    {
-        uint32_t* begin = reinterpret_cast<uint32_t*>(hspkt.m_pcData + CHandShake::m_iContentSize);
-        size_t size = hspkt.getLength() - CHandShake::m_iContentSize; // Due to previous cond check we grant it's >0
-        uint32_t* next = 0;
-        size_t length = size / sizeof(uint32_t);
-        size_t blocklen = 0;
-
-        for (;;) // ONE SHOT, but continuable loop
-        {
-            int cmd = FindExtensionBlock(begin, length, Ref(blocklen), Ref(next));
-
-            const size_t bytelen = blocklen*sizeof(uint32_t);
-
-            if (cmd == SRT_CMD_SID)
-            {
-                if (!bytelen || bytelen > MAX_SID_LENGTH)
-                {
-                    LOGC(mglog.Error, log << "interpretSrtHandshake: STREAMID length " << bytelen
-                           << " is 0 or > " << +MAX_SID_LENGTH << " - PROTOCOL ERROR, REJECTING");
-                    return false;
-                }
-                // See comment at CUDT::interpretSrtHandshake().
-                memcpy(target, begin+1, bytelen);
-
-                // Un-swap on big endian machines
-                ItoHLA((uint32_t*)target, (uint32_t*)target, blocklen);
-
-                // Nothing more expected from connection block.
-                break;
-            }
-            else if (cmd == SRT_CMD_NONE)
-            {
-                // End of blocks
->>>>>>> 401ed91f
                 break;
             }
             else
             {
-<<<<<<< HEAD
                 if (!m_ReadyRead)
                 {
                     HLOGC(tslog.Debug, log << "CUDTGroup::readerThread: SPURIOUS WAKEUP - still waiting");
@@ -10884,30 +10884,4 @@
     if (int(st) < 5)
         return states[st];
     return string("UNKNOWN");
-=======
-                // Any other kind of message extracted. Search on.
-                length -= (next - begin);
-                begin = next;
-                if (begin)
-                    continue;
-            }
-
-            break;
-        }
-    }
-
-    try
-    {
-        int result = CALLBACK_CALL(m_cbAcceptHook, acore->m_SocketID, hs->m_iVersion, peer, target);
-        if (result == -1)
-            return false;
-    }
-    catch (...)
-    {
-        LOGP(mglog.Error, "runAcceptHook: hook interrupted by exception");
-        return false;
-    }
-
-    return true;
->>>>>>> 401ed91f
 }