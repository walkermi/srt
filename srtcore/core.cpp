--- conflicted
+++ resolved
@@ -8246,7 +8246,6 @@
        // We assume that this wouldn't be the only packet unable to decrypt, so
        // the transmission continues only for formality.
    }
-<<<<<<< HEAD
    else
    {
        // DEFAULT: -->  CUDT::defaultPacketArrival(this, seqrange)
@@ -8262,43 +8261,6 @@
                HLOGC(mglog.Debug, log << "loss: signaling TSBPD cond");
                CCondDelegate cond(m_RcvTsbPdCond, m_RecvLock, CCondDelegate::NOLOCK);
                cond.lock_signal();
-=======
-   else if (CSeqNo::seqcmp(packet.m_iSeqNo, CSeqNo::incseq(m_iRcvCurrSeqNo)) > 0)
-   {
-       // A loss is detected
-       {
-           // TODO: Can unlock rcvloss after m_pRcvLossList->insert(...)?
-           // And probably protect m_FreshLoss as well.
-           CGuard rcvloss(m_RcvLossLock);
-           // Insert lost sequence numbers to the receiver loss list
-           const int32_t seqlo = CSeqNo::incseq(m_iRcvCurrSeqNo);
-           const int32_t seqhi = CSeqNo::decseq(packet.m_iSeqNo);
-           m_pRcvLossList->insert(seqlo, seqhi);
-
-           if (initial_loss_ttl)
-           {
-               // pack loss list for (possibly belated) NAK
-               // The LOSSREPORT will be sent in a while.
-               m_FreshLoss.push_back(CRcvFreshLoss(seqlo, seqhi, initial_loss_ttl));
-               HLOGF(mglog.Debug, "processData: added loss sequence %d-%d (%d) with tolerance %d", seqlo, seqhi,
-                       1 + CSeqNo::seqoff(seqlo, seqhi), initial_loss_ttl);
-           }
-           else
-           {
-               // old code; run immediately when tolerance = 0
-               // or this feature isn't used because of the peer
-               int32_t seq[2] = { seqlo, seqhi };
-               if (seqlo == seqhi)
-               {
-                   sendCtrl(UMSG_LOSSREPORT, NULL, &seq[1], 1);
-               }
-               else
-               {
-                   seq[0] |= LOSSDATA_SEQNO_RANGE_FIRST;
-                   sendCtrl(UMSG_LOSSREPORT, NULL, seq, 2);
-               }
-               HLOGF(mglog.Debug, "processData: lost packets %d-%d (%d packets): sending LOSSREPORT", seqlo, seqhi, 1+CSeqNo::seqoff(seqlo, seqhi));
->>>>>>> eed2f6c8
            }
        }
 
@@ -8315,10 +8277,6 @@
            // loss number. The above only provides ability to avoid unnecessary
            // retransmissions.
            CGuard::enterCS(m_StatsLock);
-<<<<<<< HEAD
-=======
-           const int loss = CSeqNo::seqlen(m_iRcvCurrSeqNo, packet.m_iSeqNo) - 2;
->>>>>>> eed2f6c8
            m_stats.traceRcvLoss += loss;
            m_stats.rcvLossTotal += loss;
            uint64_t lossbytes = loss * m_pRcvBuffer->getRcvAvgPayloadSize();
