/*
 * SRT - Secure, Reliable, Transport
 * Copyright (c) 2018 Haivision Systems Inc.
 * 
 * This Source Code Form is subject to the terms of the Mozilla Public
 * License, v. 2.0. If a copy of the MPL was not distributed with this
 * file, You can obtain one at http://mozilla.org/MPL/2.0/.
 * 
 */

/*****************************************************************************
Copyright (c) 2001 - 2011, The Board of Trustees of the University of Illinois.
All rights reserved.

Redistribution and use in source and binary forms, with or without
modification, are permitted provided that the following conditions are
met:

* Redistributions of source code must retain the above
  copyright notice, this list of conditions and the
  following disclaimer.

* Redistributions in binary form must reproduce the
  above copyright notice, this list of conditions
  and the following disclaimer in the documentation
  and/or other materials provided with the distribution.

* Neither the name of the University of Illinois
  nor the names of its contributors may be used to
  endorse or promote products derived from this
  software without specific prior written permission.

THIS SOFTWARE IS PROVIDED BY THE COPYRIGHT HOLDERS AND CONTRIBUTORS "AS
IS" AND ANY EXPRESS OR IMPLIED WARRANTIES, INCLUDING, BUT NOT LIMITED TO,
THE IMPLIED WARRANTIES OF MERCHANTABILITY AND FITNESS FOR A PARTICULAR
PURPOSE ARE DISCLAIMED. IN NO EVENT SHALL THE COPYRIGHT OWNER OR
CONTRIBUTORS BE LIABLE FOR ANY DIRECT, INDIRECT, INCIDENTAL, SPECIAL,
EXEMPLARY, OR CONSEQUENTIAL DAMAGES (INCLUDING, BUT NOT LIMITED TO,
PROCUREMENT OF SUBSTITUTE GOODS OR SERVICES; LOSS OF USE, DATA, OR
PROFITS; OR BUSINESS INTERRUPTION) HOWEVER CAUSED AND ON ANY THEORY OF
LIABILITY, WHETHER IN CONTRACT, STRICT LIABILITY, OR TORT (INCLUDING
NEGLIGENCE OR OTHERWISE) ARISING IN ANY WAY OUT OF THE USE OF THIS
SOFTWARE, EVEN IF ADVISED OF THE POSSIBILITY OF SUCH DAMAGE.
*****************************************************************************/

/*****************************************************************************
written by
   Yunhong Gu, last updated 02/28/2012
modified by
   Haivision Systems Inc.
*****************************************************************************/

#include "platform_sys.h"


// For crash-asserts
#if ENABLE_THREAD_LOGGING
#include <stdexcept>
#endif

#include <cmath>
#include <sstream>
#include "srt.h"
#include "queue.h"
#include "core.h"
#include "logging.h"
#include "crypto.h"
#include "logging_api.h" // Required due to containing extern srt_logger_config

// Again, just in case when some "smart guy" provided such a global macro
#ifdef min
#undef min
#endif
#ifdef max
#undef max
#endif

using namespace std;

namespace srt_logging
{

struct AllFaOn
{
    LogConfig::fa_bitset_t allfa;

    AllFaOn()
    {
//        allfa.set(SRT_LOGFA_BSTATS, true);
        allfa.set(SRT_LOGFA_CONTROL, true);
        allfa.set(SRT_LOGFA_DATA, true);
        allfa.set(SRT_LOGFA_TSBPD, true);
        allfa.set(SRT_LOGFA_REXMIT, true);
#if ENABLE_HAICRYPT_LOGGING
        allfa.set(SRT_LOGFA_HAICRYPT, true);
#endif
    }
} logger_fa_all;

}

// We need it outside the namespace to preserve the global name.
// It's a part of "hidden API" (used by applications)
SRT_API srt_logging::LogConfig srt_logger_config (srt_logging::logger_fa_all.allfa);

namespace srt_logging
{

Logger glog(SRT_LOGFA_GENERAL, srt_logger_config, "SRT.g");
// Unused. If not found useful, maybe reuse for another FA.
//Logger blog(SRT_LOGFA_BSTATS, srt_logger_config, "SRT.b");
Logger mglog(SRT_LOGFA_CONTROL, srt_logger_config, "SRT.c");
Logger dlog(SRT_LOGFA_DATA, srt_logger_config, "SRT.d");
Logger tslog(SRT_LOGFA_TSBPD, srt_logger_config, "SRT.t");
Logger rxlog(SRT_LOGFA_REXMIT, srt_logger_config, "SRT.r");

}

using namespace srt_logging;

CUDTUnited CUDT::s_UDTUnited;

const SRTSOCKET UDT::INVALID_SOCK = CUDT::INVALID_SOCK;
const int UDT::ERROR = CUDT::ERROR;

// SRT Version constants
#define SRT_VERSION_UNK     0
#define SRT_VERSION_MAJ1    0x010000            /* Version 1 major */


#define SRT_VERSION_MAJ(v) (0xFF0000 & (v))     /* Major number ensuring backward compatibility */
#define SRT_VERSION_MIN(v) (0x00FF00 & (v))
#define SRT_VERSION_PCH(v) (0x0000FF & (v))

// NOTE: HAISRT_VERSION is primarily defined in the build file.
const int32_t SRT_DEF_VERSION = SrtParseVersion(SRT_VERSION);


//#define SRT_CMD_HSREQ       1           /* SRT Handshake Request (sender) */
#define SRT_CMD_HSREQ_MINSZ 8           /* Minumum Compatible (1.x.x) packet size (bytes) */
#define SRT_CMD_HSREQ_SZ    12          /* Current version packet size */
#if     SRT_CMD_HSREQ_SZ > SRT_CMD_MAXSZ
#error  SRT_CMD_MAXSZ too small
#endif
/*      Handshake Request (Network Order)
        0[31..0]:   SRT version     SRT_DEF_VERSION
        1[31..0]:   Options         0 [ | SRT_OPT_TSBPDSND ][ | SRT_OPT_HAICRYPT ]
        2[31..16]:  TsbPD resv      0
        2[15..0]:   TsbPD delay     [0..60000] msec
*/

//#define SRT_CMD_HSRSP       2           /* SRT Handshake Response (receiver) */
#define SRT_CMD_HSRSP_MINSZ 8           /* Minumum Compatible (1.x.x) packet size (bytes) */
#define SRT_CMD_HSRSP_SZ    12          /* Current version packet size */
#if     SRT_CMD_HSRSP_SZ > SRT_CMD_MAXSZ
#error  SRT_CMD_MAXSZ too small
#endif
/*      Handshake Response (Network Order)
        0[31..0]:   SRT version     SRT_DEF_VERSION
        1[31..0]:   Options         0 [ | SRT_OPT_TSBPDRCV [| SRT_OPT_TLPKTDROP ]][ | SRT_OPT_HAICRYPT]
                                      [ | SRT_OPT_NAKREPORT ] [ | SRT_OPT_REXMITFLG ]
        2[31..16]:  TsbPD resv      0
        2[15..0]:   TsbPD delay     [0..60000] msec
*/


void CUDT::construct()
{
    m_pSndBuffer = NULL;
    m_pRcvBuffer = NULL;
    m_pSndLossList = NULL;
    m_pRcvLossList = NULL;
    m_iReorderTolerance = 0;
    m_iMaxReorderTolerance = 0; // Sensible optimal value is 10, 0 preserves old behavior
    m_iConsecEarlyDelivery = 0; // how many times so far the packet considered lost has been received before TTL expires
    m_iConsecOrderedDelivery = 0;

    m_pSndQueue = NULL;
    m_pRcvQueue = NULL;
    m_pSNode = NULL;
    m_pRNode = NULL;

    m_ullSndHsLastTime_us = 0;
    m_iSndHsRetryCnt = SRT_MAX_HSRETRY+1; // Will be reset to 0 for HSv5, this value is important for HSv4

    // Initial status
    m_bOpened = false;
    m_bListening = false;
    m_bConnecting = false;
    m_bConnected = false;
    m_bClosing = false;
    m_bShutdown = false;
    m_bBroken = false;
    m_bPeerHealth = true;
    m_ullLingerExpiration = 0;
    m_llLastReqTime = 0;

    m_lSrtVersion = SRT_DEF_VERSION;
    m_lPeerSrtVersion = 0; // not defined until connected.
    m_lMinimumPeerSrtVersion = SRT_VERSION_MAJ1;

    m_iTsbPdDelay_ms = 0;
    m_iPeerTsbPdDelay_ms = 0;

    m_bPeerTsbPd = false;
    m_iPeerTsbPdDelay_ms = 0;
    m_bTsbPd = false;
    m_bTsbPdAckWakeup = false;
    m_bPeerTLPktDrop = false;

    m_uKmRefreshRatePkt = 0;
    m_uKmPreAnnouncePkt = 0;

    // Initilize mutex and condition variables
    initSynch();
}

CUDT::CUDT()
{
   construct();

   (void)SRT_DEF_VERSION;

   // Default UDT configurations
   m_iMSS = 1500;
   m_bSynSending = true;
   m_bSynRecving = true;
   m_iFlightFlagSize = 25600;
   m_iSndBufSize = 8192;
   m_iRcvBufSize = 8192; //Rcv buffer MUST NOT be bigger than Flight Flag size
   m_Linger.l_onoff = 1;
   m_Linger.l_linger = 180;
   m_iUDPSndBufSize = 65536;
   m_iUDPRcvBufSize = m_iRcvBufSize * m_iMSS;
   m_bRendezvous = false;
#ifdef SRT_ENABLE_CONNTIMEO
   m_iConnTimeOut = 3000;
#endif
   m_iSndTimeOut = -1;
   m_iRcvTimeOut = -1;
   m_bReuseAddr = true;
   m_llMaxBW = -1;
#ifdef SRT_ENABLE_IPOPTS
   m_iIpTTL = -1;
   m_iIpToS = -1;
#endif
   m_CryptoSecret.len = 0;
   m_iSndCryptoKeyLen = 0;
   //Cfg
   m_bDataSender = false;       //Sender only if true: does not recv data
   m_bTwoWayData = false;
   m_bOPT_TsbPd = true;        //Enable TsbPd on sender
   m_iOPT_TsbPdDelay = SRT_LIVE_DEF_LATENCY_MS;
   m_iOPT_PeerTsbPdDelay = 0;       //Peer's TsbPd delay as receiver (here is its minimum value, if used)
   m_bOPT_TLPktDrop = true;
   m_iOPT_SndDropDelay = 0;
   m_bOPT_StrictEncryption = true;
   m_bTLPktDrop = true;         //Too-late Packet Drop
   m_bMessageAPI = true;
   m_zOPT_ExpPayloadSize = SRT_LIVE_DEF_PLSIZE;
   m_iIpV6Only = -1;
   //Runtime
   m_bRcvNakReport = true;      //Receiver's Periodic NAK Reports
   m_llInputBW = 0;             // Application provided input bandwidth (internal input rate sampling == 0)
   m_iOverheadBW = 25;          // Percent above input stream rate (applies if m_llMaxBW == 0)
   m_bTwoWayData = false;

   m_pCache = NULL;

   // Default congctl is "live".
   // Available builtin congctl: "file".
   // Other congctls can be registerred.

   // Note that 'select' returns false if there's no such congctl.
   // If so, congctl becomes unselected. Calling 'configure' on an
   // unselected congctl results in exception.
   m_CongCtl.select("live");
}

CUDT::CUDT(const CUDT& ancestor)
{
   construct();

   // XXX Consider all below fields (except m_bReuseAddr) to be put
   // into a separate class for easier copying.

   // Default UDT configurations
   m_iMSS = ancestor.m_iMSS;
   m_bSynSending = ancestor.m_bSynSending;
   m_bSynRecving = ancestor.m_bSynRecving;
   m_iFlightFlagSize = ancestor.m_iFlightFlagSize;
   m_iSndBufSize = ancestor.m_iSndBufSize;
   m_iRcvBufSize = ancestor.m_iRcvBufSize;
   m_Linger = ancestor.m_Linger;
   m_iUDPSndBufSize = ancestor.m_iUDPSndBufSize;
   m_iUDPRcvBufSize = ancestor.m_iUDPRcvBufSize;
   m_bRendezvous = ancestor.m_bRendezvous;
#ifdef SRT_ENABLE_CONNTIMEO
   m_iConnTimeOut = ancestor.m_iConnTimeOut;
#endif
   m_iSndTimeOut = ancestor.m_iSndTimeOut;
   m_iRcvTimeOut = ancestor.m_iRcvTimeOut;
   m_bReuseAddr = true; // this must be true, because all accepted sockets share the same port with the listener
   m_llMaxBW = ancestor.m_llMaxBW;
#ifdef SRT_ENABLE_IPOPTS
   m_iIpTTL = ancestor.m_iIpTTL;
   m_iIpToS = ancestor.m_iIpToS;
#endif
   m_llInputBW = ancestor.m_llInputBW;
   m_iOverheadBW = ancestor.m_iOverheadBW;
   m_bDataSender = ancestor.m_bDataSender;
   m_bTwoWayData = ancestor.m_bTwoWayData;
   m_bOPT_TsbPd = ancestor.m_bOPT_TsbPd;
   m_iOPT_TsbPdDelay = ancestor.m_iOPT_TsbPdDelay;
   m_iOPT_PeerTsbPdDelay = ancestor.m_iOPT_PeerTsbPdDelay;
   m_bOPT_TLPktDrop = ancestor.m_bOPT_TLPktDrop;
   m_iOPT_SndDropDelay = ancestor.m_iOPT_SndDropDelay;
   m_bOPT_StrictEncryption = ancestor.m_bOPT_StrictEncryption;
   m_zOPT_ExpPayloadSize = ancestor.m_zOPT_ExpPayloadSize;
   m_bTLPktDrop = ancestor.m_bTLPktDrop;
   m_bMessageAPI = ancestor.m_bMessageAPI;
   m_iIpV6Only = ancestor.m_iIpV6Only;
   //Runtime
   m_bRcvNakReport = ancestor.m_bRcvNakReport;

   m_CryptoSecret = ancestor.m_CryptoSecret;
   m_iSndCryptoKeyLen = ancestor.m_iSndCryptoKeyLen;

   m_uKmRefreshRatePkt = ancestor.m_uKmRefreshRatePkt;
   m_uKmPreAnnouncePkt = ancestor.m_uKmPreAnnouncePkt;

   m_pCache = ancestor.m_pCache;

   // SrtCongestion's copy constructor copies the selection,
   // but not the underlying congctl object. After
   // copy-constructed, the 'configure' must be called on it again.
   m_CongCtl = ancestor.m_CongCtl;
}

CUDT::~CUDT()
{
   // release mutex/condtion variables
   destroySynch();

   //Wipeout critical data
   memset(&m_CryptoSecret, 0, sizeof(m_CryptoSecret));

   // destroy the data structures
   delete m_pSndBuffer;
   delete m_pRcvBuffer;
   delete m_pSndLossList;
   delete m_pRcvLossList;
   delete m_pSNode;
   delete m_pRNode;
}

// This function is to make it possible for both C and C++
// API to accept both bool and int types for boolean options.
// (it's not that C couldn't use <stdbool.h>, it's that people
// often forget to use correct type).
static bool bool_int_value(const void* optval, int optlen)
{
    if ( optlen == sizeof(bool) )
    {
        return *(bool*)optval;
    }

    if ( optlen == sizeof(int) )
    {
        return 0!=  *(int*)optval; // 0!= is a windows warning-killer int-to-bool conversion
    }
    return false;
}

void CUDT::setOpt(SRT_SOCKOPT optName, const void* optval, int optlen)
{
    if (m_bBroken || m_bClosing)
        throw CUDTException(MJ_CONNECTION, MN_CONNLOST, 0);

    CGuard cg(m_ConnectionLock, "conn");
    CGuard sendguard(m_SendLock, "send");
    CGuard recvguard(m_RecvLock, "recv");

    HLOGC(mglog.Debug, log << CONID() << "OPTION: #" << optName
            << " value:" << FormatBinaryString((uint8_t*)optval, optlen));

    switch (optName)
    {
    case SRTO_MSS:
        if (m_bOpened)
            throw CUDTException(MJ_NOTSUP, MN_ISBOUND, 0);

        if (*(int*)optval < int(CPacket::UDP_HDR_SIZE + CHandShake::m_iContentSize))
            throw CUDTException(MJ_NOTSUP, MN_INVAL, 0);

        m_iMSS = *(int*)optval;

        // Packet size cannot be greater than UDP buffer size
        if (m_iMSS > m_iUDPSndBufSize)
            m_iMSS = m_iUDPSndBufSize;
        if (m_iMSS > m_iUDPRcvBufSize)
            m_iMSS = m_iUDPRcvBufSize;

        break;

    case SRTO_SNDSYN:
        m_bSynSending = bool_int_value(optval, optlen);
        break;

    case SRTO_RCVSYN:
        m_bSynRecving = bool_int_value(optval, optlen);
        break;

    case SRTO_FC:
        if (m_bConnecting || m_bConnected)
            throw CUDTException(MJ_NOTSUP, MN_ISCONNECTED, 0);

        if (*(int*)optval < 1)
            throw CUDTException(MJ_NOTSUP, MN_INVAL);

        // Mimimum recv flight flag size is 32 packets
        if (*(int*)optval > 32)
            m_iFlightFlagSize = *(int*)optval;
        else
            m_iFlightFlagSize = 32;

        break;

    case SRTO_SNDBUF:
        if (m_bOpened)
            throw CUDTException(MJ_NOTSUP, MN_ISBOUND, 0);

        if (*(int*)optval <= 0)
            throw CUDTException(MJ_NOTSUP, MN_INVAL, 0);

        m_iSndBufSize = *(int*)optval / (m_iMSS - CPacket::UDP_HDR_SIZE);

        break;

    case SRTO_RCVBUF:
        if (m_bOpened)
            throw CUDTException(MJ_NOTSUP, MN_ISBOUND, 0);

        if (*(int*)optval <= 0)
            throw CUDTException(MJ_NOTSUP, MN_INVAL, 0);

        {
            // This weird cast through int is required because
            // API requires 'int', and internals require 'size_t';
            // their size is different on 64-bit systems.
            size_t val = size_t(*(int*)optval);

            // Mimimum recv buffer size is 32 packets
            size_t mssin_size = m_iMSS - CPacket::UDP_HDR_SIZE;

            // XXX This magic 32 deserves some constant
            if (val > mssin_size * 32)
                m_iRcvBufSize = val / mssin_size;
            else
                m_iRcvBufSize = 32;

            // recv buffer MUST not be greater than FC size
            if (m_iRcvBufSize > m_iFlightFlagSize)
                m_iRcvBufSize = m_iFlightFlagSize;
        }

        break;

    case SRTO_LINGER:
        m_Linger = *(linger*)optval;
        break;

    case SRTO_UDP_SNDBUF:
        if (m_bOpened)
            throw CUDTException(MJ_NOTSUP, MN_ISBOUND, 0);

        m_iUDPSndBufSize = *(int*)optval;

        if (m_iUDPSndBufSize < m_iMSS)
            m_iUDPSndBufSize = m_iMSS;

        break;

    case SRTO_UDP_RCVBUF:
        if (m_bOpened)
            throw CUDTException(MJ_NOTSUP, MN_ISBOUND, 0);

        m_iUDPRcvBufSize = *(int*)optval;

        if (m_iUDPRcvBufSize < m_iMSS)
            m_iUDPRcvBufSize = m_iMSS;

        break;

    case SRTO_RENDEZVOUS:
        if (m_bConnecting || m_bConnected)
            throw CUDTException(MJ_NOTSUP, MN_ISBOUND, 0);
        m_bRendezvous = bool_int_value(optval, optlen);
        break;

    case SRTO_SNDTIMEO:
        m_iSndTimeOut = *(int*)optval;
        break;

    case SRTO_RCVTIMEO:
        m_iRcvTimeOut = *(int*)optval;
        break;

    case SRTO_REUSEADDR:
        if (m_bOpened)
            throw CUDTException(MJ_NOTSUP, MN_ISBOUND, 0);
        m_bReuseAddr = bool_int_value(optval, optlen);
        break;

    case SRTO_MAXBW:
        m_llMaxBW = *(int64_t*)optval;

        // This can be done on both connected and unconnected socket.
        // When not connected, this will do nothing, however this
        // event will be repeated just after connecting anyway.
        if (m_bConnected)
            updateCC(TEV_INIT, TEV_INIT_RESET);
        break;

#ifdef SRT_ENABLE_IPOPTS
    case SRTO_IPTTL:
        if (m_bOpened)
            throw CUDTException(MJ_NOTSUP, MN_ISBOUND, 0);
        if (!(*(int*)optval == -1)
                &&  !((*(int*)optval >= 1) && (*(int*)optval <= 255)))
            throw CUDTException(MJ_NOTSUP, MN_INVAL, 0);
        m_iIpTTL = *(int*)optval;
        break;

    case SRTO_IPTOS:
        if (m_bOpened)
            throw CUDTException(MJ_NOTSUP, MN_ISBOUND, 0);
        m_iIpToS = *(int*)optval;
        break;
#endif

    case SRTO_INPUTBW:
        m_llInputBW = *(int64_t*)optval;
        // (only if connected; if not, then the value
        // from m_iOverheadBW will be used initially)
        if (m_bConnected)
            updateCC(TEV_INIT, TEV_INIT_INPUTBW);
        break;

    case SRTO_OHEADBW:
        if ((*(int*)optval < 5)
                ||  (*(int*)optval > 100))
            throw CUDTException(MJ_NOTSUP, MN_INVAL, 0);
        m_iOverheadBW = *(int*)optval;

        // Changed overhead BW, so spread the change
        // (only if connected; if not, then the value
        // from m_iOverheadBW will be used initially)
        if (m_bConnected)
            updateCC(TEV_INIT, TEV_INIT_OHEADBW);
        break;

    case SRTO_SENDER:
        if (m_bConnected)
            throw CUDTException(MJ_NOTSUP, MN_ISCONNECTED, 0);
        m_bDataSender = bool_int_value(optval, optlen);
        break;

    case SRTO_TSBPDMODE:
        if (m_bConnected)
            throw CUDTException(MJ_NOTSUP, MN_ISCONNECTED, 0);
        m_bOPT_TsbPd = bool_int_value(optval, optlen);
        break;

    case SRTO_TSBPDDELAY:
        if (m_bConnected)
            throw CUDTException(MJ_NOTSUP, MN_ISCONNECTED, 0);
        m_iOPT_TsbPdDelay = *(int*)optval;
        m_iOPT_PeerTsbPdDelay = *(int*)optval;
        break;

    case SRTO_RCVLATENCY:
        if (m_bConnected)
            throw CUDTException(MJ_NOTSUP, MN_ISCONNECTED, 0);
        m_iOPT_TsbPdDelay = *(int*)optval;
        break;

    case SRTO_PEERLATENCY:
        if (m_bConnected)
            throw CUDTException(MJ_NOTSUP, MN_ISCONNECTED, 0);
        m_iOPT_PeerTsbPdDelay = *(int*)optval;
        break;

    case SRTO_TLPKTDROP:
        if (m_bConnected)
            throw CUDTException(MJ_NOTSUP, MN_ISCONNECTED, 0);
        m_bOPT_TLPktDrop = bool_int_value(optval, optlen);
        break;

    case SRTO_SNDDROPDELAY:
        // Surprise: you may be connected to alter this option.
        // The application may manipulate this option on sender while transmitting.
        m_iOPT_SndDropDelay = *(int*)optval;
        break;

    case SRTO_PASSPHRASE:
        // For consistency, throw exception when connected,
        // no matter if otherwise the password can be set.
        if (m_bConnected)
            throw CUDTException(MJ_NOTSUP, MN_ISCONNECTED, 0);

#ifdef SRT_ENABLE_ENCRYPTION
        // Password must be 10-80 characters.
        // Or it can be empty to clear the password.
        if ( (optlen != 0) && (optlen < 10 || optlen > HAICRYPT_SECRET_MAX_SZ) )
            throw CUDTException(MJ_NOTSUP, MN_INVAL, 0);

        memset(&m_CryptoSecret, 0, sizeof(m_CryptoSecret));
        m_CryptoSecret.typ = HAICRYPT_SECTYP_PASSPHRASE;
        m_CryptoSecret.len = (optlen <= (int)sizeof(m_CryptoSecret.str) ? optlen : (int)sizeof(m_CryptoSecret.str));
        memcpy(m_CryptoSecret.str, optval, m_CryptoSecret.len);
#else
        if (optlen == 0)
            break;

        LOGC(mglog.Error, log << "SRTO_PASSPHRASE: encryption not enabled at compile time");
        throw CUDTException(MJ_NOTSUP, MN_INVAL, 0);
#endif
        break;

    case SRTO_PBKEYLEN:
    case _DEPRECATED_SRTO_SNDPBKEYLEN:
        if (m_bConnected)
            throw CUDTException(MJ_NOTSUP, MN_ISCONNECTED, 0);
#ifdef SRT_ENABLE_ENCRYPTION
        {
            int v = *(int*)optval;
            int allowed [4] = {
                0,   // Default value, if this results for initiator, defaults to 16. See below.
                16, // AES-128
                24, // AES-192
                32  // AES-256
            };
            int* allowed_end = allowed+4;
            if (find(allowed, allowed_end, v) == allowed_end)
            {
                LOGC(mglog.Error, log << "Invalid value for option SRTO_PBKEYLEN: " << v
                        << "; allowed are: 0, 16, 24, 32");
                throw CUDTException(MJ_NOTSUP, MN_INVAL, 0);
            }

            // Note: This works a little different in HSv4 and HSv5.

            // HSv4:
            // The party that is set SRTO_SENDER will send KMREQ, and it will
            // use default value 16, if SRTO_PBKEYLEN is the default value 0.
            // The responder that receives KMRSP has nothing to say about
            // PBKEYLEN anyway and it will take the length of the key from
            // the initiator (sender) as a good deal.
            //
            // HSv5:
            // The initiator (independently on the sender) will send KMREQ,
            // and as it should be the sender to decide about the PBKEYLEN.
            // Your application should do the following then:
            // 1. The sender should set PBKEYLEN to the required value.
            // 2. If the sender is initiator, it will create the key using
            //    its preset PBKEYLEN (or default 16, if not set) and the
            //    receiver-responder will take it as a good deal.
            // 3. Leave the PBKEYLEN value on the receiver as default 0.
            // 4. If sender is responder, it should then advertise the PBKEYLEN
            //    value in the initial handshake messages (URQ_INDUCTION if
            //    listener, and both URQ_WAVEAHAND and URQ_CONCLUSION in case
            //    of rendezvous, as it is the matter of luck who of them will
            //    eventually become the initiator). This way the receiver
            //    being an initiator will set m_iSndCryptoKeyLen before setting
            //    up KMREQ for sending to the sender-responder.
            //
            // Note that in HSv5 if both sides set PBKEYLEN, the responder
            // wins, unless the initiator is a sender (the effective PBKEYLEN
            // will be the one advertised by the responder). If none sets,
            // PBKEYLEN will default to 16.

            m_iSndCryptoKeyLen = v;
        }
#else
        LOGC(mglog.Error, log << "SRTO_PBKEYLEN: encryption not enabled at compile time");
        throw CUDTException(MJ_NOTSUP, MN_INVAL, 0);
#endif
        break;

    case SRTO_NAKREPORT:
        if (m_bConnected)
            throw CUDTException(MJ_NOTSUP, MN_ISCONNECTED, 0);
        m_bRcvNakReport = bool_int_value(optval, optlen);
        break;

#ifdef SRT_ENABLE_CONNTIMEO
    case SRTO_CONNTIMEO:
        m_iConnTimeOut = *(int*)optval;
        break;
#endif

    case SRTO_LOSSMAXTTL:
        m_iMaxReorderTolerance = *(int*)optval;
        break;

    case SRTO_VERSION:
        if (m_bConnected)
            throw CUDTException(MJ_NOTSUP, MN_ISCONNECTED, 0);
        m_lSrtVersion = *(uint32_t*)optval;
        break;

    case SRTO_MINVERSION:
        if (m_bConnected)
            throw CUDTException(MJ_NOTSUP, MN_ISCONNECTED, 0);
        m_lMinimumPeerSrtVersion = *(uint32_t*)optval;
        break;

    case SRTO_STREAMID:
        if (m_bConnected)
            throw CUDTException(MJ_NOTSUP, MN_ISCONNECTED, 0);

        if (size_t(optlen) > MAX_SID_LENGTH)
            throw CUDTException(MJ_NOTSUP, MN_INVAL, 0);

        m_sStreamName.assign((const char*)optval, optlen);
        break;

    case SRTO_CONGESTION:
        if (m_bConnected)
            throw CUDTException(MJ_NOTSUP, MN_ISCONNECTED, 0);

        {
            string val;
            if ( optlen == -1 )
                val = (const char*)optval;
            else
                val.assign((const char*)optval, optlen);

            // Translate alias
            if (val == "vod")
                val = "file";

            bool res = m_CongCtl.select(val);
            if (!res)
                throw CUDTException(MJ_NOTSUP, MN_INVAL, 0);
        }
        break;

   case SRTO_MESSAGEAPI:
        if (m_bConnected)
            throw CUDTException(MJ_NOTSUP, MN_ISCONNECTED, 0);

        m_bMessageAPI = bool_int_value(optval, optlen);
        break;

   case SRTO_PAYLOADSIZE:
        if (m_bConnected)
            throw CUDTException(MJ_NOTSUP, MN_ISCONNECTED, 0);

        if (*(int*)optval > SRT_LIVE_MAX_PLSIZE)
        {
            LOGC(mglog.Error, log << "SRTO_PAYLOADSIZE: value exceeds SRT_LIVE_MAX_PLSIZE, maximum payload per MTU.");
            throw CUDTException(MJ_NOTSUP, MN_INVAL, 0);
        }

        m_zOPT_ExpPayloadSize = *(int*)optval;
        break;

   case SRTO_TRANSTYPE:
        if (m_bConnected)
            throw CUDTException(MJ_NOTSUP, MN_ISCONNECTED, 0);

      // XXX Note that here the configuration for SRTT_LIVE
      // is the same as DEFAULT VALUES for these fields set
      // in CUDT::CUDT. 
      switch (*(SRT_TRANSTYPE*)optval)
      {
      case SRTT_LIVE:
          // Default live options:
          // - tsbpd: on
          // - latency: 120ms
          // - congctl: live
          // - extraction method: message (reading call extracts one message)
          m_bOPT_TsbPd = true;
          m_iOPT_TsbPdDelay = SRT_LIVE_DEF_LATENCY_MS;
          m_iOPT_PeerTsbPdDelay = 0;
          m_bOPT_TLPktDrop = true;
          m_iOPT_SndDropDelay = 0;
          m_bMessageAPI = true;
          m_bRcvNakReport = true;
          m_zOPT_ExpPayloadSize = SRT_LIVE_DEF_PLSIZE;
          m_CongCtl.select("live");
          break;

      case SRTT_FILE:
          // File transfer mode:
          // - tsbpd: off
          // - latency: 0
          // - congctl: file (original UDT congestion control)
          // - extraction method: stream (reading call extracts as many bytes as available and fits in buffer)
          m_bOPT_TsbPd = false;
          m_iOPT_TsbPdDelay = 0;
          m_iOPT_PeerTsbPdDelay = 0;
          m_bOPT_TLPktDrop = false;
          m_iOPT_SndDropDelay = -1;
          m_bMessageAPI = false;
          m_bRcvNakReport = false;
          m_zOPT_ExpPayloadSize = 0; // use maximum
          m_CongCtl.select("file");
          break;

      default:
          throw CUDTException(MJ_NOTSUP, MN_INVAL, 0);
      }
      break;

   case SRTO_KMREFRESHRATE:
      if (m_bConnected)
          throw CUDTException(MJ_NOTSUP, MN_ISCONNECTED, 0);

      // If you first change the KMREFRESHRATE, KMPREANNOUNCE
      // will be set to the maximum allowed value
      m_uKmRefreshRatePkt = *(int*)optval;
      if (m_uKmPreAnnouncePkt == 0 || m_uKmPreAnnouncePkt > (m_uKmRefreshRatePkt-1)/2)
      {
          m_uKmPreAnnouncePkt = (m_uKmRefreshRatePkt-1)/2;
          LOGC(mglog.Warn, log << "SRTO_KMREFRESHRATE=0x"
                  << hex << m_uKmRefreshRatePkt << ": setting SRTO_KMPREANNOUNCE=0x"
                  << hex << m_uKmPreAnnouncePkt);
      }
      break;

   case SRTO_KMPREANNOUNCE:
      if (m_bConnected)
          throw CUDTException(MJ_NOTSUP, MN_ISCONNECTED, 0);
      {
          int val = *(int*)optval;
          int kmref = m_uKmRefreshRatePkt == 0 ? HAICRYPT_DEF_KM_REFRESH_RATE : m_uKmRefreshRatePkt;
          if (val > (kmref-1)/2)
          {
              LOGC(mglog.Error, log << "SRTO_KMPREANNOUNCE=0x" << hex << val
                      << " exceeds KmRefresh/2, 0x" << ((kmref-1)/2) << " - OPTION REJECTED.");
              throw CUDTException(MJ_NOTSUP, MN_INVAL, 0);
          }

          m_uKmPreAnnouncePkt = val;
      }
      break;

   case SRTO_STRICTENC:
      if (m_bConnected)
          throw CUDTException(MJ_NOTSUP, MN_ISCONNECTED, 0);

        m_bOPT_StrictEncryption = bool_int_value(optval, optlen);
        break;

   case SRTO_IPV6ONLY:
      if (m_bConnected)
         throw CUDTException(MJ_NOTSUP, MN_ISCONNECTED, 0);
      
      m_iIpV6Only = *(int*)optval;
      break;

    default:
        throw CUDTException(MJ_NOTSUP, MN_INVAL, 0);
    }
}

void CUDT::getOpt(SRT_SOCKOPT optName, void* optval, int& optlen)
{
   CGuard cg(m_ConnectionLock, "conn");

   switch (optName)
   {
   case SRTO_MSS:
      *(int*)optval = m_iMSS;
      optlen = sizeof(int);
      break;

   case SRTO_SNDSYN:
      *(bool*)optval = m_bSynSending;
      optlen = sizeof(bool);
      break;

   case SRTO_RCVSYN:
      *(bool*)optval = m_bSynRecving;
      optlen = sizeof(bool);
      break;

   case SRTO_ISN:
      *(int*)optval = m_iISN;
      optlen = sizeof(int);
      break;

   case SRTO_FC:
      *(int*)optval = m_iFlightFlagSize;
      optlen = sizeof(int);
      break;

   case SRTO_SNDBUF:
      *(int*)optval = m_iSndBufSize * (m_iMSS - CPacket::UDP_HDR_SIZE);
      optlen = sizeof(int);
      break;

   case SRTO_RCVBUF:
      *(int*)optval = m_iRcvBufSize * (m_iMSS - CPacket::UDP_HDR_SIZE);
      optlen = sizeof(int);
      break;

   case SRTO_LINGER:
      if (optlen < (int)(sizeof(linger)))
         throw CUDTException(MJ_NOTSUP, MN_INVAL, 0);

      *(linger*)optval = m_Linger;
      optlen = sizeof(linger);
      break;

   case SRTO_UDP_SNDBUF:
      *(int*)optval = m_iUDPSndBufSize;
      optlen = sizeof(int);
      break;

   case SRTO_UDP_RCVBUF:
      *(int*)optval = m_iUDPRcvBufSize;
      optlen = sizeof(int);
      break;

   case SRTO_RENDEZVOUS:
      *(bool *)optval = m_bRendezvous;
      optlen = sizeof(bool);
      break;

   case SRTO_SNDTIMEO:
      *(int*)optval = m_iSndTimeOut;
      optlen = sizeof(int);
      break;

   case SRTO_RCVTIMEO:
      *(int*)optval = m_iRcvTimeOut;
      optlen = sizeof(int);
      break;

   case SRTO_REUSEADDR:
      *(bool *)optval = m_bReuseAddr;
      optlen = sizeof(bool);
      break;

   case SRTO_MAXBW:
      *(int64_t*)optval = m_llMaxBW;
      optlen = sizeof(int64_t);
      break;

   case SRTO_STATE:
      *(int32_t*)optval = s_UDTUnited.getStatus(m_SocketID);
      optlen = sizeof(int32_t);
      break;

   case SRTO_EVENT:
   {
      int32_t event = 0;
      if (m_bBroken)
         event |= UDT_EPOLL_ERR;
      else
      {
         CGuard::enterCS(m_RecvLock, "recv");
         if (m_pRcvBuffer && m_pRcvBuffer->isRcvDataReady())
            event |= UDT_EPOLL_IN;
         CGuard::leaveCS(m_RecvLock, "recv");
         if (m_pSndBuffer && (m_iSndBufSize > m_pSndBuffer->getCurrBufSize()))
            event |= UDT_EPOLL_OUT;
      }
      *(int32_t*)optval = event;
      optlen = sizeof(int32_t);
      break;
   }

   case SRTO_SNDDATA:
      if (m_pSndBuffer)
         *(int32_t*)optval = m_pSndBuffer->getCurrBufSize();
      else
         *(int32_t*)optval = 0;
      optlen = sizeof(int32_t);
      break;

   case SRTO_RCVDATA:
      if (m_pRcvBuffer)
      {
         CGuard::enterCS(m_RecvLock, "recv");
         *(int32_t*)optval = m_pRcvBuffer->getRcvDataSize();
         CGuard::leaveCS(m_RecvLock, "recv");
      }
      else
         *(int32_t*)optval = 0;
      optlen = sizeof(int32_t);
      break;

#ifdef SRT_ENABLE_IPOPTS
   case SRTO_IPTTL:
      if (m_bOpened)
         *(int32_t*)optval = m_pSndQueue->getIpTTL();
      else
         *(int32_t*)optval = m_iIpTTL;
      break;

   case SRTO_IPTOS:
      if (m_bOpened)
         *(int32_t*)optval = m_pSndQueue->getIpToS();
      else
         *(int32_t*)optval = m_iIpToS;
      break;
#endif

   case SRTO_SENDER:
      *(int32_t*)optval = m_bDataSender;
      optlen = sizeof(int32_t);
      break;


   case SRTO_TSBPDMODE:
      *(int32_t*)optval = m_bOPT_TsbPd;
      optlen = sizeof(int32_t);
      break;

   case SRTO_TSBPDDELAY:
   case SRTO_RCVLATENCY:
      *(int32_t*)optval = m_iTsbPdDelay_ms;
      optlen = sizeof(int32_t);
      break;

   case SRTO_PEERLATENCY:
      *(int32_t*)optval = m_iPeerTsbPdDelay_ms;
      optlen = sizeof(int32_t);
      break;

   case SRTO_TLPKTDROP:
      *(int32_t*)optval = m_bTLPktDrop;
      optlen = sizeof(int32_t);
      break;

   case SRTO_SNDDROPDELAY:
      *(int32_t*)optval = m_iOPT_SndDropDelay;
      optlen = sizeof(int32_t);
      break;

   case SRTO_PBKEYLEN:
      if (m_pCryptoControl)
         *(int32_t*)optval = m_pCryptoControl->KeyLen(); // Running Key length.
      else
         *(int32_t*)optval = m_iSndCryptoKeyLen; // May be 0.
      optlen = sizeof(int32_t);
      break;

   case SRTO_KMSTATE:
      if (!m_pCryptoControl)
          *(int32_t*)optval = SRT_KM_S_UNSECURED;
      else if (m_bDataSender)
          *(int32_t*)optval = m_pCryptoControl->m_SndKmState;
      else
          *(int32_t*)optval = m_pCryptoControl->m_RcvKmState;
      break;

   case SRTO_SNDKMSTATE: // State imposed by Agent depending on PW and KMX
      if (m_pCryptoControl)
         *(int32_t*)optval = m_pCryptoControl->m_SndKmState;
      else
         *(int32_t*)optval = SRT_KM_S_UNSECURED;
      optlen = sizeof(int32_t);
      break;

   case SRTO_RCVKMSTATE: // State returned by Peer as informed during KMX
      if (m_pCryptoControl)
         *(int32_t*)optval = m_pCryptoControl->m_RcvKmState;
      else
         *(int32_t*)optval = SRT_KM_S_UNSECURED;
      optlen = sizeof(int32_t);
      break;

   case SRTO_NAKREPORT:
      *(bool*)optval = m_bRcvNakReport;
      optlen = sizeof(bool);
      break;

   case SRTO_VERSION:
      *(int32_t*)optval = m_lSrtVersion;
      optlen = sizeof(int32_t);
      break;

   case SRTO_PEERVERSION:
      *(int32_t*)optval = m_lPeerSrtVersion;
      optlen = sizeof(int32_t);
      break;

#ifdef SRT_ENABLE_CONNTIMEO
   case SRTO_CONNTIMEO:
      *(int*)optval = m_iConnTimeOut;
      optlen = sizeof(int);
      break;
#endif

   case SRTO_MINVERSION:
      *(uint32_t*)optval = m_lMinimumPeerSrtVersion;
      optlen = sizeof(uint32_t);
      break;

   case SRTO_STREAMID:
      if (size_t(optlen) < m_sStreamName.size()+1)
          throw CUDTException(MJ_NOTSUP, MN_INVAL, 0);

      strcpy((char*)optval, m_sStreamName.c_str());
      optlen = m_sStreamName.size();
      break;

   case SRTO_CONGESTION:
      {
          string tt = m_CongCtl.selected_name();
          strcpy((char*)optval, tt.c_str());
          optlen = tt.size();
      }
      break;

   case SRTO_MESSAGEAPI:
      optlen = sizeof (bool);
      *(bool*)optval = m_bMessageAPI;
      break;

   case SRTO_PAYLOADSIZE:
      optlen = sizeof (int);
      *(int*)optval = m_zOPT_ExpPayloadSize;
      break;

   case SRTO_STRICTENC:
      optlen = sizeof (int32_t); // also with TSBPDMODE and SENDER
      *(int32_t*)optval = m_bOPT_StrictEncryption;
      break;

   case SRTO_IPV6ONLY:
      optlen = sizeof(int);
      *(int*)optval = m_iIpV6Only;
      break;

   default:
      throw CUDTException(MJ_NOTSUP, MN_NONE, 0);
   }
}

bool CUDT::setstreamid(SRTSOCKET u, const std::string& sid)
{
    CUDT* that = getUDTHandle(u);
    if (!that)
        return false;

    if (sid.size() >= MAX_SID_LENGTH)
        return false;

    if (that->m_bConnected)
        return false;

    that->m_sStreamName = sid;
    return true;
}

std::string CUDT::getstreamid(SRTSOCKET u)
{
    CUDT* that = getUDTHandle(u);
    if (!that)
        return "";

    return that->m_sStreamName;
}

// XXX REFACTOR: Make common code for CUDT constructor and clearData,
// possibly using CUDT::construct.
void CUDT::clearData()
{
   // Initial sequence number, loss, acknowledgement, etc.
   int udpsize = m_iMSS - CPacket::UDP_HDR_SIZE;

   m_iMaxSRTPayloadSize = udpsize - CPacket::HDR_SIZE;

   HLOGC(mglog.Debug, log << "clearData: PAYLOAD SIZE: " << m_iMaxSRTPayloadSize);

   m_iEXPCount = 1;
   m_iBandwidth = 1;    //pkts/sec
   // XXX use some constant for this 16
   m_iDeliveryRate = 16;
   m_iByteDeliveryRate = 16 * m_iMaxSRTPayloadSize;
   m_iAckSeqNo = 0;
   m_ullLastAckTime_tk = 0;

   // trace information
   CGuard::enterCS(m_StatsLock);
   m_stats.startTime = CTimer::getTime();
   m_stats.sentTotal = m_stats.recvTotal = m_stats.sndLossTotal = m_stats.rcvLossTotal = m_stats.retransTotal = m_stats.sentACKTotal = m_stats.recvACKTotal = m_stats.sentNAKTotal = m_stats.recvNAKTotal = 0;
   m_stats.lastSampleTime = CTimer::getTime();
   m_stats.traceSent = m_stats.traceRecv = m_stats.traceSndLoss = m_stats.traceRcvLoss = m_stats.traceRetrans = m_stats.sentACK = m_stats.recvACK = m_stats.sentNAK = m_stats.recvNAK = 0;
   m_stats.traceRcvRetrans = 0;
   m_stats.traceReorderDistance = 0;
   m_stats.traceBelatedTime = 0.0;
   m_stats.traceRcvBelated          = 0;

   m_stats.sndDropTotal             = 0;
   m_stats.traceSndDrop             = 0;
   m_stats.rcvDropTotal             = 0;
   m_stats.traceRcvDrop             = 0;

   m_stats.m_rcvUndecryptTotal      = 0;
   m_stats.traceRcvUndecrypt        = 0;

   m_stats.bytesSentTotal           = 0;
   m_stats.bytesRecvTotal           = 0;
   m_stats.bytesRetransTotal        = 0;
   m_stats.traceBytesSent           = 0;
   m_stats.traceBytesRecv           = 0;
   m_stats.traceBytesRetrans        = 0;
#ifdef SRT_ENABLE_LOSTBYTESCOUNT
   m_stats.traceRcvBytesLoss        = 0;
#endif
   m_stats.sndBytesDropTotal        = 0;
   m_stats.rcvBytesDropTotal        = 0;
   m_stats.traceSndBytesDrop        = 0;
   m_stats.traceRcvBytesDrop        = 0;
   m_stats.m_rcvBytesUndecryptTotal = 0;
   m_stats.traceRcvBytesUndecrypt   = 0;

   m_stats.sndDuration = m_stats.m_sndDurationTotal = 0;
   CGuard::leaveCS(m_StatsLock);


   // Resetting these data because this happens when agent isn't connected.
   m_bPeerTsbPd = false;
   m_iPeerTsbPdDelay_ms = 0;

   m_bTsbPd = m_bOPT_TsbPd; // Take the values from user-configurable options
   m_iTsbPdDelay_ms = m_iOPT_TsbPdDelay;
   m_bTLPktDrop = m_bOPT_TLPktDrop;
   m_bPeerTLPktDrop = false;

   m_bPeerNakReport = false;

   m_bPeerRexmitFlag = false;


   m_RdvState = CHandShake::RDV_INVALID;
   m_ullRcvPeerStartTime = 0;
}

void CUDT::open()
{
   CGuard cg(m_ConnectionLock, "conn");

   clearData();

   // structures for queue
   if (m_pSNode == NULL)
      m_pSNode = new CSNode;
   m_pSNode->m_pUDT = this;
   m_pSNode->m_llTimeStamp_tk = 1;
   m_pSNode->m_iHeapLoc = -1;

   if (m_pRNode == NULL)
      m_pRNode = new CRNode;
   m_pRNode->m_pUDT = this;
   m_pRNode->m_llTimeStamp_tk = 1;
   m_pRNode->m_pPrev = m_pRNode->m_pNext = NULL;
   m_pRNode->m_bOnList = false;

   m_iRTT = 10 * COMM_SYN_INTERVAL_US;
   m_iRTTVar = m_iRTT >> 1;
   m_ullCPUFrequency = CTimer::getCPUFrequency();

   // set up the timers
   m_ullSYNInt_tk = COMM_SYN_INTERVAL_US * m_ullCPUFrequency;

   // set minimum NAK and EXP timeout to 300ms
   /*
      XXX This code is blocked because the value of
      m_ullMinNakInt_tk will be overwritten again in setupCC.
      And in setupCC it will have an opportunity to make the
      value overridden according to the statements in the SrtCongestion.

#ifdef SRT_ENABLE_NAKREPORT
   if (m_bRcvNakReport)
      m_ullMinNakInt_tk = m_iMinNakInterval_us * m_ullCPUFrequency;
   else
#endif
*/
   m_ullMinNakInt_tk = 300000 * m_ullCPUFrequency;
   m_ullMinExpInt_tk = 300000 * m_ullCPUFrequency;

   m_ullACKInt_tk = m_ullSYNInt_tk;
   m_ullNAKInt_tk = m_ullMinNakInt_tk;

   uint64_t currtime_tk;
   CTimer::rdtsc(currtime_tk);
   m_ullLastRspTime_tk = currtime_tk;
   m_ullNextACKTime_tk = currtime_tk + m_ullSYNInt_tk;
   m_ullNextNAKTime_tk = currtime_tk + m_ullNAKInt_tk;
   m_ullLastRspAckTime_tk = currtime_tk;
   m_iReXmitCount = 1;
   // Fix keepalive
   m_ullLastSndTime_tk = currtime_tk;

   m_iPktCount = 0;
   m_iLightACKCount = 1;

   m_ullTargetTime_tk = 0;
   m_ullTimeDiff_tk = 0;

   // Now UDT is opened.
   m_bOpened = true;
}

void CUDT::setListenState()
{
   CGuard cg(m_ConnectionLock, "conn");

   if (!m_bOpened)
      throw CUDTException(MJ_NOTSUP, MN_NONE, 0);

   if (m_bConnecting || m_bConnected)
      throw CUDTException(MJ_NOTSUP, MN_ISCONNECTED, 0);

   // listen can be called more than once
   if (m_bListening)
      return;

   // if there is already another socket listening on the same port
   if (m_pRcvQueue->setListener(this) < 0)
      throw CUDTException(MJ_NOTSUP, MN_BUSY, 0);

   m_bListening = true;
}

size_t CUDT::fillSrtHandshake(uint32_t* srtdata, size_t srtlen, int msgtype, int hs_version)
{
    if ( srtlen < SRT_HS__SIZE )
    {
        LOGC(mglog.Fatal, log << "IPE: fillSrtHandshake: buffer too small: " << srtlen << " (expected: " << SRT_HS__SIZE << ")");
        return 0;
    }

    srtlen = SRT_HS__SIZE; // We use only that much space.

    memset(srtdata, 0, sizeof(uint32_t)*srtlen);
    /* Current version (1.x.x) SRT handshake */
    srtdata[SRT_HS_VERSION] = m_lSrtVersion;  /* Required version */
    srtdata[SRT_HS_FLAGS] |= SRT_OPT_HAICRYPT;

    switch (msgtype)
    {
    case SRT_CMD_HSREQ: return fillSrtHandshake_HSREQ(srtdata, srtlen, hs_version);
    case SRT_CMD_HSRSP: return fillSrtHandshake_HSRSP(srtdata, srtlen, hs_version);
    default: LOGC(mglog.Fatal, log << "IPE: createSrtHandshake/sendSrtMsg called with value " << msgtype); return 0;
    }
}

size_t CUDT::fillSrtHandshake_HSREQ(uint32_t* srtdata, size_t /* srtlen - unused */, int hs_version)
{
    // INITIATOR sends HSREQ.

    // The TSBPD(SND|RCV) options are being set only if the TSBPD is set in the current agent.
    // The agent has a decisive power only in the range of RECEIVING the data, however it can
    // also influence the peer's latency. If agent doesn't set TSBPD mode, it doesn't send any
    // latency flags, although the peer might still want to do Rx with TSBPD. When agent sets
    // TsbPd mode, it defines latency values for Rx (itself) and Tx (peer's Rx). If peer does
    // not set TsbPd mode, it will simply ignore the proposed latency (PeerTsbPdDelay), although
    // if it has received the Rx latency as well, it must honor it and respond accordingly
    // (the latter is only in case of HSv5 and bidirectional connection).
    if (m_bOPT_TsbPd)
    {
        m_iTsbPdDelay_ms = m_iOPT_TsbPdDelay;
        m_iPeerTsbPdDelay_ms = m_iOPT_PeerTsbPdDelay;
        /*
         * Sent data is real-time, use Time-based Packet Delivery,
         * set option bit and configured delay
         */
        srtdata[SRT_HS_FLAGS] |= SRT_OPT_TSBPDSND;

        if ( hs_version < CUDT::HS_VERSION_SRT1 )
        {
            // HSv4 - this uses only one value.
            srtdata[SRT_HS_LATENCY] = SRT_HS_LATENCY_LEG::wrap(m_iPeerTsbPdDelay_ms);
        }
        else
        {
            // HSv5 - this will be understood only since this version when this exists.
            srtdata[SRT_HS_LATENCY] = SRT_HS_LATENCY_SND::wrap(m_iPeerTsbPdDelay_ms);

            m_bTsbPd = true;
            // And in the reverse direction.
            srtdata[SRT_HS_FLAGS] |= SRT_OPT_TSBPDRCV;
            srtdata[SRT_HS_LATENCY] |= SRT_HS_LATENCY_RCV::wrap(m_iTsbPdDelay_ms);

            // This wasn't there for HSv4, this setting is only for the receiver.
            // HSv5 is bidirectional, so every party is a receiver.

            if (m_bTLPktDrop)
                srtdata[SRT_HS_FLAGS] |= SRT_OPT_TLPKTDROP;
        }
    }

    if (m_bRcvNakReport)
        srtdata[SRT_HS_FLAGS] |= SRT_OPT_NAKREPORT;

    // I support SRT_OPT_REXMITFLG. Do you?
    srtdata[SRT_HS_FLAGS] |= SRT_OPT_REXMITFLG;

    // Declare the API used. The flag is set for "stream" API because
    // the older versions will never set this flag, but all old SRT versions use message API.
    if (!m_bMessageAPI)
        srtdata[SRT_HS_FLAGS] |= SRT_OPT_STREAM;

    HLOGC(mglog.Debug, log << "HSREQ/snd: LATENCY[SND:" << SRT_HS_LATENCY_SND::unwrap(srtdata[SRT_HS_LATENCY])
            << " RCV:" << SRT_HS_LATENCY_RCV::unwrap(srtdata[SRT_HS_LATENCY]) << "] FLAGS["
            << SrtFlagString(srtdata[SRT_HS_FLAGS]) << "]");

    return 3;
}

size_t CUDT::fillSrtHandshake_HSRSP(uint32_t* srtdata, size_t /* srtlen - unused */, int hs_version)
{
    // Setting m_ullRcvPeerStartTime is done ine processSrtMsg_HSREQ(), so
    // this condition will be skipped only if this function is called without
    // getting first received HSREQ. Doesn't look possible in both HSv4 and HSv5.
    if (m_ullRcvPeerStartTime != 0)
    {
        // If Agent doesn't set TSBPD, it will not set the TSBPD flag back to the Peer.
        // The peer doesn't have be disturbed by it anyway.
        if (m_bTsbPd)
        {
            /* 
             * We got and transposed peer start time (HandShake request timestamp),
             * we can support Timestamp-based Packet Delivery
             */
            srtdata[SRT_HS_FLAGS] |= SRT_OPT_TSBPDRCV;

            if ( hs_version < HS_VERSION_SRT1 )
            {
                // HSv4 - this uses only one value
                srtdata[SRT_HS_LATENCY] = SRT_HS_LATENCY_LEG::wrap(m_iTsbPdDelay_ms);
            }
            else
            {
                // HSv5 - this puts "agent's" latency into RCV field and "peer's" -
                // into SND field.
                srtdata[SRT_HS_LATENCY] = SRT_HS_LATENCY_RCV::wrap(m_iTsbPdDelay_ms);
            }
        }
        else
        {
            HLOGC(mglog.Debug, log << "HSRSP/snd: TSBPD off, NOT responding TSBPDRCV flag.");
        }

        // Hsv5, only when peer has declared TSBPD mode.
        // The flag was already set, and the value already "maximized" in processSrtMsg_HSREQ().
        if (m_bPeerTsbPd && hs_version >= HS_VERSION_SRT1 )
        {
            // HSv5 is bidirectional - so send the TSBPDSND flag, and place also the
            // peer's latency into SND field.
            srtdata[SRT_HS_FLAGS] |= SRT_OPT_TSBPDSND;
            srtdata[SRT_HS_LATENCY] |= SRT_HS_LATENCY_SND::wrap(m_iPeerTsbPdDelay_ms);

            HLOGC(mglog.Debug, log << "HSRSP/snd: HSv5 peer uses TSBPD, responding TSBPDSND latency=" << m_iPeerTsbPdDelay_ms);
        }
        else
        {
            HLOGC(mglog.Debug, log << "HSRSP/snd: HSv" << (hs_version == CUDT::HS_VERSION_UDT4 ? 4 : 5)
                << " with peer TSBPD=" << (m_bPeerTsbPd ? "on" : "off") << " - NOT responding TSBPDSND");
        }

        if (m_bTLPktDrop)
            srtdata[SRT_HS_FLAGS] |= SRT_OPT_TLPKTDROP;
    }
    else
    {
        LOGC(mglog.Fatal, log << "IPE: fillSrtHandshake_HSRSP: m_ullRcvPeerStartTime NOT SET!");
        return 0;
    }


    if (m_bRcvNakReport)
    {
        // HSv5: Note that this setting is independent on the value of
        // m_bPeerNakReport, which represent this setting in the peer.

        srtdata[SRT_HS_FLAGS] |= SRT_OPT_NAKREPORT;
        /*
         * NAK Report is so efficient at controlling bandwidth that sender TLPktDrop
         * is not needed. SRT 1.0.5 to 1.0.7 sender TLPktDrop combined with SRT 1.0
         * Timestamp-Based Packet Delivery was not well implemented and could drop
         * big I-Frame tail before sending once on low latency setups.
         * Disabling TLPktDrop in the receiver SRT Handshake Reply prevents the sender
         * from enabling Too-Late Packet Drop.
         */
        if (m_lPeerSrtVersion <= SrtVersion(1, 0, 7))
            srtdata[SRT_HS_FLAGS] &= ~SRT_OPT_TLPKTDROP;
    }

    if ( m_lSrtVersion >= SrtVersion(1, 2, 0) )
    {
        if (!m_bPeerRexmitFlag)
        {
            // Peer does not request to use rexmit flag, if so,
            // we won't use as well.
            HLOGC(mglog.Debug, log << "HSRSP/snd: AGENT understands REXMIT flag, but PEER DOES NOT. NOT setting.");
        }
        else
        {
            // Request that the rexmit bit be used as a part of msgno.
            srtdata[SRT_HS_FLAGS] |= SRT_OPT_REXMITFLG;
            HLOGF(mglog.Debug, "HSRSP/snd: AGENT UNDERSTANDS REXMIT flag and PEER reported that it does, too." );
        }
    }
    else
    {
        // Since this is now in the code, it can occur only in case when you change the 
        // version specification in the build configuration.
        HLOGF(mglog.Debug, "HSRSP/snd: AGENT DOES NOT UNDERSTAND REXMIT flag" );
    }

    HLOGC(mglog.Debug, log << "HSRSP/snd: LATENCY[SND:" << SRT_HS_LATENCY_SND::unwrap(srtdata[SRT_HS_LATENCY])
        << " RCV:" << SRT_HS_LATENCY_RCV::unwrap(srtdata[SRT_HS_LATENCY]) << "] FLAGS["
        << SrtFlagString(srtdata[SRT_HS_FLAGS]) << "]");

    return 3;
}

size_t CUDT::prepareSrtHsMsg(int cmd, uint32_t* srtdata, size_t size)
{
    size_t srtlen = fillSrtHandshake(srtdata, size, cmd, handshakeVersion());
    HLOGF(mglog.Debug, "CMD:%s(%d) Len:%d Version: %s Flags: %08X (%s) sdelay:%d",
            MessageTypeStr(UMSG_EXT, cmd).c_str(), cmd, (int)(srtlen * sizeof(int32_t)),
            SrtVersionString(srtdata[SRT_HS_VERSION]).c_str(),
            srtdata[SRT_HS_FLAGS],
            SrtFlagString(srtdata[SRT_HS_FLAGS]).c_str(),
            srtdata[SRT_HS_LATENCY]);

    return srtlen;
}

void CUDT::sendSrtMsg(int cmd, uint32_t *srtdata_in, int srtlen_in)
{
    CPacket srtpkt;
    int32_t srtcmd = (int32_t)cmd;

    static const size_t SRTDATA_MAXSIZE = SRT_CMD_MAXSZ/sizeof(int32_t);

    // This is in order to issue a compile error if the SRT_CMD_MAXSZ is
    // too small to keep all the data. As this is "static const", declaring
    // an array of such specified size in C++ isn't considered VLA.
    static const int SRTDATA_SIZE = SRTDATA_MAXSIZE >= SRT_HS__SIZE ? SRTDATA_MAXSIZE : -1;

    // This will be effectively larger than SRT_HS__SIZE, but it will be also used
    // for incoming data. We have a guarantee that it won't be larger than SRTDATA_MAXSIZE.
    uint32_t srtdata[SRTDATA_SIZE];

    int srtlen = 0;

    if ( cmd == SRT_CMD_REJECT )
    {
        // This is a value returned by processSrtMsg underlying layer, potentially
        // to be reported here. Should this happen, just send a rejection message.
        cmd = SRT_CMD_HSRSP;
        srtdata[SRT_HS_VERSION] = 0;
    }

    switch(cmd){
    case SRT_CMD_HSREQ:
    case SRT_CMD_HSRSP:
        srtlen = prepareSrtHsMsg(cmd, srtdata, SRTDATA_SIZE);
        break;

    case SRT_CMD_KMREQ: //Sender
    case SRT_CMD_KMRSP: //Receiver
        srtlen = srtlen_in;
        /* Msg already in network order
         * But CChannel:sendto will swap again (assuming 32-bit fields)
         * Pre-swap to cancel it.
         */
        HtoNLA(srtdata, srtdata_in, srtlen);
        m_pCryptoControl->updateKmState(cmd, srtlen); // <-- THIS function can't be moved to CUDT

        break;

    default:
        LOGF(mglog.Error,  "sndSrtMsg: cmd=%d unsupported", cmd);
        break;
    }

    if (srtlen > 0)
    {
        /* srtpkt.pack will set message data in network order */
        srtpkt.pack(UMSG_EXT, &srtcmd, srtdata, srtlen * sizeof(int32_t));
        addressAndSend(srtpkt);
    }
}



// PREREQUISITE:
// pkt must be set the buffer and configured for UMSG_HANDSHAKE.
// Note that this function replaces also serialization for the HSv4.
bool CUDT::createSrtHandshake(ref_t<CPacket> r_pkt, ref_t<CHandShake> r_hs,
        int srths_cmd, int srtkm_cmd,
        const uint32_t* kmdata, size_t kmdata_wordsize /* IN WORDS, NOT BYTES!!! */)
{
    CPacket& pkt = *r_pkt;
    CHandShake& hs = *r_hs;

    // This function might be called before the opposite version was recognized.
    // Check if the version is exactly 4 because this means that the peer has already
    // sent something - asynchronously, and usually in rendezvous - and we already know
    // that the peer is version 4. In this case, agent must behave as HSv4, til the end.
    if (m_ConnRes.m_iVersion == HS_VERSION_UDT4)
    {
        hs.m_iVersion = HS_VERSION_UDT4;
        hs.m_iType = UDT_DGRAM;
        if (hs.m_extension)
        {
            // Should be impossible
            LOGC(mglog.Error, log << "createSrtHandshake: IPE: EXTENSION SET WHEN peer reports version 4 - fixing...");
            hs.m_extension = false;
        }
    }
    else
    {
        hs.m_iType = 0; // Prepare it for flags
    }

    HLOGC(mglog.Debug, log << "createSrtHandshake: buf size=" << pkt.getLength()
            << " hsx=" << MessageTypeStr(UMSG_EXT, srths_cmd)
            << " kmx=" << MessageTypeStr(UMSG_EXT, srtkm_cmd)
            << " kmdata_wordsize=" << kmdata_wordsize << " version=" << hs.m_iVersion);

    // Once you are certain that the version is HSv5, set the enc type flags
    // to advertise pbkeylen. Otherwise make sure that the old interpretation
    // will correctly pick up the type field. PBKEYLEN should be advertized
    // regardless of what URQ stage the handshake is (note that in case of rendezvous
    // CONCLUSION might be the FIRST MESSAGE EVER RECEIVED by a party).
    if (hs.m_iVersion > HS_VERSION_UDT4)
    {
        // Check if there was a failure to receie HSREQ before trying to craft HSRSP.
        // If fillSrtHandshake_HSRSP catches the condition of m_ullRcvPeerStartTime == 0,
        // it will return size 0, which will mess up with further extension procedures;
        // PREVENT THIS HERE.
        if (hs.m_iReqType == URQ_CONCLUSION && srths_cmd == SRT_CMD_HSRSP && m_ullRcvPeerStartTime == 0)
        {
            LOGC(mglog.Error, log << "createSrtHandshake: IPE (non-fatal): Attempting to craft HSRSP without received HSREQ. BLOCKING extensions.");
            hs.m_extension = false;
        }

        // The situation when this function is called without requested extensions
        // is URQ_CONCLUSION in rendezvous mode in some of the transitions.
        // In this case for version 5 just clear the m_iType field, as it has
        // different meaning in HSv5 and contains extension flags.
        //
        // Keep 0 in the SRT_HSTYPE_HSFLAGS field, but still advertise PBKEYLEN
        // in the SRT_HSTYPE_ENCFLAGS field.
        hs.m_iType = SrtHSRequest::wrapFlags(false /*no magic in HSFLAGS*/, m_iSndCryptoKeyLen);
        bool whether SRT_ATR_UNUSED = m_iSndCryptoKeyLen != 0;
        HLOGC(mglog.Debug, log << "createSrtHandshake: " << (whether ? "" : "NOT ") << " Advertising PBKEYLEN - value = " << m_iSndCryptoKeyLen);

        // Note: This is required only when sending a HS message without SRT extensions.
        // When this is to be sent with SRT extensions, then KMREQ will be attached here
        // and the PBKEYLEN will be extracted from it. If this is going to attach KMRSP
        // here, it's already too late (it should've been advertised before getting the first
        // handshake message with KMREQ).
    }
    else
    {
        hs.m_iType = UDT_DGRAM;
    }

    // values > URQ_CONCLUSION include also error types
    // if (hs.m_iVersion == HS_VERSION_UDT4 || hs.m_iReqType > URQ_CONCLUSION) <--- This condition was checked b4 and it's only valid for caller-listener mode
    if (!hs.m_extension)
    {
        // Serialize only the basic handshake, if this is predicted for
        // Hsv4 peer or this is URQ_INDUCTION or URQ_WAVEAHAND.
        size_t hs_size = pkt.getLength();
        hs.store_to(pkt.m_pcData, Ref(hs_size));
        pkt.setLength(hs_size);
        HLOGC(mglog.Debug, log << "createSrtHandshake: (no ext) size=" << hs_size << " data: " << hs.show());
        return true;
    }

    // Sanity check, applies to HSv5 only cases.
    if (srths_cmd == SRT_CMD_HSREQ && m_SrtHsSide == HSD_RESPONDER)
    {
        LOGC(mglog.Fatal, log << "IPE: SRT_CMD_HSREQ was requested to be sent in HSv5 by an INITIATOR side!");
        return false; // should cause rejection
    }

    string logext = "HSX";

    bool have_kmreq = false;
    bool have_sid = false;
    bool have_congctl = false;

    // Install the SRT extensions
    hs.m_iType |= CHandShake::HS_EXT_HSREQ;

    if ( srths_cmd == SRT_CMD_HSREQ )
    {
        if ( m_sStreamName != "" )
        {
            have_sid = true;
            hs.m_iType |= CHandShake::HS_EXT_CONFIG;
            logext += ",SID";
        }

    }

    string sm = m_CongCtl.selected_name();
    if (sm != "" && sm != "live")
    {
        have_congctl = true;
        hs.m_iType |= CHandShake::HS_EXT_CONFIG;
        logext += ",CONGCTL";
    }

    // Prevent adding KMRSP only in case when BOTH:
    // - Agent has set no password
    // - no KMREQ has arrived from Peer
    // KMRSP must be always sent when:
    // - Agent set a password, Peer did not send KMREQ: Agent sets snd=NOSECRET.
    // - Agent set no password, but Peer sent KMREQ: Ageng sets rcv=NOSECRET.
    if (m_CryptoSecret.len > 0 || kmdata_wordsize > 0)
    {
        have_kmreq = true;
        hs.m_iType |= CHandShake::HS_EXT_KMREQ;
        logext += ",KMX";
    }

    HLOGC(mglog.Debug, log << "createSrtHandshake: (ext: " << logext << ") data: " << hs.show());

    // NOTE: The HSREQ is practically always required, although may happen
    // in future that CONCLUSION can be sent multiple times for a separate
    // stream encryption support, and this way it won't enclose HSREQ.
    // Also, KMREQ may occur multiple times.

    // So, initially store the UDT legacy handshake.
    size_t hs_size = pkt.getLength(), total_ra_size = (hs_size/sizeof(uint32_t)); // Maximum size of data
    hs.store_to(pkt.m_pcData, Ref(hs_size)); // hs_size is updated

    size_t ra_size = hs_size/sizeof(int32_t);

    // Now attach the SRT handshake for HSREQ
    size_t offset = ra_size;
    uint32_t* p = reinterpret_cast<uint32_t*>(pkt.m_pcData);
    // NOTE: since this point, ra_size has a size in int32_t elements, NOT BYTES.

    // The first 4-byte item is the CMD/LENGTH spec.
    uint32_t* pcmdspec = p+offset; // Remember the location to be filled later, when we know the length
    ++offset;

    // Now use the original function to store the actual SRT_HS data
    // ra_size after that
    // NOTE: so far, ra_size is m_iMaxSRTPayloadSize expressed in number of elements.
    // WILL BE CHANGED HERE.
    ra_size = fillSrtHandshake(p+offset, total_ra_size - offset, srths_cmd, HS_VERSION_SRT1);
    *pcmdspec = HS_CMDSPEC_CMD::wrap(srths_cmd) | HS_CMDSPEC_SIZE::wrap(ra_size);

    HLOGC(mglog.Debug, log << "createSrtHandshake: after HSREQ: offset=" << offset << " HSREQ size=" << ra_size << " space left: " << (total_ra_size - offset));

    if (have_sid)
    {
        // Use only in REQ phase and only if stream name is set
        offset += ra_size;
        pcmdspec = p+offset;
        ++offset;

        // Now prepare the string with 4-byte alignment. The string size is limited
        // to half the payload size. Just a sanity check to not pack too much into
        // the conclusion packet.
        size_t size_limit = m_iMaxSRTPayloadSize/2;

        if ( m_sStreamName.size() >= size_limit )
        {
            LOGC(mglog.Error, log << "createSrtHandshake: stream id too long, limited to " << (size_limit-1) << " bytes");
            return false;
        }

        size_t wordsize = (m_sStreamName.size()+3)/4;
        size_t aligned_bytesize = wordsize*4;

        memset(p+offset, 0, aligned_bytesize);
        memcpy(p+offset, m_sStreamName.data(), m_sStreamName.size());
        // Preswap to little endian (in place due to possible padding zeros)
        HtoILA((uint32_t*)(p+offset), (uint32_t*)(p+offset), wordsize);

        ra_size = wordsize;
        *pcmdspec = HS_CMDSPEC_CMD::wrap(SRT_CMD_SID) | HS_CMDSPEC_SIZE::wrap(ra_size);

        HLOGC(mglog.Debug, log << "createSrtHandshake: after SID [" << m_sStreamName << "] length=" << m_sStreamName.size() << " alignedln=" << aligned_bytesize
            << ": offset=" << offset << " SID size=" << ra_size << " space left: " << (total_ra_size - offset));
    }

    if (have_congctl)
    {
        // Pass the congctl to the other side as informational.
        // The other side should reject connection if it uses a different congctl.
        // The other side should also respond with the congctl it uses, if its non-default (for backward compatibility).

        // XXX Consider change the congctl settings in the listener socket to "adaptive"
        // congctl and also "adaptive" value of CUDT::m_bMessageAPI so that the caller
        // may ask for whatever kind of transmission it wants, or select transmission
        // type differently for different connections, however with the same listener.

        offset += ra_size;
        pcmdspec = p+offset;
        ++offset;

        size_t wordsize = (sm.size()+3)/4;
        size_t aligned_bytesize = wordsize*4;

        memset(p+offset, 0, aligned_bytesize);

        memcpy(p+offset, sm.data(), sm.size());
        // Preswap to little endian (in place due to possible padding zeros)
        HtoILA((uint32_t*)(p+offset), (uint32_t*)(p+offset), wordsize);

        ra_size = wordsize;
        *pcmdspec = HS_CMDSPEC_CMD::wrap(SRT_CMD_CONGESTION) | HS_CMDSPEC_SIZE::wrap(ra_size);

        HLOGC(mglog.Debug, log << "createSrtHandshake: after CONGCTL [" << sm << "] length=" << sm.size() << " alignedln=" << aligned_bytesize
            << ": offset=" << offset << " CONGCTL size=" << ra_size << " space left: " << (total_ra_size - offset));
    }

    // When encryption turned on
    if (have_kmreq)
    {
        HLOGC(mglog.Debug, log << "createSrtHandshake: "
                << (m_CryptoSecret.len > 0 ? "Agent uses ENCRYPTION" : "Peer requires ENCRYPTION"));
        if ( srtkm_cmd == SRT_CMD_KMREQ )
        {
            bool have_any_keys = false;
            for (size_t ki = 0; ki < 2; ++ki)
            {
                // Skip those that have expired
                if ( !m_pCryptoControl->getKmMsg_needSend(ki, false) )
                    continue;

                m_pCryptoControl->getKmMsg_markSent(ki, false);

                offset += ra_size;

                size_t msglen = m_pCryptoControl->getKmMsg_size(ki);
                // Make ra_size back in element unit
                // Add one extra word if the size isn't aligned to 32-bit.
                ra_size = (msglen / sizeof(uint32_t)) + (msglen % sizeof(uint32_t) ? 1 : 0);

                // Store the CMD + SIZE in the next field
                *(p + offset) = HS_CMDSPEC_CMD::wrap(srtkm_cmd) | HS_CMDSPEC_SIZE::wrap(ra_size);
                ++offset;

                // Copy the key - do the endian inversion because another endian inversion
                // will be done for every control message before sending, and this KM message
                // is ALREADY in network order.
                const uint32_t* keydata = reinterpret_cast<const uint32_t*>(m_pCryptoControl->getKmMsg_data(ki));

                HLOGC(mglog.Debug, log << "createSrtHandshake: KMREQ: adding key #" << ki
                    << " length=" << ra_size << " words (KmMsg_size=" << msglen << ")");
                    // XXX INSECURE ": [" << FormatBinaryString((uint8_t*)keydata, msglen) << "]";

                // Yes, I know HtoNLA and NtoHLA do exactly the same operation, but I want
                // to be clear about the true intention.
                NtoHLA(p + offset, keydata, ra_size);
                have_any_keys = true;
            }

            if ( !have_any_keys )
            {
                LOGC(mglog.Error, log << "createSrtHandshake: IPE: all keys have expired, no KM to send.");
                return false;
            }
        }
        else if ( srtkm_cmd == SRT_CMD_KMRSP )
        {
            uint32_t failure_kmrsp[] = { SRT_KM_S_UNSECURED };
            const uint32_t* keydata = 0;

            // Shift the starting point with the value of previously added block,
            // to start with the new one.
            offset += ra_size;

            if (kmdata_wordsize == 0)
            {
                LOGC(mglog.Error, log << "createSrtHandshake: Agent has PW, but Peer sent no KMREQ. Sending error KMRSP response");
                ra_size = 1;
                keydata = failure_kmrsp;

                // Update the KM state as well
                m_pCryptoControl->m_SndKmState = SRT_KM_S_NOSECRET; // Agent has PW, but Peer won't decrypt
                m_pCryptoControl->m_RcvKmState = SRT_KM_S_UNSECURED; // Peer won't encrypt as well.
            }
            else
            {
                if (!kmdata)
                {
                    LOGC(mglog.Fatal, log << "createSrtHandshake: IPE: srtkm_cmd=SRT_CMD_KMRSP and no kmdata!");
                    return false;
                }
                ra_size = kmdata_wordsize;
                keydata = reinterpret_cast<const uint32_t*>(kmdata);
            }

            *(p + offset) = HS_CMDSPEC_CMD::wrap(srtkm_cmd) | HS_CMDSPEC_SIZE::wrap(ra_size);
            ++offset; // Once cell, containting CMD spec and size
            HLOGC(mglog.Debug, log << "createSrtHandshake: KMRSP: applying returned key length="
                    << ra_size); // XXX INSECURE << " words: [" << FormatBinaryString((uint8_t*)kmdata, kmdata_wordsize*sizeof(uint32_t)) << "]";

            NtoHLA(p + offset, keydata, ra_size);
        }
        else
        {
            LOGC(mglog.Fatal, log << "createSrtHandshake: IPE: wrong value of srtkm_cmd: " << srtkm_cmd);
            return false;
        }
    }

    // ra_size + offset has a value in element unit.
    // Switch it again to byte unit.
    pkt.setLength((ra_size + offset) * sizeof(int32_t));

    HLOGC(mglog.Debug, log << "createSrtHandshake: filled HSv5 handshake flags: "
        << CHandShake::ExtensionFlagStr(hs.m_iType) << " length: " << pkt.getLength() << " bytes");

    return true;
}

static int FindExtensionBlock(uint32_t* begin, size_t total_length,
        ref_t<size_t> r_out_len, ref_t<uint32_t*> r_next_block)
{
    // Check if there's anything to process
    if (total_length == 0)
    {
        *r_next_block = NULL;
        *r_out_len = 0;
        return SRT_CMD_NONE;
    }

    size_t& out_len = *r_out_len;
    uint32_t*& next_block = *r_next_block;
    // This function extracts the block command from the block and its length.
    // The command value is returned as a function result.
    // The size of that command block is stored into out_len.
    // The beginning of the prospective next block is stored in next_block.

    // The caller must be aware that:
    // - exactly one element holds the block header (cmd+size), so the actual data are after this one.
    // - the returned size is the number of uint32_t elements since that first data element
    // - the remaining size should be manually calculated as total_length - 1 - out_len, or
    // simply, as next_block - begin.

    // Note that if the total_length is too short to extract the whole block, it will return
    // SRT_CMD_NONE. Note that total_length includes this first CMDSPEC word.
    //
    // When SRT_CMD_NONE is returned, it means that nothing has been extracted and nothing else
    // can be further extracted from this block.

    int cmd = HS_CMDSPEC_CMD::unwrap(*begin);
    size_t size = HS_CMDSPEC_SIZE::unwrap(*begin);

    if ( size + 1 > total_length )
        return SRT_CMD_NONE;

    out_len = size;

    if ( total_length == size + 1 )
        next_block = NULL;
    else
        next_block = begin + 1 + size;

    return cmd;
}

static inline bool NextExtensionBlock(ref_t<uint32_t*> begin, uint32_t* next, ref_t<size_t> length)
{
    if (!next)
        return false;

    *length = *length - (next - *begin);
    *begin = next;
    return true;
}

bool CUDT::processSrtMsg(const CPacket *ctrlpkt)
{
    uint32_t *srtdata = (uint32_t *)ctrlpkt->m_pcData;
    size_t len = ctrlpkt->getLength();
    int etype = ctrlpkt->getExtendedType();
    uint32_t ts = ctrlpkt->m_iTimeStamp;

    int res = SRT_CMD_NONE;

    HLOGC(mglog.Debug, log << "Dispatching message type=" << etype << " data length=" << (len/sizeof(int32_t)));
    switch (etype)
    {
    case SRT_CMD_HSREQ:
        {
            res = processSrtMsg_HSREQ(srtdata, len, ts, CUDT::HS_VERSION_UDT4);
            break;
        }
    case SRT_CMD_HSRSP:
        {
            res = processSrtMsg_HSRSP(srtdata, len, ts, CUDT::HS_VERSION_UDT4);
            break;
        }
    case SRT_CMD_KMREQ:
        // Special case when the data need to be processed here
        // and the appropriate message must be constructed for sending.
        // No further processing required
        {
            uint32_t srtdata_out[SRTDATA_MAXSIZE];
            size_t len_out = 0;
            res = m_pCryptoControl->processSrtMsg_KMREQ(srtdata, len, srtdata_out, Ref(len_out), CUDT::HS_VERSION_UDT4);
            if ( res == SRT_CMD_KMRSP )
            {
                if (len_out == 1)
                {
                    if (m_bOPT_StrictEncryption)
                    {
                        LOGC(mglog.Error, log << "KMREQ FAILURE: " << KmStateStr(SRT_KM_STATE(srtdata_out[0]))
                                << " - rejecting per strict encryption");
                        return false;
                    }
                    HLOGC(mglog.Debug, log << "MKREQ -> KMRSP FAILURE state: " << KmStateStr(SRT_KM_STATE(srtdata_out[0])));
                }
                else
                {
                    HLOGC(mglog.Debug, log << "KMREQ -> requested to send KMRSP length=" << len_out);
                }
                sendSrtMsg(SRT_CMD_KMRSP, srtdata_out, len_out);
            }
            // XXX Dead code. processSrtMsg_KMREQ now doesn't return any other value now.
            // Please review later.
            else
            {
                LOGC(mglog.Error, log << "KMREQ failed to process the request - ignoring");
            }

            return true; // already done what's necessary
        }

    case SRT_CMD_KMRSP:
        {
            // KMRSP doesn't expect any following action
            m_pCryptoControl->processSrtMsg_KMRSP(srtdata, len, CUDT::HS_VERSION_UDT4);
            return true; // nothing to do
        }

    default:
        return false;
    }

    if ( res == SRT_CMD_NONE )
        return true;

    // Send the message that the message handler requested.
    sendSrtMsg(res);

    return true;
}

int CUDT::processSrtMsg_HSREQ(const uint32_t* srtdata, size_t len, uint32_t ts, int hsv)
{
    // Set this start time in the beginning, regardless as to whether TSBPD is being
    // used or not. This must be done in the Initiator as well as Responder.

    /*
     * Compute peer StartTime in our time reference
     * This takes time zone, time drift into account.
     * Also includes current packet transit time (rtt/2)
     */
#if 0                   //Debug PeerStartTime if not 1st HS packet
    {
        uint64_t oldPeerStartTime = m_ullRcvPeerStartTime;
        m_ullRcvPeerStartTime = CTimer::getTime() - (uint64_t)((uint32_t)ts);
        if (oldPeerStartTime) {
            LOGC(mglog.Note, log << "rcvSrtMsg: 2nd PeerStartTime diff=" <<  
                    (m_ullRcvPeerStartTime - oldPeerStartTime) << " usec");

        }
    }
#else
    m_ullRcvPeerStartTime = CTimer::getTime() - (uint64_t)((uint32_t)ts);
#endif

    // Prepare the initial runtime values of latency basing on the option values.
    // They are going to get the value fixed HERE.
    m_iTsbPdDelay_ms = m_iOPT_TsbPdDelay;
    m_iPeerTsbPdDelay_ms = m_iOPT_PeerTsbPdDelay;

    if (len < SRT_CMD_HSREQ_MINSZ)
    {
        /* Packet smaller than minimum compatible packet size */
        LOGF(mglog.Error,  "HSREQ/rcv: cmd=%d(HSREQ) len=%" PRIzu " invalid", SRT_CMD_HSREQ, len);
        return SRT_CMD_NONE;
    }

    LOGF(mglog.Note,  "HSREQ/rcv: cmd=%d(HSREQ) len=%" PRIzu " vers=0x%x opts=0x%x delay=%d", 
            SRT_CMD_HSREQ, len, srtdata[SRT_HS_VERSION], srtdata[SRT_HS_FLAGS],
            SRT_HS_LATENCY_RCV::unwrap(srtdata[SRT_HS_LATENCY]));

    m_lPeerSrtVersion = srtdata[SRT_HS_VERSION];
    uint32_t peer_srt_options = srtdata[SRT_HS_FLAGS];

    if ( hsv == CUDT::HS_VERSION_UDT4 )
    {
        if ( m_lPeerSrtVersion >= SRT_VERSION_FEAT_HSv5 )
        {
            LOGC(mglog.Error, log << "HSREQ/rcv: With HSv4 version >= "
                << SrtVersionString(SRT_VERSION_FEAT_HSv5) << " is not acceptable.");
            return SRT_CMD_REJECT;
        }
    }
    else
    {
        if ( m_lPeerSrtVersion < SRT_VERSION_FEAT_HSv5 )
        {
            LOGC(mglog.Error, log << "HSREQ/rcv: With HSv5 version must be >= "
                << SrtVersionString(SRT_VERSION_FEAT_HSv5) << " .");
            return SRT_CMD_REJECT;
        }
    }

    // Check also if the version satisfies the minimum required version
    if ( m_lPeerSrtVersion < m_lMinimumPeerSrtVersion )
    {
        LOGC(mglog.Error, log << "HSREQ/rcv: Peer version: " << SrtVersionString(m_lPeerSrtVersion)
            << " is too old for requested: " << SrtVersionString(m_lMinimumPeerSrtVersion) << " - REJECTING");
        return SRT_CMD_REJECT;
    }

    HLOGC(mglog.Debug, log << "HSREQ/rcv: PEER Version: "
        << SrtVersionString(m_lPeerSrtVersion)
        << " Flags: " << peer_srt_options
        << "(" << SrtFlagString(peer_srt_options) << ")");

    m_bPeerRexmitFlag = IsSet(peer_srt_options, SRT_OPT_REXMITFLG);
    HLOGF(mglog.Debug, "HSREQ/rcv: peer %s REXMIT flag", m_bPeerRexmitFlag ? "UNDERSTANDS" : "DOES NOT UNDERSTAND" );

    // Check if both use the same API type. Reject if not.
    bool peer_message_api = !IsSet(peer_srt_options, SRT_OPT_STREAM);
    if ( peer_message_api != m_bMessageAPI )
    {
        LOGC(mglog.Error, log << "HSREQ/rcv: Agent uses "
            << (m_bMessageAPI ? "MESSAGE" : "STREAM") << " API, but the Peer declares "
            << (peer_message_api ? "MESSAGE" : "STREAM") << " API. Not compatible transmission type, rejecting.");
        return SRT_CMD_REJECT;
    }

    if ( len < SRT_HS_LATENCY+1 )
    {
        // 3 is the size when containing VERSION, FLAGS and LATENCY. Less size
        // makes it contain only the first two. Let's make it acceptable, as long
        // as the latency flags aren't set.
        if ( IsSet(peer_srt_options, SRT_OPT_TSBPDSND) || IsSet(peer_srt_options, SRT_OPT_TSBPDRCV) )
        {
            LOGC(mglog.Error, log << "HSREQ/rcv: Peer sent only VERSION + FLAGS HSREQ, but TSBPD flags are set. Rejecting.");
            return SRT_CMD_REJECT;
        }

        LOGC(mglog.Warn, log << "HSREQ/rcv: Peer sent only VERSION + FLAGS HSREQ, not getting any TSBPD settings.");
        // Don't process any further settings in this case. Turn off TSBPD, just for a case.
        m_bTsbPd = false;
        m_bPeerTsbPd = false;
        return SRT_CMD_HSRSP;
    }

    uint32_t latencystr = srtdata[SRT_HS_LATENCY];

    if ( IsSet(peer_srt_options, SRT_OPT_TSBPDSND) )
    {
        //TimeStamp-based Packet Delivery feature enabled
        if ( !m_bTsbPd )
        {
            LOGC(mglog.Warn, log << "HSREQ/rcv: Agent did not set rcv-TSBPD - ignoring proposed latency from peer");

            // Note: also don't set the peer TSBPD flag HERE because
            // - in HSv4 it will be a sender, so it doesn't matter anyway
            // - in HSv5 if it's going to receive, the TSBPDRCV flag will define it.
        }
        else
        {
            int peer_decl_latency;
            if ( hsv < CUDT::HS_VERSION_SRT1 )
            {
                // In HSv4 there is only one value and this is the latency
                // that the sender peer proposes for the agent.
                peer_decl_latency = SRT_HS_LATENCY_LEG::unwrap(latencystr);
            }
            else
            {
                // In HSv5 there are latency declared for sending and receiving separately.

                // SRT_HS_LATENCY_SND is the value that the peer proposes to be the
                // value used by agent when receiving data. We take this as a local latency value.
                peer_decl_latency = SRT_HS_LATENCY_SND::unwrap(srtdata[SRT_HS_LATENCY]);
            }


            // Use the maximum latency out of latency from our settings and the latency
            // "proposed" by the peer.
            int maxdelay = std::max(m_iTsbPdDelay_ms, peer_decl_latency);
            HLOGC(mglog.Debug, log << "HSREQ/rcv: LOCAL/RCV LATENCY: Agent:" << m_iTsbPdDelay_ms
                << " Peer:" << peer_decl_latency << "  Selecting:" << maxdelay);
            m_iTsbPdDelay_ms = maxdelay;
        }
    }
    else
    {
        std::string how_about_agent = m_bTsbPd ? "BUT AGENT DOES" : "and nor does Agent";
        HLOGC(mglog.Debug, log << "HSREQ/rcv: Peer DOES NOT USE latency for sending - " << how_about_agent);
    }

    // This happens when the HSv5 RESPONDER receives the HSREQ message; it declares
    // that the peer INITIATOR will receive the data and informs about its predefined
    // latency. We need to maximize this with our setting of the peer's latency and
    // record as peer's latency, which will be then sent back with HSRSP.
    if ( hsv > CUDT::HS_VERSION_UDT4 && IsSet(peer_srt_options, SRT_OPT_TSBPDRCV) )
    {
        // So, PEER uses TSBPD, set the flag.
        // NOTE: it doesn't matter, if AGENT uses TSBPD.
        m_bPeerTsbPd = true;

        // SRT_HS_LATENCY_RCV is the value that the peer declares as to be
        // used by it when receiving data. We take this as a peer's value,
        // and select the maximum of this one and our proposed latency for the peer.
        int peer_decl_latency = SRT_HS_LATENCY_RCV::unwrap(latencystr);
        int maxdelay = std::max(m_iPeerTsbPdDelay_ms, peer_decl_latency);
        HLOGC(mglog.Debug, log << "HSREQ/rcv: PEER/RCV LATENCY: Agent:" << m_iPeerTsbPdDelay_ms
            << " Peer:" << peer_decl_latency << " Selecting:" << maxdelay);
        m_iPeerTsbPdDelay_ms = maxdelay;
    }
    else
    {
        std::string how_about_agent = m_bTsbPd ? "BUT AGENT DOES" : "and nor does Agent";
        HLOGC(mglog.Debug, log << "HSREQ/rcv: Peer DOES NOT USE latency for receiving - " << how_about_agent);
    }

    if ( hsv > CUDT::HS_VERSION_UDT4 )
    {
        // This is HSv5, do the same things as required for the sending party in HSv4,
        // as in HSv5 this can also be a sender.
        if (IsSet(peer_srt_options, SRT_OPT_TLPKTDROP))
        {
            //Too late packets dropping feature supported
            m_bPeerTLPktDrop = true;
        }
        if (IsSet(peer_srt_options, SRT_OPT_NAKREPORT))
        {
            //Peer will send Periodic NAK Reports
            m_bPeerNakReport = true;
        }
    }


    return SRT_CMD_HSRSP;
}

int CUDT::processSrtMsg_HSRSP(const uint32_t* srtdata, size_t len, uint32_t ts, int hsv)
{
    // XXX Check for mis-version
    // With HSv4 we accept only version less than 1.2.0
    if ( hsv == CUDT::HS_VERSION_UDT4 && srtdata[SRT_HS_VERSION] >= SRT_VERSION_FEAT_HSv5 )
    {
        LOGC(mglog.Error, log << "HSRSP/rcv: With HSv4 version >= 1.2.0 is not acceptable.");
        return SRT_CMD_NONE;
    }

    if (len < SRT_CMD_HSRSP_MINSZ)
    {
        /* Packet smaller than minimum compatible packet size */
        LOGF(mglog.Error,  "HSRSP/rcv: cmd=%d(HSRSP) len=%" PRIzu " invalid", SRT_CMD_HSRSP, len);
        return SRT_CMD_NONE;
    }

    // Set this start time in the beginning, regardless as to whether TSBPD is being
    // used or not. This must be done in the Initiator as well as Responder. In case when
    // agent is sender only (HSv4) this value simply won't be used.

    /*
     * Compute peer StartTime in our time reference
     * This takes time zone, time drift into account.
     * Also includes current packet transit time (rtt/2)
     */
#if 0                   //Debug PeerStartTime if not 1st HS packet
    {
        uint64_t oldPeerStartTime = m_ullRcvPeerStartTime;
        m_ullRcvPeerStartTime = CTimer::getTime() - (uint64_t)((uint32_t)ts);
        if (oldPeerStartTime) {
            LOGC(mglog.Note, log << "rcvSrtMsg: 2nd PeerStartTime diff=" <<  
                    (m_ullRcvPeerStartTime - oldPeerStartTime) << " usec");

        }
    }
#else
    m_ullRcvPeerStartTime = CTimer::getTime() - (uint64_t)((uint32_t)ts);
#endif

    m_lPeerSrtVersion = srtdata[SRT_HS_VERSION];
    uint32_t peer_srt_options = srtdata[SRT_HS_FLAGS];

    HLOGF(mglog.Debug, "HSRSP/rcv: Version: %s Flags: SND:%08X (%s)",
            SrtVersionString(m_lPeerSrtVersion).c_str(),
            peer_srt_options,
            SrtFlagString(peer_srt_options).c_str());


    if ( hsv == CUDT::HS_VERSION_UDT4 )
    {
        // The old HSv4 way: extract just one value and put it under peer.
        if (IsSet(peer_srt_options, SRT_OPT_TSBPDRCV))
        {
            //TsbPd feature enabled
            m_bPeerTsbPd = true;
            m_iPeerTsbPdDelay_ms = SRT_HS_LATENCY_LEG::unwrap(srtdata[SRT_HS_LATENCY]);
            HLOGC(mglog.Debug, log << "HSRSP/rcv: LATENCY: Peer/snd:" << m_iPeerTsbPdDelay_ms
                << " (Agent: declared:" << m_iTsbPdDelay_ms << " rcv:" << m_iTsbPdDelay_ms << ")");
        }
        // TSBPDSND isn't set in HSv4 by the RESPONDER, because HSv4 RESPONDER is always RECEIVER.
    }
    else
    {
        // HSv5 way: extract the receiver latency and sender latency, if used.

        if (IsSet(peer_srt_options, SRT_OPT_TSBPDRCV))
        {
            //TsbPd feature enabled
            m_bPeerTsbPd = true;
            m_iPeerTsbPdDelay_ms = SRT_HS_LATENCY_RCV::unwrap(srtdata[SRT_HS_LATENCY]);
            HLOGC(mglog.Debug, log << "HSRSP/rcv: LATENCY: Peer/snd:" << m_iPeerTsbPdDelay_ms << "ms");
        }
        else
        {
            HLOGC(mglog.Debug, log << "HSRSP/rcv: Peer (responder) DOES NOT USE latency");
        }

        if (IsSet(peer_srt_options, SRT_OPT_TSBPDSND))
        {
            if (!m_bTsbPd)
            {
                LOGC(mglog.Warn, log << "HSRSP/rcv: BUG? Peer (responder) declares sending latency, but Agent turned off TSBPD.");
            }
            else
            {
                // Take this value as a good deal. In case when the Peer did not "correct" the latency
                // because it has TSBPD turned off, just stay with the present value defined in options.
                m_iTsbPdDelay_ms = SRT_HS_LATENCY_SND::unwrap(srtdata[SRT_HS_LATENCY]);
                HLOGC(mglog.Debug, log << "HSRSP/rcv: LATENCY Agent/rcv: " << m_iTsbPdDelay_ms << "ms");
            }
        }
    }

    if ((m_lSrtVersion >= SrtVersion(1, 0, 5)) && IsSet(peer_srt_options, SRT_OPT_TLPKTDROP))
    {
        //Too late packets dropping feature supported
        m_bPeerTLPktDrop = true;
    }

    if ((m_lSrtVersion >= SrtVersion(1, 1, 0)) && IsSet(peer_srt_options, SRT_OPT_NAKREPORT))
    {
        //Peer will send Periodic NAK Reports
        m_bPeerNakReport = true;
    }

    if ( m_lSrtVersion >= SrtVersion(1, 2, 0) )
    {
        if ( IsSet(peer_srt_options, SRT_OPT_REXMITFLG) )
        {
            //Peer will use REXMIT flag in packet retransmission.
            m_bPeerRexmitFlag = true;
            HLOGP(mglog.Debug, "HSRSP/rcv: 1.2.0+ Agent understands REXMIT flag and so does peer.");
        }
        else
        {
            HLOGP(mglog.Debug, "HSRSP/rcv: Agent understands REXMIT flag, but PEER DOES NOT");
        }
    }
    else
    {
        HLOGF(mglog.Debug, "HSRSP/rcv: <1.2.0 Agent DOESN'T understand REXMIT flag");
    }

    handshakeDone();

    return SRT_CMD_NONE;
}

// This function is called only when the URQ_CONCLUSION handshake has been received from the peer.
bool CUDT::interpretSrtHandshake(const CHandShake& hs, const CPacket& hspkt, uint32_t* out_data SRT_ATR_UNUSED, size_t* out_len)
{
    // Initialize out_len to 0 to handle the unencrypted case
    if ( out_len )
        *out_len = 0;

    // The version=0 statement as rejection is used only since HSv5.
    // The HSv4 sends the AGREEMENT handshake message with version=0, do not misinterpret it.
    if ( m_ConnRes.m_iVersion > HS_VERSION_UDT4 && hs.m_iVersion == 0 )
    {
        LOGC(mglog.Error, log << "HS VERSION = 0, meaning the handshake has been rejected.");
        return false;
    }

    if ( hs.m_iVersion < HS_VERSION_SRT1 )
        return true; // do nothing

    // Anyway, check if the handshake contains any extra data.
    if ( hspkt.getLength() <= CHandShake::m_iContentSize )
    {
        // This would mean that the handshake was at least HSv5, but somehow no extras were added.
        // Dismiss it then, however this has to be logged.
        LOGC(mglog.Error, log << "HS VERSION=" << hs.m_iVersion << " but no handshake extension found!");
        return false;
    }

    // We still believe it should work, let's check the flags.
    int ext_flags = SrtHSRequest::SRT_HSTYPE_HSFLAGS::unwrap(hs.m_iType);
    if ( ext_flags == 0 )
    {
        LOGC(mglog.Error, log << "HS VERSION=" << hs.m_iVersion << " but no handshake extension flags are set!");
        return false;
    }

    HLOGC(mglog.Debug, log << "HS VERSION=" << hs.m_iVersion << " EXTENSIONS: " << CHandShake::ExtensionFlagStr(ext_flags));

    // Ok, now find the beginning of an int32_t array that follows the UDT handshake.
    uint32_t* p = reinterpret_cast<uint32_t*>(hspkt.m_pcData + CHandShake::m_iContentSize);
    size_t size = hspkt.getLength() - CHandShake::m_iContentSize; // Due to previous cond check we grant it's >0

    if ( IsSet(ext_flags, CHandShake::HS_EXT_HSREQ) )
    {
        HLOGC(mglog.Debug, log << "interpretSrtHandshake: extracting HSREQ/RSP type extension");
        uint32_t* begin = p;
        uint32_t* next = 0;
        size_t length = size / sizeof(uint32_t);
        size_t blocklen = 0;

        for(;;) // this is ONE SHOT LOOP
        {
            int cmd = FindExtensionBlock(begin, length, Ref(blocklen), Ref(next));

            size_t bytelen = blocklen*sizeof(uint32_t);

            if ( cmd == SRT_CMD_HSREQ )
            {
                // Set is the size as it should, then give it for interpretation for
                // the proper function.
                if ( blocklen < SRT_HS__SIZE )
                {
                    LOGC(mglog.Error, log << "HS-ext HSREQ found but invalid size: " << bytelen
                        << " (expected: " << SRT_HS__SIZE << ")");
                    return false; // don't interpret
                }

                int rescmd = processSrtMsg_HSREQ(begin+1, bytelen, hspkt.m_iTimeStamp, HS_VERSION_SRT1);
                // Interpreted? Then it should be responded with SRT_CMD_HSRSP.
                if ( rescmd != SRT_CMD_HSRSP )
                {
                    LOGC(mglog.Error, log << "interpretSrtHandshake: process HSREQ returned unexpected value " << rescmd);
                    return false;
                }
                handshakeDone();
                updateAfterSrtHandshake(SRT_CMD_HSREQ, HS_VERSION_SRT1);
            }
            else if ( cmd == SRT_CMD_HSRSP )
            {
                // Set is the size as it should, then give it for interpretation for
                // the proper function.
                if ( blocklen < SRT_HS__SIZE )
                {
                    LOGC(mglog.Error, log << "HS-ext HSRSP found but invalid size: " << bytelen
                        << " (expected: " << SRT_HS__SIZE << ")");

                    return false; // don't interpret
                }

                int rescmd = processSrtMsg_HSRSP(begin+1, bytelen, hspkt.m_iTimeStamp, HS_VERSION_SRT1);
                // Interpreted? Then it should be responded with SRT_CMD_NONE.
                // (nothing to be responded for HSRSP, unless there was some kinda problem)
                if ( rescmd != SRT_CMD_NONE )
                {
                    LOGC(mglog.Error, log << "interpretSrtHandshake: process HSRSP returned unexpected value " << rescmd);
                    return false;
                }
                handshakeDone();
                updateAfterSrtHandshake(SRT_CMD_HSRSP, HS_VERSION_SRT1);
            }
            else if ( cmd == SRT_CMD_NONE )
            {
                LOGC(mglog.Error, log << "interpretSrtHandshake: no HSREQ/HSRSP block found in the handshake msg!");
                // This means that there can be no more processing done by FindExtensionBlock().
                // And we haven't found what we need - otherwise one of the above cases would pass
                // and lead to exit this loop immediately.
                return false;
            }
            else
            {
                // Any other kind of message extracted. Search on.
                length -= (next - begin);
                begin = next;
                if (begin)
                    continue;
            }

            break;
        }
    }

    HLOGC(mglog.Debug, log << "interpretSrtHandshake: HSREQ done, checking KMREQ");

    // Now check the encrypted

    bool encrypted = false;

    if ( IsSet(ext_flags, CHandShake::HS_EXT_KMREQ) )
    {
        HLOGC(mglog.Debug, log << "interpretSrtHandshake: extracting KMREQ/RSP type extension");

#ifdef SRT_ENABLE_ENCRYPTION
        if (!m_pCryptoControl->hasPassphrase())
        {
            if (m_bOPT_StrictEncryption)
            {
                LOGC(mglog.Error, log << "HS KMREQ: Peer declares encryption, but agent does not - rejecting per strict requirement");
                return false;
            }

            LOGC(mglog.Error, log << "HS KMREQ: Peer declares encryption, but agent does not - still allowing connection.");

            // Still allow for connection, and allow Agent to send unencrypted stream to the peer.
            // Also normally allow the key to be processed; worst case it will send the failure response.
        }

        uint32_t* begin = p;
        uint32_t* next = 0;
        size_t length = size / sizeof(uint32_t);
        size_t blocklen = 0;

        for(;;) // This is one shot loop, unless REPEATED by 'continue'.
        {
            int cmd = FindExtensionBlock(begin, length, Ref(blocklen), Ref(next));

            HLOGC(mglog.Debug, log << "interpretSrtHandshake: found extension: (" << cmd << ") " << MessageTypeStr(UMSG_EXT, cmd));

            size_t bytelen = blocklen*sizeof(uint32_t);
            if ( cmd == SRT_CMD_KMREQ )
            {
                if ( !out_data || !out_len )
                {
                    LOGC(mglog.Fatal, log << "IPE: HS/KMREQ extracted without passing target buffer!");
                    return false;
                }

                int res = m_pCryptoControl->processSrtMsg_KMREQ(begin+1, bytelen, out_data, Ref(*out_len), HS_VERSION_SRT1);
                if ( res != SRT_CMD_KMRSP )
                {
                    // Something went wrong.
                    HLOGC(mglog.Debug, log << "interpretSrtHandshake: KMREQ processing failed - returned " << res);
                    return false;
                }
                if (*out_len == 1)
                {
                    // This means that there was an abnormal encryption situation occurred.
                    // This is inacceptable in case of strict encryption.
                    if (m_bOPT_StrictEncryption)
                    {
                        LOGC(mglog.Error, log << "interpretSrtHandshake: KMREQ result abnornal - rejecting per strict encryption");
                        return false;
                    }
                }
                encrypted = true;
            }
            else if ( cmd == SRT_CMD_KMRSP )
            {
                int res = m_pCryptoControl->processSrtMsg_KMRSP(begin+1, bytelen, HS_VERSION_SRT1);
                if (m_bOPT_StrictEncryption && res == -1)
                {
                    LOGC(mglog.Error, log << "KMRSP failed - rejecting connection as per strict encryption.");
                    return false;
                }
                encrypted = true;
            }
            else if ( cmd == SRT_CMD_NONE )
            {
                LOGC(mglog.Error, log << "HS KMREQ expected - none found!");
                return false;
            }
            else
            {
                HLOGC(mglog.Debug, log << "interpretSrtHandshake: ... skipping " << MessageTypeStr(UMSG_EXT, cmd));
                if (NextExtensionBlock(Ref(begin), next, Ref(length)))
                    continue;
            }

            break;
        }
#else
        // When encryption is not enabled at compile time, behave as if encryption wasn't set,
        // so accordingly to StrictEncryption flag.

        if (m_bOPT_StrictEncryption)
        {
            LOGC(mglog.Error, log << "HS KMREQ: Peer declares encryption, but agent didn't enable it at compile time - rejecting per strict requirement");
            return false;
        }

        LOGC(mglog.Error, log << "HS KMREQ: Peer declares encryption, but agent didn't enable it at compile time - still allowing connection.");
        encrypted = true;
#endif
    }

    bool have_congctl = false;
    string agsm = m_CongCtl.selected_name();
    if (agsm == "")
    {
        agsm = "live";
        m_CongCtl.select("live");
    }

    if ( IsSet(ext_flags, CHandShake::HS_EXT_CONFIG) )
    {
        HLOGC(mglog.Debug, log << "interpretSrtHandshake: extracting various CONFIG extensions");

        uint32_t* begin = p;
        uint32_t* next = 0;
        size_t length = size / sizeof(uint32_t);
        size_t blocklen = 0;

        for(;;) // This is one shot loop, unless REPEATED by 'continue'.
        {
            int cmd = FindExtensionBlock(begin, length, Ref(blocklen), Ref(next));

            HLOGC(mglog.Debug, log << "interpretSrtHandshake: found extension: (" << cmd << ") " << MessageTypeStr(UMSG_EXT, cmd));

            size_t bytelen = blocklen*sizeof(uint32_t);
            if ( cmd == SRT_CMD_SID )
            {
                // Copied through a cleared array. This is because the length is aligned to 4
                // where the padding is filled by zero bytes. For the case when the string is
                // exactly of a 4-divisible length, we make a big array with maximum allowed size
                // filled with zeros. Copying to this array should then copy either only the valid
                // characters of the string (if the lenght is divisible by 4), or the string with
                // padding zeros. In all these cases in the resulting array we should have all
                // subsequent characters of the string plus at least one '\0' at the end. This will
                // make it a perfect NUL-terminated string, to be used to initialize a string.
                char target[MAX_SID_LENGTH+1];
                memset(target, 0, MAX_SID_LENGTH+1);
                memcpy(target, begin+1, bytelen);

                // Un-swap on big endian machines
                ItoHLA((uint32_t*)target, (uint32_t*)target, bytelen/sizeof(uint32_t));

                m_sStreamName = target;
                HLOGC(mglog.Debug, log << "CONNECTOR'S REQUESTED SID [" << m_sStreamName << "] (bytelen=" << bytelen << " blocklen=" << blocklen << ")");
            }
            else if ( cmd == SRT_CMD_CONGESTION )
            {
                if (have_congctl)
                {
                    LOGC(mglog.Error, log << "CONGCTL BLOCK REPEATED!");
                    return false;
                }
                // Declare that congctl has been received
                have_congctl = true;

                char target[MAX_SID_LENGTH+1];
                memset(target, 0, MAX_SID_LENGTH+1);
                memcpy(target, begin+1, bytelen);
                // Un-swap on big endian machines
                ItoHLA((uint32_t*)target, (uint32_t*)target, bytelen/sizeof(uint32_t));

                string sm = target;

                // As the congctl has been declared by the peer,
                // check if your congctl is compatible.
                // sm cannot be empty, but the agent's sm can be empty meaning live.
                if (sm != agsm)
                {
                    LOGC(mglog.Error, log << "PEER'S CONGCTL '" << sm << "' does not match AGENT'S CONGCTL '" << agsm << "'");
                    return false;
                }

                HLOGC(mglog.Debug, log << "CONNECTOR'S CONGCTL [" << sm << "] (bytelen=" << bytelen << " blocklen=" << blocklen << ")");
            }
            else if ( cmd == SRT_CMD_NONE )
            {
                break;
            }
            else
            {
                // Found some block that is not interesting here. Skip this and get the next one.
                HLOGC(mglog.Debug, log << "interpretSrtHandshake: ... skipping " << MessageTypeStr(UMSG_EXT, cmd));
            }

            if ( !NextExtensionBlock(Ref(begin), next, Ref(length)) )
                break;
        }
    }

    // Post-checks
    // Check if peer declared encryption
    if (!encrypted && m_CryptoSecret.len > 0)
    {
        if (m_bOPT_StrictEncryption)
        {
            LOGC(mglog.Error, log << "HS EXT: Agent declares encryption, but Peer does not - rejecting connection per strict requirement.");
            return false;
        }

        LOGC(mglog.Error, log << "HS EXT: Agent declares encryption, but Peer does not (Agent can still receive unencrypted packets from Peer).");

        // This is required so that the sender is still allowed to send data, when encryption is required,
        // just this will be for waste because the receiver won't decrypt them anyway.
        m_pCryptoControl->createFakeSndContext();
        m_pCryptoControl->m_SndKmState = SRT_KM_S_NOSECRET; // Because Peer did not send KMX, though Agent has pw
        m_pCryptoControl->m_RcvKmState = SRT_KM_S_UNSECURED; // Because Peer has no PW, as has sent no KMREQ.
        return true;
    }

    // If agent has set some nondefault congctl, then congctl is expected from the peer.
    if (agsm != "live" && !have_congctl)
    {
        LOGC(mglog.Error, log << "HS EXT: Agent uses '" << agsm << "' congctl, but peer DID NOT DECLARE congctl (assuming 'live').");
        return false;
    }

    // Ok, finished, for now.
    return true;
}

void CUDT::startConnect(const sockaddr_any& serv_addr, int32_t forced_isn)
{
    CGuard cg(m_ConnectionLock, "conn");

    HLOGC(mglog.Debug, log << "startConnect: -> " << SockaddrToString(serv_addr) << "...");

    if (!m_bOpened)
        throw CUDTException(MJ_NOTSUP, MN_NONE, 0);

    if (m_bListening)
        throw CUDTException(MJ_NOTSUP, MN_ISCONNECTED, 0);

    if (m_bConnecting || m_bConnected)
        throw CUDTException(MJ_NOTSUP, MN_ISCONNECTED, 0);

    // record peer/server address
    m_PeerAddr = sockaddr_any(serv_addr);

    // register this socket in the rendezvous queue
    // RendezevousQueue is used to temporarily store incoming handshake, non-rendezvous connections also require this function
#ifdef SRT_ENABLE_CONNTIMEO
    uint64_t ttl = m_iConnTimeOut * uint64_t(1000);
#else
    uint64_t ttl = 3000000;
#endif
    // XXX DEBUG
    //ttl = 0x1000000000000000;
    // XXX
    if (m_bRendezvous)
        ttl *= 10;
    ttl += CTimer::getTime();
    m_pRcvQueue->registerConnector(m_SocketID, this, serv_addr, ttl);

    // The m_iType is used in the INDUCTION for nothing. This value is only regarded
    // in CONCLUSION handshake, however this must be created after the handshake version
    // is already known. UDT_DGRAM is the value that was the only valid in the old SRT 
    // with HSv4 (it supported only live transmission), for HSv5 it will be changed to
    // handle handshake extension flags.
    m_ConnReq.m_iType = UDT_DGRAM;

    // This is my current configuration
    if (m_bRendezvous)
    {
        // For rendezvous, use version 5 in the waveahand and the cookie.
        // In case when you get the version 4 waveahand, simply switch to
        // the legacy HSv4 rendezvous and this time send version 4 CONCLUSION.

        // The HSv4 client simply won't check the version nor the cookie and it
        // will be sending its waveahands with version 4. Only when the party
        // has sent version 5 waveahand should the agent continue with HSv5
        // rendezvous.
        m_ConnReq.m_iVersion = HS_VERSION_SRT1;
        //m_ConnReq.m_iVersion = HS_VERSION_UDT4; // <--- Change in order to do regression test.
        m_ConnReq.m_iReqType = URQ_WAVEAHAND;
        m_ConnReq.m_iCookie = bake(serv_addr);

        // This will be also passed to a HSv4 rendezvous, but fortunately the old
        // SRT didn't read this field from URQ_WAVEAHAND message, only URQ_CONCLUSION.
        m_ConnReq.m_iType = SrtHSRequest::wrapFlags(false /* no MAGIC here */, m_iSndCryptoKeyLen);
        bool whether SRT_ATR_UNUSED = m_iSndCryptoKeyLen != 0;
        HLOGC(mglog.Debug, log << "startConnect (rnd): " << (whether ? "" : "NOT ") << " Advertising PBKEYLEN - value = " << m_iSndCryptoKeyLen);
        m_RdvState = CHandShake::RDV_WAVING;
        m_SrtHsSide = HSD_DRAW; // initially not resolved.
    }
    else
    {
        // For caller-listener configuration, set the version 4 for INDUCTION
        // due to a serious problem in UDT code being also in the older SRT versions:
        // the listener peer simply sents the EXACT COPY of the caller's induction
        // handshake, except the cookie, which means that when the caller sents version 5,
        // the listener will respond with version 5, which is a false information. Therefore
        // HSv5 clients MUST send HS_VERSION_UDT4 from the caller, regardless of currently
        // supported handshake version.
        //
        // The HSv5 listener should only respond with INDUCTION with m_iVersion == HS_VERSION_SRT1.
        m_ConnReq.m_iVersion = HS_VERSION_UDT4;
        m_ConnReq.m_iReqType = URQ_INDUCTION;
        m_ConnReq.m_iCookie = 0;
        m_RdvState = CHandShake::RDV_INVALID;
    }

    m_ConnReq.m_iMSS = m_iMSS;
    m_ConnReq.m_iFlightFlagSize = (m_iRcvBufSize < m_iFlightFlagSize)? m_iRcvBufSize : m_iFlightFlagSize;
    m_ConnReq.m_iID = m_SocketID;
    CIPAddress::ntop(serv_addr, m_ConnReq.m_piPeerIP);

    if ( forced_isn == 0 )
    {
        // Random Initial Sequence Number (normal mode)
        srand((unsigned int)CTimer::getTime());
        m_iISN = m_ConnReq.m_iISN = (int32_t)(CSeqNo::m_iMaxSeqNo * (double(rand()) / RAND_MAX));
    }
    else
    {
        // Predefined ISN (for debug purposes)
        m_iISN = m_ConnReq.m_iISN = forced_isn;
    }

    m_iLastDecSeq = m_iISN - 1;
    m_iSndLastAck = m_iISN;
    m_iSndLastDataAck = m_iISN;
    m_iSndLastFullAck = m_iISN;
    m_iSndCurrSeqNo = m_iISN - 1;
    m_iSndLastAck2 = m_iISN;
    m_ullSndLastAck2Time = CTimer::getTime();

    // Inform the server my configurations.
    CPacket reqpkt;
    reqpkt.setControl(UMSG_HANDSHAKE);
    reqpkt.allocate(m_iMaxSRTPayloadSize);
    // XXX NOTE: Now the memory for the payload part is allocated automatically,
    // and such allocated memory is also automatically deallocated in the
    // destructor. If you use CPacket::allocate, remember that you must not:
    // - delete this memory
    // - assign to m_pcData.
    // If you use only manual assignment to m_pCData, this is then manual
    // allocation and so it won't be deallocated in the destructor.
    //
    // (Desired would be to disallow modification of m_pcData outside the
    // control of methods.)

    // ID = 0, connection request
    reqpkt.m_iID = 0;

    size_t hs_size = m_iMaxSRTPayloadSize;
    m_ConnReq.store_to(reqpkt.m_pcData, Ref(hs_size));

    // Note that CPacket::allocate() sets also the size
    // to the size of the allocated buffer, which not
    // necessarily is to be the size of the data.
    reqpkt.setLength(hs_size);

    uint64_t now = CTimer::getTime();
    reqpkt.m_iTimeStamp = int32_t(now - m_stats.startTime);

    HLOGC(mglog.Debug, log << CONID() << "CUDT::startConnect: REQ-TIME set HIGH (" << now << "). SENDING HS: " << m_ConnReq.show());

    /*
     * Race condition if non-block connect response thread scheduled before we set m_bConnecting to true?
     * Connect response will be ignored and connecting will wait until timeout.
     * Maybe m_ConnectionLock handling problem? Not used in CUDT::connect(const CPacket& response)
     */
    m_llLastReqTime = now;
    m_bConnecting = true;

    // At this point m_SourceAddr is probably default-any, but this function
    // now requires that the address be specified here because there will be
    // no possibility to do it at any next stage of sending.
    m_pSndQueue->sendto(serv_addr, reqpkt, m_SourceAddr);

    //
    ///
    ////  ---> CONTINUE TO: <PEER>.CUDT::processConnectRequest()
    ///        (Take the part under condition: hs.m_iReqType == URQ_INDUCTION)
    ////  <--- RETURN WHEN: m_pSndQueue->sendto() is called.
    ////  .... SKIP UNTIL m_pRcvQueue->recvfrom() HERE....
    ////       (the first "sendto" will not be called due to being too early)
    ///
    //

    // asynchronous connect, return immediately
    if (!m_bSynRecving)
    {
        HLOGC(mglog.Debug, log << CONID() << "startConnect: ASYNC MODE DETECTED. Deferring the process to RcvQ:worker");
        return;
    }

    // Wait for the negotiated configurations from the peer side.

    // This packet only prepares the storage where we will read the
    // next incoming packet.
    CPacket response;
    response.setControl(UMSG_HANDSHAKE);
    response.allocate(m_iMaxSRTPayloadSize);

    CUDTException e;
    EConnectStatus cst = CONN_CONTINUE;
    // This is a temporary place to store the DESTINATION IP from the incoming packet.
    // We can't record this address yet until the cookie-confirmation is done, for safety reasons.
    sockaddr_any use_source_adr(m_PeerAddr.family());

    while (!m_bClosing)
    {
        int64_t tdiff = CTimer::getTime() - m_llLastReqTime;
        // avoid sending too many requests, at most 1 request per 250ms

        // SHORT VERSION: 
        // The immediate first run of this loop WILL SKIP THIS PART, so
        // the processing really begins AFTER THIS CONDITION.
        //
        // Note that some procedures inside may set m_llLastReqTime to 0,
        // which will result of this condition to trigger immediately in
        // the next iteration.
        if (tdiff > 250000)
        {
            HLOGC(mglog.Debug, log << "startConnect: LOOP: time to send (" << tdiff << " > 250000). size=" << reqpkt.getLength());

            if (m_bRendezvous)
                reqpkt.m_iID = m_ConnRes.m_iID;

            now = CTimer::getTime();
#if ENABLE_HEAVY_LOGGING
            {
                CHandShake debughs;
                debughs.load_from(reqpkt.m_pcData, reqpkt.getLength());
                HLOGC(mglog.Debug, log << CONID() << "startConnect: REQ-TIME HIGH (" << now << "). cont/sending HS to peer: " << debughs.show());
            }
#endif

            m_llLastReqTime = now;
            reqpkt.m_iTimeStamp = int32_t(now - m_stats.startTime);
            m_pSndQueue->sendto(serv_addr, reqpkt, use_source_adr);
        }
        else
        {
            HLOGC(mglog.Debug, log << "startConnect: LOOP: too early to send - " << tdiff << " < 250000");
        }

        cst = CONN_CONTINUE;
        response.setLength(m_iMaxSRTPayloadSize);
        if (m_pRcvQueue->recvfrom(m_SocketID, Ref(response)) > 0)
        {
            use_source_adr = response.udpDestAddr();

            HLOGC(mglog.Debug, log << CONID() << "startConnect: got response for connect request");
            cst = processConnectResponse(response, &e, true /*synchro*/);

            HLOGC(mglog.Debug, log << CONID() << "startConnect: response processing result: " << ConnectStatusStr(cst));

            // Expected is that:
            // - the peer responded with URQ_INDUCTION + cookie. This above function
            //   should check that and craft the URQ_CONCLUSION handshake, in which
            //   case this function returns CONN_CONTINUE. As an extra action taken
            //   for that case, we set the SECURING mode if encryption requested,
            //   and serialize again the handshake, possibly together with HS extension
            //   blocks, if HSv5 peer responded. The serialized handshake will be then
            //   sent again, as the loop is repeated.
            // - the peer responded with URQ_CONCLUSION. This handshake was accepted
            //   as a connection, and for >= HSv5 the HS extension blocks have been
            //   also read and interpreted. In this case this function returns:
            //   - CONN_ACCEPT, if everything was correct - break this loop and return normally
            //   - CONN_REJECT in case of any problems with the delivered handshake
            //     (incorrect data or data conflict) - throw error exception
            // - the peer responded with any of URQ_ERROR_*.  - throw error exception
            //
            // The error exception should make the API connect() function fail, if blocking
            // or mark the failure for that socket in epoll, if non-blocking.

            if ( cst == CONN_RENDEZVOUS )
            {
                // When this function returned CONN_RENDEZVOUS, this requires
                // very special processing for the Rendezvous-v5 algorithm. This MAY
                // involve also preparing a new handshake form, also interpreting the
                // SRT handshake extension and crafting SRT handshake extension for the
                // peer, which should be next sent. When this function returns CONN_CONTINUE,
                // it means that it has done all that was required, however none of the below
                // things has to be done (this function will do it by itself if needed).
                // Otherwise the handshake rolling can be interrupted and considered complete.
                cst = processRendezvous(Ref(reqpkt), response, serv_addr, true /*synchro*/, RST_OK);
                if (cst == CONN_CONTINUE)
                    continue;
                break;
            }

            if (cst == CONN_REJECT)
                sendCtrl(UMSG_SHUTDOWN);

            if (cst != CONN_CONTINUE && cst != CONN_CONFUSED)
                break; // --> OUTSIDE-LOOP

            // IMPORTANT
            // [[using assert(m_pCryptoControl != nullptr)]];

            // new request/response should be sent out immediately on receving a response
            HLOGC(mglog.Debug, log << "startConnect: SYNC CONNECTION STATUS:" << ConnectStatusStr(cst) << ", REQ-TIME: LOW.");
            m_llLastReqTime = 0;

            // Now serialize the handshake again to the existing buffer so that it's
            // then sent later in this loop.

            // First, set the size back to the original size, m_iMaxSRTPayloadSize because
            // this is the size of the originally allocated space. It might have been
            // shrunk by serializing the INDUCTION handshake (which was required before
            // sending this packet to the output queue) and therefore be too
            // small to store the CONCLUSION handshake (with HSv5 extensions).
            reqpkt.setLength(m_iMaxSRTPayloadSize);

            HLOGC(mglog.Debug, log << "startConnect: creating HS CONCLUSION: buffer size=" << reqpkt.getLength());

            // NOTE: BUGFIX: SERIALIZE AGAIN.
            // The original UDT code didn't do it, so it was theoretically
            // turned into conclusion, but was sending still the original
            // induction handshake challenge message. It was working only
            // thanks to that simultaneously there were being sent handshake
            // messages from a separate thread (CSndQueue::worker) from
            // RendezvousQueue, this time serialized properly, which caused
            // that with blocking mode there was a kinda initial "drunk
            // passenger with taxi driver talk" until the RendezvousQueue sends
            // (when "the time comes") the right CONCLUSION handshake
            // challenge message.
            //
            // Now that this is fixed, the handshake messages from RendezvousQueue
            // are sent only when there is a rendezvous mode or non-blocking mode.
            if ( !createSrtHandshake(Ref(reqpkt), Ref(m_ConnReq), SRT_CMD_HSREQ, SRT_CMD_KMREQ, 0, 0))
            {
                LOGC(mglog.Error, log << "createSrtHandshake failed - REJECTING.");
                cst = CONN_REJECT;
                break;
            }
            // These last 2 parameters designate the buffer, which is in use only for SRT_CMD_KMRSP.
            // If m_ConnReq.m_iVersion == HS_VERSION_UDT4, this function will do nothing,
            // except just serializing the UDT handshake.
            // The trick is that the HS challenge is with version HS_VERSION_UDT4, but the
            // listener should respond with HS_VERSION_SRT1, if it is HSv5 capable.
        }

        HLOGC(mglog.Debug, log << "startConnect: timeout from Q:recvfrom, looping again; cst=" << ConnectStatusStr(cst));

#if ENABLE_HEAVY_LOGGING
        // Non-fatal assertion
        if (cst == CONN_REJECT) // Might be returned by processRendezvous
        {
            LOGC(mglog.Error, log << "startConnect: IPE: cst=REJECT NOT EXPECTED HERE, the loop should've been interrupted!");
            break;
        }
#endif

        if (CTimer::getTime() > ttl)
        {
            // timeout
            e = CUDTException(MJ_SETUP, MN_TIMEOUT, 0);
            break;
        }
    }

    // <--- OUTSIDE-LOOP
    // Here will fall the break when not CONN_CONTINUE.
    // CONN_RENDEZVOUS is handled by processRendezvous.
    // CONN_ACCEPT will skip this and pass on.
    if ( cst == CONN_REJECT )
    {
        e = CUDTException(MJ_SETUP, MN_REJECTED, 0);
    }

    if (e.getErrorCode() == 0)
    {
        if (m_bClosing)                                                 // if the socket is closed before connection...
            e = CUDTException(MJ_SETUP); // XXX NO MN ?
        else if (m_ConnRes.m_iReqType == URQ_ERROR_REJECT)                          // connection request rejected
            e = CUDTException(MJ_SETUP, MN_REJECTED, 0);
        else if ((!m_bRendezvous) && (m_ConnRes.m_iISN != m_iISN))      // secuity check
            e = CUDTException(MJ_SETUP, MN_SECURITY, 0);
    }

    if (e.getErrorCode() != 0)
    {
        // The process is to be abnormally terminated, remove the connector
        // now because most likely no other processing part has done anything with it.
        m_pRcvQueue->removeConnector(m_SocketID);
        throw e;
    }

    HLOGC(mglog.Debug, log << CONID() << "startConnect: handshake exchange succeeded. sourceIP=" << SockaddrToString(m_SourceAddr));

    // Parameters at the end.
    HLOGC(mglog.Debug, log << "startConnect: END. Parameters:"
        " mss=" << m_iMSS <<
        " max-cwnd-size=" << m_CongCtl->cgWindowMaxSize() <<
        " cwnd-size=" << m_CongCtl->cgWindowSize() <<
        " rtt=" << m_iRTT <<
        " bw=" << m_iBandwidth);
}

// Asynchronous connection
EConnectStatus CUDT::processAsyncConnectResponse(const CPacket& pkt) ATR_NOEXCEPT
{
    EConnectStatus cst = CONN_CONTINUE;
    CUDTException e;

    CGuard cg(m_ConnectionLock); // FIX
    HLOGC(mglog.Debug, log << CONID() << "processAsyncConnectResponse: got response for connect request, processing");
    cst = processConnectResponse(pkt, &e, false);

    HLOGC(mglog.Debug, log << CONID() << "processAsyncConnectResponse: response processing result: "
        << ConnectStatusStr(cst) << "REQ-TIME LOW to enforce immediate response");
    m_llLastReqTime = 0;

    return cst;
}

bool CUDT::processAsyncConnectRequest(EReadStatus rst, EConnectStatus cst, const CPacket& response, const sockaddr_any& serv_addr)
{
    // IMPORTANT!

    // This function is called, still asynchronously, but in the order
    // of call just after the call to the above processAsyncConnectResponse.
    // This should have got the original value returned from
    // processConnectResponse through processAsyncConnectResponse.

    CPacket request;
    request.setControl(UMSG_HANDSHAKE);
    request.allocate(m_iMaxSRTPayloadSize);
    uint64_t now = CTimer::getTime();
    request.m_iTimeStamp = int(now - m_stats.startTime);

    HLOGC(mglog.Debug, log << "processAsyncConnectRequest: REQ-TIME: HIGH (" << now << "). Should prevent too quick responses.");
    m_llLastReqTime = now;
    // ID = 0, connection request
    request.m_iID = !m_bRendezvous ? 0 : m_ConnRes.m_iID;

    bool status = true;

    if ( cst == CONN_RENDEZVOUS )
    {
        HLOGC(mglog.Debug, log << "processAsyncConnectRequest: passing to processRendezvous");
        cst = processRendezvous(Ref(request), response, serv_addr, false /*asynchro*/, rst);
        if (cst == CONN_ACCEPT)
        {
            HLOGC(mglog.Debug, log << "processAsyncConnectRequest: processRendezvous completed the process and responded by itself. Done.");
            return true;
        }

        if (cst != CONN_CONTINUE)
        {
            LOGC(mglog.Error, log << "processAsyncConnectRequest: REJECT reported from processRendezvous, not processing further.");
            status = false;
        }
    }
    else if (cst == CONN_REJECT)
    {
            LOGC(mglog.Error, log << "processAsyncConnectRequest: REJECT reported from HS processing, not processing further.");
            return false;
    }
    else
    {
        // (this procedure will be also run for HSv4 rendezvous)
        HLOGC(mglog.Debug, log << "processAsyncConnectRequest: serializing HS: buffer size=" << request.getLength());
        if (!createSrtHandshake(Ref(request), Ref(m_ConnReq), SRT_CMD_HSREQ, SRT_CMD_KMREQ, 0, 0))
        {
            // All 'false' returns from here are IPE-type, mostly "invalid argument" plus "all keys expired".
            LOGC(mglog.Error, log << "IPE: processAsyncConnectRequest: createSrtHandshake failed, dismissing.");
            status = false;
        }
        else
        {
            HLOGC(mglog.Debug, log << "processAsyncConnectRequest: sending HS reqtype=" << RequestTypeStr(m_ConnReq.m_iReqType)
                    << " to socket " << request.m_iID << " size=" << request.getLength());
        }
    }

    if (!status)
    {
        return false;
        /* XXX Shouldn't it send a single response packet for the rejection?
        // Set the version to 0 as "handshake rejection" status and serialize it 
        CHandShake zhs;
        size_t size = request.getLength();
        zhs.store_to(request.m_pcData, Ref(size));
        request.setLength(size);
        */
    }

    HLOGC(mglog.Debug, log << "processAsyncConnectRequest: sending request packet, setting REQ-TIME HIGH.");
    m_llLastReqTime = CTimer::getTime();
    m_pSndQueue->sendto(serv_addr, request, m_SourceAddr);
    return status;
}

void CUDT::cookieContest()
{
    if (m_SrtHsSide != HSD_DRAW)
        return;

    HLOGC(mglog.Debug, log << "cookieContest: agent=" << m_ConnReq.m_iCookie << " peer=" << m_ConnRes.m_iCookie);

    if ( m_ConnReq.m_iCookie == 0 || m_ConnRes.m_iCookie == 0 )
    {
        // Note that it's virtually impossible that Agent's cookie is not ready, this
        // shall be considered IPE.
        // Not all cookies are ready, don't start the contest.
        return;
    }

    // INITIATOR/RESPONDER role is resolved by COOKIE CONTEST.
    //
    // The cookie contest must be repeated every time because it
    // may change the state at some point.
    int better_cookie = m_ConnReq.m_iCookie - m_ConnRes.m_iCookie;

    if ( better_cookie > 0 )
    {
        m_SrtHsSide = HSD_INITIATOR;
        return;
    }

    if ( better_cookie < 0 )
    {
        m_SrtHsSide = HSD_RESPONDER;
        return;
    }

    // DRAW! The only way to continue would be to force the
    // cookies to be regenerated and to start over. But it's
    // not worth a shot - this is an extremely rare case.
    // This can simply do reject so that it can be started again.

    // Pretend then that the cookie contest wasn't done so that
    // it's done again. Cookies are baked every time anew, however
    // the successful initial contest remains valid no matter how
    // cookies will change.

    m_SrtHsSide = HSD_DRAW;
}

EConnectStatus CUDT::processRendezvous(ref_t<CPacket> reqpkt, const CPacket& response, const sockaddr_any& serv_addr, bool synchro, EReadStatus rst)
{
    if ( m_RdvState == CHandShake::RDV_CONNECTED )
    {
        HLOGC(mglog.Debug, log << "processRendezvous: already in CONNECTED state.");
        return CONN_ACCEPT;
    }

    uint32_t kmdata[SRTDATA_MAXSIZE];
    size_t kmdatasize = SRTDATA_MAXSIZE;
    CPacket& rpkt = *reqpkt;

    cookieContest();

    // We know that the other side was contacted and the other side has sent
    // the handshake message - we know then both cookies. If it's a draw, it's
    // a very rare case of creating identical cookies.
    if (m_SrtHsSide == HSD_DRAW)
    {
        LOGC(mglog.Error, log << "COOKIE CONTEST UNRESOLVED: can't assign connection roles, please wait another minute.");
        return CONN_REJECT;
    }

    UDTRequestType rsp_type = URQ_ERROR_INVALID; // just to track uninitialized errors

    // We can assume that the Handshake packet received here as 'response'
    // is already serialized in m_ConnRes. Check extra flags that are meaningful
    // for further processing here.

    int ext_flags = SrtHSRequest::SRT_HSTYPE_HSFLAGS::unwrap(m_ConnRes.m_iType);
    bool needs_extension = ext_flags != 0; // Initial value: received HS has extensions.
    bool needs_hsrsp;
    rendezvousSwitchState(Ref(rsp_type), Ref(needs_extension), Ref(needs_hsrsp));
    if (rsp_type > URQ_FAILURE_TYPES)
    {
        HLOGC(mglog.Debug, log << "processRendezvous: rejecting due to switch-state response: " << RequestTypeStr(rsp_type));
        return CONN_REJECT;
    }
    checkUpdateCryptoKeyLen("processRendezvous", m_ConnRes.m_iType);

    // We have three possibilities here as it comes to HSREQ extensions:

    // 1. The agent is loser in attention state, it sends EMPTY conclusion (without extensions)
    // 2. The agent is loser in initiated state, it interprets incoming HSREQ and creates HSRSP
    // 3. The agent is winner in attention or fine state, it sends HSREQ extension
    m_ConnReq.m_iReqType = rsp_type;
    m_ConnReq.m_extension = needs_extension;

    if (rsp_type > URQ_FAILURE_TYPES)
    {
        HLOGC(mglog.Debug, log << "processRendezvous: rejecting due to switch-state response: " << RequestTypeStr(rsp_type));
        return CONN_REJECT;
    }

    // This must be done before prepareConnectionObjects().
    applyResponseSettings(response);

    // This must be done before interpreting and creating HSv5 extensions.
    if ( !prepareConnectionObjects(m_ConnRes, m_SrtHsSide, 0))
    {
        HLOGC(mglog.Debug, log << "processRendezvous: rejecting due to problems in prepareConnectionObjects.");
        return CONN_REJECT;
    }

    // Case 2.
    if ( needs_hsrsp )
    {
        // This means that we have received HSREQ extension with the handshake, so we need to interpret
        // it and craft the response.
        if (rst == RST_OK)
        {
            // We have JUST RECEIVED packet in this session (not that this is called as periodic update).
            // Sanity check
            m_llLastReqTime = 0;
            if (response.getLength() == size_t(-1))
            {
                LOGC(mglog.Fatal, log << "IPE: rst=RST_OK, but the packet has set -1 length - REJECTING (REQ-TIME: LOW)");
                return CONN_REJECT;
            }

            if ( !interpretSrtHandshake(m_ConnRes, response, kmdata, &kmdatasize) )
            {
                HLOGC(mglog.Debug, log << "processRendezvous: rejecting due to problems in interpretSrtHandshake REQ-TIME: LOW.");
                return CONN_REJECT;
            }

            // Pass on, inform about the shortened response-waiting period.
            HLOGC(mglog.Debug, log << "processRendezvous: setting REQ-TIME: LOW. Forced to respond immediately.");
        }
        else
        {
            // If the last CONCLUSION message didn't contain the KMX extension, there's
            // no key recorded yet, so it can't be extracted. Mark this kmdatasize empty though.
            int hs_flags = SrtHSRequest::SRT_HSTYPE_HSFLAGS::unwrap(m_ConnRes.m_iType);
            if (IsSet(hs_flags, CHandShake::HS_EXT_KMREQ))
            {
                // This is a periodic handshake update, so you need to extract the KM data from the
                // first message, provided that it is there.
                size_t msgsize = m_pCryptoControl->getKmMsg_size(0);
                if (msgsize == 0)
                {
                    switch (m_pCryptoControl->m_RcvKmState)
                    {
                        // If the KMX process ended up with a failure, the KMX is not recorded.
                        // In this case as the KMRSP answer the "failure status" should be crafted.
                    case SRT_KM_S_NOSECRET:
                    case SRT_KM_S_BADSECRET:
                        {
                            HLOGC(mglog.Debug, log << "processRendezvous: No KMX recorded, status = NOSECRET. Respond with NOSECRET.");

                            // Just do the same thing as in CCryptoControl::processSrtMsg_KMREQ for that case,
                            // that is, copy the NOSECRET code into KMX message.
                            memcpy(kmdata, &m_pCryptoControl->m_RcvKmState, sizeof(int32_t));
                            kmdatasize = 1;
                        }
                        break;

                    default:
                        // Remaining values:
                        // UNSECURED: should not fall here at alll
                        // SECURING: should not happen in HSv5
                        // SECURED: should have received the recorded KMX correctly (getKmMsg_size(0) > 0)
                        {
                            // Remaining situations:
                            // - password only on this site: shouldn't be considered to be sent to a no-password site
                            LOGC(mglog.Error, log << "processRendezvous: IPE: PERIODIC HS: NO KMREQ RECORDED KMSTATE: RCV="
                                    << KmStateStr(m_pCryptoControl->m_RcvKmState) << " SND="
                                    << KmStateStr(m_pCryptoControl->m_SndKmState));
                            return CONN_REJECT;
                        }
                        break;
                    }
                }
                else
                {
                    kmdatasize = msgsize/4;
                    if (msgsize > kmdatasize*4)
                    {
                        // Sanity check
                        LOGC(mglog.Error, log << "IPE: KMX data not aligned to 4 bytes! size=" << msgsize);
                        memset(kmdata+(kmdatasize*4), 0, msgsize - (kmdatasize*4));
                        ++kmdatasize;
                    }

                    HLOGC(mglog.Debug, log << "processRendezvous: getting KM DATA from the fore-recorded KMX from KMREQ, size=" << kmdatasize);
                    memcpy(kmdata, m_pCryptoControl->getKmMsg_data(0), msgsize);
                }
            }
            else
            {
                HLOGC(mglog.Debug, log << "processRendezvous: no KMX flag - not extracting KM data for KMRSP");
                kmdatasize = 0;
            }
        }

        // No matter the value of needs_extension, the extension is always needed
        // when HSREQ was interpreted (to store HSRSP extension).
        m_ConnReq.m_extension = true;

        HLOGC(mglog.Debug, log << "processRendezvous: HSREQ extension ok, creating HSRSP response. kmdatasize=" << kmdatasize);

        rpkt.setLength(m_iMaxSRTPayloadSize);
        if (!createSrtHandshake(reqpkt, Ref(m_ConnReq), SRT_CMD_HSRSP, SRT_CMD_KMRSP, kmdata, kmdatasize))
        {
            HLOGC(mglog.Debug, log << "processRendezvous: rejecting due to problems in createSrtHandshake. REQ-TIME: LOW");
            m_llLastReqTime = 0;
            return CONN_REJECT;
        }

        // This means that it has received URQ_CONCLUSION with HSREQ, agent is then in RDV_FINE
        // state, it sends here URQ_CONCLUSION with HSREQ/KMREQ extensions and it awaits URQ_AGREEMENT.
        return CONN_CONTINUE;
    }

    // Special case: if URQ_AGREEMENT is to be sent, when this side is INITIATOR,
    // then it must have received HSRSP, so it must interpret it. Otherwise it would
    // end up with URQ_DONE, which means that it is the other side to interpret HSRSP.
    if ( m_SrtHsSide == HSD_INITIATOR && m_ConnReq.m_iReqType == URQ_AGREEMENT )
    {
        // The same is done in CUDT::postConnect(), however this section will
        // not be done in case of rendezvous. The section in postConnect() is
        // predicted to run only in regular CALLER handling.

        if (rst != RST_OK || response.getLength() == size_t(-1))
        {
            // Actually the -1 length would be an IPE, but it's likely that this was reported already.
            HLOGC(mglog.Debug, log << "processRendezvous: no INCOMING packet, NOT interpreting extensions (relying on exising data)");
        }
        else
        {
            HLOGC(mglog.Debug, log << "processRendezvous: INITIATOR, will send AGREEMENT - interpreting HSRSP extension");
            if ( !interpretSrtHandshake(m_ConnRes, response, 0, 0) )
            {
                m_ConnReq.m_iReqType = URQ_ERROR_REJECT;
            }
        }
        // This should be false, make a kinda assert here.
        if ( needs_extension )
        {
            LOGC(mglog.Fatal, log << "IPE: INITIATOR responding AGREEMENT should declare no extensions to HS");
            m_ConnReq.m_extension = false;
        }
    }

    HLOGC(mglog.Debug, log << CONID() << "processRendezvous: COOKIES Agent/Peer: "
        << m_ConnReq.m_iCookie << "/" << m_ConnRes.m_iCookie
        << " HSD:" << (m_SrtHsSide == HSD_INITIATOR ? "initiator" : "responder")
        << " STATE:" << CHandShake::RdvStateStr(m_RdvState) << " ...");

    if ( rsp_type == URQ_DONE )
    {
        HLOGC(mglog.Debug, log << "... WON'T SEND any response, both sides considered connected");
    }
    else
    {
        HLOGC(mglog.Debug, log << "... WILL SEND " << RequestTypeStr(rsp_type) << " "
        << (m_ConnReq.m_extension ? "with" : "without") << " SRT HS extensions");
    }

    // This marks the information for the serializer that
    // the SRT handshake extension is required.
    // Rest of the data will be filled together with
    // serialization.
    m_ConnReq.m_extension = needs_extension;

    rpkt.setLength(m_iMaxSRTPayloadSize);
    if ( m_RdvState == CHandShake::RDV_CONNECTED )
    {
        // When synchro=false, don't lock a mutex for rendezvous queue.
        // This is required when this function is called in the
        // receive queue worker thread - it would lock itself.
        int cst = postConnect(response, true, 0, synchro);
        if ( cst == CONN_REJECT )
        {
            HLOGC(mglog.Debug, log << "processRendezvous: rejecting due to problems in postConnect.");
            return CONN_REJECT;
        }
    }

    // URQ_DONE or URQ_AGREEMENT can be the result if the state is RDV_CONNECTED.
    // If URQ_DONE, then there's nothing to be done, when URQ_AGREEMENT then return
    // CONN_CONTINUE to make the caller send again the contents if the packet buffer,
    // this time with URQ_AGREEMENT message, but still consider yourself connected.
    if ( rsp_type == URQ_DONE )
    {
        HLOGC(mglog.Debug, log << "processRendezvous: rsp=DONE, reporting ACCEPT (nothing to respond)");
        return CONN_ACCEPT;
    }

    // createSrtHandshake moved here because if the above conditions are satisfied,
    // no response is going to be send, so nothing needs to be "created".

    // needs_extension here distinguishes between cases 1 and 3.
    // NOTE: in case when interpretSrtHandshake was run under the conditions above (to interpret HSRSP),
    // then createSrtHandshake below will create only empty AGREEMENT message.
    if ( !createSrtHandshake(reqpkt, Ref(m_ConnReq), SRT_CMD_HSREQ, SRT_CMD_KMREQ, 0, 0))
    {
        LOGC(mglog.Error, log << "createSrtHandshake failed (IPE?), connection rejected. REQ-TIME: LOW");
        m_llLastReqTime = 0;
        return CONN_REJECT;
    }

    if ( rsp_type == URQ_AGREEMENT && m_RdvState == CHandShake::RDV_CONNECTED )
    {
        // We are using our own serialization method (not the one called after
        // processConnectResponse, this is skipped in case when this function
        // is called), so we can also send this immediately. Agreement must be
        // sent just once and the party must switch into CONNECTED state - in
        // contrast to CONCLUSION messages, which should be sent in loop repeatedly.
        //
        // Even though in theory the AGREEMENT message sent just once may miss
        // the target (as normal thing in UDP), this is little probable to happen,
        // and this doesn't matter much because even if the other party doesn't
        // get AGREEMENT, but will get payload or KEEPALIVE messages, it will
        // turn into connected state as well. The AGREEMENT is rather kinda
        // catalyzer here and may turn the entity on the right track faster. When
        // AGREEMENT is missed, it may have kinda initial tearing.

        const uint64_t now = CTimer::getTime();
        m_llLastReqTime = now;
        rpkt.m_iTimeStamp = int32_t(now - m_stats.startTime);
        HLOGC(mglog.Debug, log << "processRendezvous: rsp=AGREEMENT, reporting ACCEPT and sending just this one, REQ-TIME HIGH (" << now << ").");
        m_pSndQueue->sendto(serv_addr, rpkt, m_SourceAddr);


        return CONN_ACCEPT;
    }

    if (rst == RST_OK)
    {
        // the request time must be updated so that the next handshake can be sent out immediately
        HLOGC(mglog.Debug, log << "processRendezvous: rsp=" << RequestTypeStr(m_ConnReq.m_iReqType)
                << " REQ-TIME: LOW to send immediately, consider yourself conencted");
        m_llLastReqTime = 0;
    }
    else
    {
        HLOGC(mglog.Debug, log << "processRendezvous: REQ-TIME: remains previous value, consider yourself connected");
    }
    return CONN_CONTINUE;
}

EConnectStatus CUDT::processConnectResponse(const CPacket& response, CUDTException* eout, bool synchro) ATR_NOEXCEPT
{
    // NOTE: ASSUMED LOCK ON: m_ConnectionLock.

    // this is the 2nd half of a connection request. If the connection is setup successfully this returns 0.
    // Returned values:
    // - CONN_REJECT: there was some error when processing the response, connection should be rejected
    // - CONN_ACCEPT: the handshake is done and finished correctly
    // - CONN_CONTINUE: the induction handshake has been processed correctly, and expects CONCLUSION handshake

   if (!m_bConnecting)
      return CONN_REJECT;

   // This is required in HSv5 rendezvous, in which it should send the URQ_AGREEMENT message to
   // the peer, however switch to connected state. 
   HLOGC(mglog.Debug, log << "processConnectResponse: TYPE:" <<
           (response.isControl() ?  MessageTypeStr(response.getType(), response.getExtendedType())
            : string("DATA")));
   //ConnectStatus res = CONN_REJECT; // used later for status - must be declared here due to goto POST_CONNECT.

   // For HSv4, the data sender is INITIATOR, and the data receiver is RESPONDER,
   // regardless of the connecting side affiliation. This will be changed for HSv5.
   bool bidirectional = false;
   HandshakeSide hsd = m_bDataSender ? HSD_INITIATOR : HSD_RESPONDER;
   // (defined here due to 'goto' below).

   // SRT peer may send the SRT handshake private message (type 0x7fff) before a keep-alive.

   // This condition is checked when the current agent is trying to do connect() in rendezvous mode,
   // but the peer was faster to send a handshake packet earlier. This makes it continue with connecting
   // process if the peer is already behaving as if the connection was already established.
   
   // This value will check either the initial value, which is less than SRT1, or
   // the value previously loaded to m_ConnReq during the previous handshake response.
   // For the initial form this value should not be checked.
   bool hsv5 = m_ConnRes.m_iVersion >= HS_VERSION_SRT1;

   if (m_bRendezvous
           && (
               m_RdvState == CHandShake::RDV_CONNECTED // somehow Rendezvous-v5 switched it to CONNECTED.
               || !response.isControl()                         // WAS A PAYLOAD PACKET.
               || (response.getType() == UMSG_KEEPALIVE)    // OR WAS A UMSG_KEEPALIVE message.
               || (response.getType() == UMSG_EXT)          // OR WAS a CONTROL packet of some extended type (i.e. any SRT specific)
              )
           // This may happen if this is an initial state in which the socket type was not yet set.
           // If this is a field that holds the response handshake record from the peer, this means that it wasn't received yet.
           // HSv5: added version check because in HSv5 the m_iType field has different meaning
           // and it may be 0 in case when the handshake does not carry SRT extensions.
           && ( hsv5 || m_ConnRes.m_iType != UDT_UNDEFINED))
   {
       //a data packet or a keep-alive packet comes, which means the peer side is already connected
       // in this situation, the previously recorded response will be used
       // In HSv5 this situation is theoretically possible if this party has missed the URQ_AGREEMENT message.
       HLOGC(mglog.Debug, log << CONID() << "processConnectResponse: already connected - pinning in");
       if (hsv5)
       {
           m_RdvState = CHandShake::RDV_CONNECTED;
       }

       return postConnect(response, hsv5, eout, synchro);
   }

   if (!response.isControl(UMSG_HANDSHAKE))
   {
       if (!response.isControl())
       {
           LOGC(mglog.Error, log << CONID() << "processConnectResponse: received DATA while HANDSHAKE expected");
       }
       else
       {
           LOGC(mglog.Error, log << CONID()
                   << "processConnectResponse: received NOT UMSG_HANDSHAKE before connection established: "
                   << MessageTypeStr(response.getType(), response.getExtendedType()));
       }
       return CONN_CONFUSED;
   }

   if (m_bRendezvous)
   {
       m_SourceAddr = response.udpDestAddr();
   }

   if ( m_ConnRes.load_from(response.m_pcData, response.getLength()) == -1 )
   {
       // Handshake data were too small to reach the Handshake structure. Reject.
       LOGC(mglog.Error, log << CONID() << "processConnectResponse: HANDSHAKE data buffer too small - possible blueboxing. Rejecting.");
       return CONN_REJECT;
   }

   HLOGC(mglog.Debug, log << CONID() << "processConnectResponse: HS RECEIVED: " << m_ConnRes.show());
   if ( m_ConnRes.m_iReqType > URQ_FAILURE_TYPES )
   {
       return CONN_REJECT;
   }

   if ( size_t(m_ConnRes.m_iMSS) > CPacket::ETH_MAX_MTU_SIZE )
   {
       // Yes, we do abort to prevent buffer overrun. Set your MSS correctly
       // and you'll avoid problems.
       LOGC(mglog.Fatal, log << "MSS size " << m_iMSS << "exceeds MTU size!");
       return CONN_REJECT;
   }

   // (see createCrypter() call below)
   //
   // The CCryptoControl attached object must be created early
   // because it will be required to create a conclusion handshake in HSv5
   // 
   if (m_bRendezvous)
   {
       // SANITY CHECK: A rendezvous socket should reject any caller requests (it's not a listener)
       if (m_ConnRes.m_iReqType == URQ_INDUCTION)
       {
           LOGC(mglog.Error, log << CONID() << "processConnectResponse: Rendezvous-point received INDUCTION handshake (expected WAVEAHAND). Rejecting.");
           return CONN_REJECT;
       }

       // The procedure for version 5 is completely different and changes the states
       // differently, so the old code will still maintain HSv4 the old way.

       if ( m_ConnRes.m_iVersion > HS_VERSION_UDT4 )
       {
           HLOGC(mglog.Debug, log << CONID() << "processConnectResponse: Rendezvous HSv5 DETECTED.");
           return CONN_RENDEZVOUS; // --> will continue in CUDT::processRendezvous().
       }

       HLOGC(mglog.Debug, log << CONID() << "processConnectResponse: Rendsezvous HSv4 DETECTED.");
       // So, here it has either received URQ_WAVEAHAND handshake message (while it should be in URQ_WAVEAHAND itself)
       // or it has received URQ_CONCLUSION/URQ_AGREEMENT message while this box has already sent URQ_WAVEAHAND to the peer,
       // and DID NOT send the URQ_CONCLUSION yet.

       if ( m_ConnReq.m_iReqType == URQ_WAVEAHAND
               || m_ConnRes.m_iReqType == URQ_WAVEAHAND )
       {
           HLOGC(mglog.Debug, log << CONID() << "processConnectResponse: REQ-TIME LOW. got HS RDV. Agent state:" << RequestTypeStr(m_ConnReq.m_iReqType)
               << " Peer HS:" << m_ConnRes.show());

           // Here we could have received WAVEAHAND or CONCLUSION.
           // For HSv4 simply switch to CONCLUSION for the sake of further handshake rolling.
           // For HSv5, make the cookie contest and basing on this decide, which party
           // should provide the HSREQ/KMREQ attachment.

           createCrypter(hsd, false /* unidirectional */);

           m_ConnReq.m_iReqType = URQ_CONCLUSION;
           // the request time must be updated so that the next handshake can be sent out immediately.
           m_llLastReqTime = 0;
           return CONN_CONTINUE;
       }
       else
       {
           HLOGC(mglog.Debug, log << CONID() << "processConnectResponse: Rendezvous HSv4 PAST waveahand");
       }
   }
   else
   {
      // set cookie
      if (m_ConnRes.m_iReqType == URQ_INDUCTION)
      {
         HLOGC(mglog.Debug, log << CONID() << "processConnectResponse: REQ-TIME LOW; got INDUCTION HS response (cookie:"
             << hex << m_ConnRes.m_iCookie << " version:" << dec << m_ConnRes.m_iVersion << "), sending CONCLUSION HS with this cookie");

         m_ConnReq.m_iCookie = m_ConnRes.m_iCookie;
         m_ConnReq.m_iReqType = URQ_CONCLUSION;

         // Here test if the LISTENER has responded with version HS_VERSION_SRT1,
         // it means that it is HSv5 capable. It can still accept the HSv4 handshake.
         if ( m_ConnRes.m_iVersion > HS_VERSION_UDT4 )
         {
             int hs_flags = SrtHSRequest::SRT_HSTYPE_HSFLAGS::unwrap(m_ConnRes.m_iType);

             if (hs_flags != SrtHSRequest::SRT_MAGIC_CODE)
             {
                 LOGC(mglog.Warn, log << "processConnectResponse: Listener HSv5 did not set the SRT_MAGIC_CODE");
             }

             checkUpdateCryptoKeyLen("processConnectResponse", m_ConnRes.m_iType);

             // This will catch HS_VERSION_SRT1 and any newer.
             // Set your highest version.
             m_ConnReq.m_iVersion = HS_VERSION_SRT1;
             // CONTROVERSIAL: use 0 as m_iType according to the meaning in HSv5.
             // The HSv4 client might not understand it, which means that agent
             // must switch itself to HSv4 rendezvous, and this time iType sould
             // be set to UDT_DGRAM value.
             m_ConnReq.m_iType = 0;

             // This marks the information for the serializer that
             // the SRT handshake extension is required.
             // Rest of the data will be filled together with
             // serialization.
             m_ConnReq.m_extension = true;

             // For HSv5, the caller is INITIATOR and the listener is RESPONDER.
             // The m_bDataSender value should be completely ignored and the
             // connection is always bidirectional.
             bidirectional = true;
             hsd = HSD_INITIATOR;
         }
         m_llLastReqTime = 0;
         createCrypter(hsd, bidirectional);

         // NOTE: This setup sets URQ_CONCLUSION and appropriate data in the handshake structure.
         // The full handshake to be sent will be filled back in the caller function -- CUDT::startConnect().
         return CONN_CONTINUE;
      }
   }

   return postConnect(response, false, eout, synchro);
}

void CUDT::applyResponseSettings(const CPacket& hspkt)
{
    // Re-configure according to the negotiated values.
    m_iMSS = m_ConnRes.m_iMSS;
    m_iFlowWindowSize = m_ConnRes.m_iFlightFlagSize;
    int udpsize = m_iMSS - CPacket::UDP_HDR_SIZE;
    m_iMaxSRTPayloadSize = udpsize - CPacket::HDR_SIZE;
    m_iPeerISN = m_ConnRes.m_iISN;
    m_iRcvLastAck = m_ConnRes.m_iISN;
#ifdef ENABLE_LOGGING
    m_iDebugPrevLastAck = m_iRcvLastAck;
#endif
    m_iRcvLastSkipAck = m_iRcvLastAck;
    m_iRcvLastAckAck = m_ConnRes.m_iISN;
    m_iRcvCurrSeqNo = m_ConnRes.m_iISN - 1;
    m_PeerID = m_ConnRes.m_iID;
    memcpy(m_piSelfIP, m_ConnRes.m_piPeerIP, 16);
    m_SourceAddr = hspkt.udpDestAddr();

    HLOGC(mglog.Debug, log << CONID() << "applyResponseSettings: HANSHAKE CONCLUDED. SETTING: payload-size=" << m_iMaxSRTPayloadSize
        << " mss=" << m_ConnRes.m_iMSS
        << " flw=" << m_ConnRes.m_iFlightFlagSize
        << " isn=" << m_ConnRes.m_iISN
        << " peerID=" << m_ConnRes.m_iID
        << " sourceIP=" << SockaddrToString(m_SourceAddr));
}

EConnectStatus CUDT::postConnect(const CPacket& response, bool rendezvous, CUDTException* eout, bool synchro)
{
    if (m_ConnRes.m_iVersion < HS_VERSION_SRT1 )
        m_ullRcvPeerStartTime = 0; // will be set correctly in SRT HS.

    // This procedure isn't being executed in rendezvous because
    // in rendezvous it's completed before calling this function.
    if ( !rendezvous )
    {
        // NOTE: THIS function must be called before calling prepareConnectionObjects.
        // The reason why it's not part of prepareConnectionObjects is that the activities
        // done there are done SIMILAR way in acceptAndRespond, which also calls this
        // function. In fact, prepareConnectionObjects() represents the code that was
        // done separately in processConnectResponse() and acceptAndRespond(), so this way
        // this code is now common. Now acceptAndRespond() does "manually" something similar
        // to applyResponseSettings(), just a little bit differently. This SHOULD be made
        // common as a part of refactoring job, just needs a bit more time.
        //
        // Currently just this function must be called always BEFORE prepareConnectionObjects
        // everywhere except acceptAndRespond().
        applyResponseSettings(response);

        // This will actually be done also in rendezvous HSv4,
        // however in this case the HSREQ extension will not be attached,
        // so it will simply go the "old way".
        bool ok = prepareConnectionObjects(m_ConnRes, m_SrtHsSide, eout);
        // May happen that 'response' contains a data packet that was sent in rendezvous mode.
        // In this situation the interpretation of handshake was already done earlier.
        if (ok && response.isControl())
        {
            ok = interpretSrtHandshake(m_ConnRes, response, 0, 0);
            if (!ok && eout)
            {
                *eout = CUDTException(MJ_SETUP, MN_REJECTED, 0);
            }
        }
        if ( !ok )
            return CONN_REJECT;
    }

    CInfoBlock ib;
    ib.m_iFamily = m_PeerAddr.family();
    CInfoBlock::convert(m_PeerAddr, ib.m_piIP);
    if (m_pCache->lookup(&ib) >= 0)
    {
        m_iRTT = ib.m_iRTT;
        m_iBandwidth = ib.m_iBandwidth;
    }

    setupCC();

    // And, I am connected too.
    m_bConnecting = false;
    m_bConnected = true;

    // register this socket for receiving data packets
    m_pRNode->m_bOnList = true;
    m_pRcvQueue->setNewEntry(this);

    // XXX Problem around CONN_CONFUSED!
    // If some too-eager packets were received from a listener
    // that thinks it's connected, but his last handshake was missed,
    // they are collected by CRcvQueue::storePkt. The removeConnector
    // function will want to delete them all, so it would be nice
    // if these packets can be re-delivered. Of course the listener
    // should be prepared to resend them (as every packet can be lost
    // on UDP), but it's kinda overkill when we have them already and
    // can dispatch them.

    // Remove from rendezvous queue (in this particular case it's
    // actually removing the socket that undergoes asynchronous HS processing).
    // Removing at THIS point because since when setNewEntry is called,
    // the next iteration in the CRcvQueue::worker loop will be dispatching
    // packets normally, as within-connection, so the "connector" won't
    // play any role since this time.
    // The connector, however, must stay alive until the setNewEntry is called
    // because otherwise the packets that are coming for this socket before the
    // connection process is complete will be rejected as "attack", instead of
    // being enqueued for later pickup from the queue.
    m_pRcvQueue->removeConnector(m_SocketID, synchro);

    // acknowledge the management module.
    s_UDTUnited.connect_complete(m_SocketID);

    // acknowledde any waiting epolls to write
    s_UDTUnited.m_EPoll.update_events(m_SocketID, m_sPollID, UDT_EPOLL_OUT, true);

    LOGC(mglog.Note, log << "Connection established to: " << SockaddrToString(m_PeerAddr));

    return CONN_ACCEPT;
}

void CUDT::checkUpdateCryptoKeyLen(const char* loghdr SRT_ATR_UNUSED, int32_t typefield)
{
    int enc_flags = SrtHSRequest::SRT_HSTYPE_ENCFLAGS::unwrap(typefield);

    // potentially 0-7 values are possible.
    // When 0, don't change anything - it should rely on the value 0.
    // When 1, 5, 6, 7, this is kinda internal error - ignore.
    if (enc_flags >= 2 && enc_flags <= 4) // 2 = 128, 3 = 192, 4 = 256
    {
        int rcv_pbkeylen = SrtHSRequest::SRT_PBKEYLEN_BITS::wrap(enc_flags);
        if (m_iSndCryptoKeyLen == 0)
        {
            m_iSndCryptoKeyLen = rcv_pbkeylen;
            HLOGC(mglog.Debug, log << loghdr << ": PBKEYLEN adopted from advertised value: " << m_iSndCryptoKeyLen);
        }
        else if (m_iSndCryptoKeyLen != rcv_pbkeylen)
        {
            // Conflict. Use SRTO_SENDER flag to check if this side should accept
            // the enforcement, otherwise simply let it win.
            if (!m_bDataSender)
            {
                LOGC(mglog.Warn, log << loghdr << ": PBKEYLEN conflict - OVERRIDDEN " << m_iSndCryptoKeyLen
                       << " by " << rcv_pbkeylen << " from PEER (as AGENT is not SRTO_SENDER)");
                m_iSndCryptoKeyLen = rcv_pbkeylen;
            }
            else
            {
                LOGC(mglog.Warn, log << loghdr << ": PBKEYLEN conflict - keep " << m_iSndCryptoKeyLen << "; peer-advertised PBKEYLEN "
                        << rcv_pbkeylen << " rejected because Agent is SRTO_SENDER");
            }
        }
    }
    else if (enc_flags != 0)
    {
        LOGC(mglog.Error, log << loghdr << ": IPE: enc_flags outside allowed 2, 3, 4: " << enc_flags);
    }
    else
    {
        HLOGC(mglog.Debug, log << loghdr << ": No encryption flags found in type field: " << typefield);
    }
}

// Rendezvous
void CUDT::rendezvousSwitchState(ref_t<UDTRequestType> rsptype, ref_t<bool> needs_extension, ref_t<bool> needs_hsrsp)
{
    UDTRequestType req = m_ConnRes.m_iReqType;
    int hs_flags = SrtHSRequest::SRT_HSTYPE_HSFLAGS::unwrap(m_ConnRes.m_iType);
    bool has_extension = !!hs_flags; // it holds flags, if no flags, there are no extensions.

    const HandshakeSide& hsd = m_SrtHsSide;
    // Note important possibilities that are considered here:

    // 1. The serial arrangement. This happens when one party has missed the
    // URQ_WAVEAHAND message, it sent its own URQ_WAVEAHAND message, and then the
    // firstmost message it received from the peer is URQ_CONCLUSION, as a response
    // for agent's URQ_WAVEAHAND.
    //
    // In this case, Agent switches to RDV_FINE state and Peer switches to RDV_ATTENTION state.
    //
    // 2. The parallel arrangement. This happens when the URQ_WAVEAHAND message sent
    // by both parties are almost in a perfect synch (a rare, but possible case). In this
    // case, both parties receive one another's URQ_WAVEAHAND message and both switch to
    // RDV_ATTENTION state.
    //
    // It's not possible to predict neither which arrangement will happen, or which
    // party will be RDV_FINE in case when the serial arrangement has happened. What
    // will actually happen will depend on random conditions.
    //
    // No matter this randomity, we have a limited number of possible conditions:
    //
    // Stating that "agent" is the party that has received the URQ_WAVEAHAND in whatever
    // arrangement, we are certain, that "agent" switched to RDV_ATTENTION, and peer:
    //
    // - switched to RDV_ATTENTION state (so, both are in the same state independently)
    // - switched to RDV_FINE state (so, the message interchange is actually more-less sequenced)
    //
    // In particular, there's no possibility of a situation that both are in RDV_FINE state
    // because the agent can switch to RDV_FINE state only if it received URQ_CONCLUSION from
    // the peer, while the peer could not send URQ_CONCLUSION without switching off RDV_WAVING
    // (actually to RDV_ATTENTION). There's also no exit to RDV_FINE from RDV_ATTENTION.

    // DEFAULT STATEMENT: don't attach extensions to URQ_CONCLUSION, neither HSREQ nor HSRSP.
    *needs_extension = false;
    *needs_hsrsp = false;

    string reason;

#if ENABLE_HEAVY_LOGGING

    HLOGC(mglog.Debug, log << "rendezvousSwitchState: HS: " << m_ConnRes.show());

    struct LogAtTheEnd
    {
        CHandShake::RendezvousState ost;
        UDTRequestType orq;
        const CHandShake::RendezvousState& nst;
        const UDTRequestType& nrq;
        bool& needext;
        bool& needrsp;
        string& reason;

        ~LogAtTheEnd()
        {
            HLOGC(mglog.Debug, log << "rendezvousSwitchState: STATE["
                << CHandShake::RdvStateStr(ost) << "->" << CHandShake::RdvStateStr(nst) << "] REQTYPE["
                << RequestTypeStr(orq) << "->" << RequestTypeStr(nrq) << "] "
                << "ext:" << (needext ? (needrsp ? "HSRSP" : "HSREQ") : "NONE")
                << (reason == "" ? string() : "reason:" + reason));
        }
      } l_logend = {m_RdvState, req, m_RdvState, *rsptype, *needs_extension, *needs_hsrsp, reason};

#endif

    switch (m_RdvState)
    {
    case CHandShake::RDV_INVALID: return;

    case CHandShake::RDV_WAVING:
        {
            if ( req == URQ_WAVEAHAND )
            {
                m_RdvState = CHandShake::RDV_ATTENTION;

                // NOTE: if this->isWinner(), attach HSREQ
                *rsptype = URQ_CONCLUSION;
                if ( hsd == HSD_INITIATOR )
                    *needs_extension = true;
                return;
            }

            if ( req == URQ_CONCLUSION )
            {
                m_RdvState = CHandShake::RDV_FINE;
                *rsptype = URQ_CONCLUSION;

                *needs_extension = true; // (see below - this needs to craft either HSREQ or HSRSP)
                // if this->isWinner(), then craft HSREQ for that response.
                // if this->isLoser(), then this packet should bring HSREQ, so craft HSRSP for the response.
                if ( hsd == HSD_RESPONDER )
                    *needs_hsrsp = true;
                return;
            }

        }
        reason = "WAVING -> WAVEAHAND or CONCLUSION";
        break;

    case CHandShake::RDV_ATTENTION:
        {
            if ( req == URQ_WAVEAHAND )
            {
                // This is only possible if the URQ_CONCLUSION sent to the peer
                // was lost on track. The peer is then simply unaware that the
                // agent has switched to ATTENTION state and continues sending
                // waveahands. In this case, just remain in ATTENTION state and
                // retry with URQ_CONCLUSION, as normally.
                *rsptype = URQ_CONCLUSION;
                if ( hsd == HSD_INITIATOR )
                    *needs_extension = true;
                return;
            }

            if ( req == URQ_CONCLUSION )
            {
                // We have two possibilities here:
                //
                // WINNER (HSD_INITIATOR): send URQ_AGREEMENT
                if ( hsd == HSD_INITIATOR )
                {
                    // WINNER should get a response with HSRSP, otherwise this is kinda empty conclusion.
                    // If no HSRSP attached, stay in this state.
                    if (hs_flags == 0)
                    {
                        HLOGC(mglog.Debug, log << "rendezvousSwitchState: "
                            "{INITIATOR}[ATTENTION] awaits CONCLUSION+HSRSP, got CONCLUSION, remain in [ATTENTION]");
                        *rsptype = URQ_CONCLUSION;
                        *needs_extension = true; // If you expect to receive HSRSP, continue sending HSREQ
                        return;
                    }
                    m_RdvState = CHandShake::RDV_CONNECTED;
                    *rsptype = URQ_AGREEMENT;
                    return;
                }

                // LOSER (HSD_RESPONDER): send URQ_CONCLUSION and attach HSRSP extension, then expect URQ_AGREEMENT
                if ( hsd == HSD_RESPONDER )
                {
                    // If no HSREQ attached, stay in this state.
                    // (Although this seems completely impossible).
                    if (hs_flags == 0)
                    {
                        LOGC(mglog.Warn, log << "rendezvousSwitchState: (IPE!)"
                            "{RESPONDER}[ATTENTION] awaits CONCLUSION+HSREQ, got CONCLUSION, remain in [ATTENTION]");
                        *rsptype = URQ_CONCLUSION;
                        *needs_extension = false; // If you received WITHOUT extensions, respond WITHOUT extensions (wait for the right message)
                        return;
                    }
                    m_RdvState = CHandShake::RDV_INITIATED;
                    *rsptype = URQ_CONCLUSION;
                    *needs_extension = true;
                    *needs_hsrsp = true;
                    return;
                }

                LOGC(mglog.Error, log << "RENDEZVOUS COOKIE DRAW! Cannot resolve to a valid state.");
                // Fallback for cookie draw
                m_RdvState = CHandShake::RDV_INVALID;
                *rsptype = URQ_ERROR_REJECT;
                return;
            }

            if ( req == URQ_AGREEMENT )
            {
                // This means that the peer has received our URQ_CONCLUSION, but
                // the agent missed the peer's URQ_CONCLUSION (received only initial
                // URQ_WAVEAHAND).
                if ( hsd == HSD_INITIATOR )
                {
                    // In this case the missed URQ_CONCLUSION was sent without extensions,
                    // whereas the peer received our URQ_CONCLUSION with HSREQ, and therefore
                    // it sent URQ_AGREEMENT already with HSRSP. This isn't a problem for
                    // us, we can go on with it, especially that the peer is already switched
                    // into CHandShake::RDV_CONNECTED state.
                    m_RdvState = CHandShake::RDV_CONNECTED;

                    // Both sides are connected, no need to send anything anymore.
                    *rsptype = URQ_DONE;
                    return;
                }

                if ( hsd == HSD_RESPONDER )
                {
                    // In this case the missed URQ_CONCLUSION was sent with extensions, so
                    // we have to request this once again. Send URQ_CONCLUSION in order to
                    // inform the other party that we need the conclusion message once again.
                    // The ATTENTION state should be maintained.
                    *rsptype = URQ_CONCLUSION;
                    *needs_extension = true;
                    *needs_hsrsp = true;
                    return;
                }
            }

        }
        reason = "ATTENTION -> WAVEAHAND(conclusion), CONCLUSION(agreement/conclusion), AGREEMENT (done/conclusion)";
        break;

    case CHandShake::RDV_FINE:
        {
            // In FINE state we can't receive URQ_WAVEAHAND because if the peer has already
            // sent URQ_CONCLUSION, it's already in CHandShake::RDV_ATTENTION, and in this state it can
            // only send URQ_CONCLUSION, whereas when it isn't in CHandShake::RDV_ATTENTION, it couldn't
            // have sent URQ_CONCLUSION, and if it didn't, the agent wouldn't be in CHandShake::RDV_FINE state.

            if ( req == URQ_CONCLUSION )
            {
                // There's only one case when it should receive CONCLUSION in FINE state:
                // When it's the winner. If so, it should then contain HSREQ extension.
                // In case of loser, it shouldn't receive CONCLUSION at all - it should
                // receive AGREEMENT.

                // The winner case, received CONCLUSION + HSRSP - switch to CONNECTED and send AGREEMENT.
                // So, check first if HAS EXTENSION

                bool correct_switch = false;
                if ( hsd == HSD_INITIATOR && !has_extension )
                {
                    // Received REPEATED empty conclusion that has initially switched it into FINE state.
                    // To exit FINE state we need the CONCLUSION message with HSRSP.
                    HLOGC(mglog.Debug, log << "rendezvousSwitchState: {INITIATOR}[FINE] <CONCLUSION without HSRSP. Stay in [FINE], await CONCLUSION+HSRSP");
                }
                else if ( hsd == HSD_RESPONDER )
                {
                    // In FINE state the RESPONDER expects only to be sent AGREEMENT.
                    // It has previously received CONCLUSION in WAVING state and this has switched
                    // it to FINE state. That CONCLUSION message should have contained extension,
                    // so if this is a repeated CONCLUSION+HSREQ, it should be responded with
                    // CONCLUSION+HSRSP.
                    HLOGC(mglog.Debug, log << "rendezvousSwitchState: {RESPONDER}[FINE] <CONCLUSION. Stay in [FINE], await AGREEMENT");
                }
                else
                {
                    correct_switch = true;
                }

                if ( !correct_switch )
                {
                    *rsptype = URQ_CONCLUSION;
                    // initiator should send HSREQ, responder HSRSP,
                    // in both cases extension is needed
                    *needs_extension = true;
                    *needs_hsrsp = hsd == HSD_RESPONDER;
                    return;
                }

                m_RdvState = CHandShake::RDV_CONNECTED;
                *rsptype = URQ_AGREEMENT;
                return;
            }

            if ( req == URQ_AGREEMENT )
            {
                // The loser case, the agreement was sent in response to conclusion that
                // already carried over the HSRSP extension.

                // There's a theoretical case when URQ_AGREEMENT can be received in case of
                // parallel arrangement, while the agent is already in CHandShake::RDV_CONNECTED state.
                // This will be dispatched in the main loop and discarded.

                m_RdvState = CHandShake::RDV_CONNECTED;
                *rsptype = URQ_DONE;
                return;
            }

        }

        reason = "FINE -> CONCLUSION(agreement), AGREEMENT(done)";
        break;
    case CHandShake::RDV_INITIATED:
        {
            // In this state we just wait for URQ_AGREEMENT, which should cause it to
            // switch to CONNECTED. No response required.
            if ( req == URQ_AGREEMENT )
            {
                // No matter in which state we'd be, just switch to connected.
                if (m_RdvState == CHandShake::RDV_CONNECTED)
                {
                    HLOGC(mglog.Debug, log << "<-- AGREEMENT: already connected");
                }
                else
                {
                    HLOGC(mglog.Debug, log << "<-- AGREEMENT: switched to connected");
                }
                m_RdvState = CHandShake::RDV_CONNECTED;
                *rsptype = URQ_DONE;
                return;
            }

            if ( req == URQ_CONCLUSION )
            {
                // Receiving conclusion in this state means that the other party
                // didn't get our conclusion, so send it again, the same as when
                // exiting the ATTENTION state.
                *rsptype = URQ_CONCLUSION;
                if ( hsd == HSD_RESPONDER )
                {
                    HLOGC(mglog.Debug, log << "rendezvousSwitchState: "
                        "{RESPONDER}[INITIATED] awaits AGREEMENT, "
                        "got CONCLUSION, sending CONCLUSION+HSRSP");
                    *needs_extension = true;
                    *needs_hsrsp = true;
                    return;
                }

                // Loser, initiated? This may only happen in parallel arrangement, where
                // the agent exchanges empty conclusion messages with the peer, simultaneously
                // exchanging HSREQ-HSRSP conclusion messages. Check if THIS message contained
                // HSREQ, and set responding HSRSP in that case.
                if ( hs_flags == 0 )
                {
                    HLOGC(mglog.Debug, log << "rendezvousSwitchState: "
                        "{INITIATOR}[INITIATED] awaits AGREEMENT, "
                        "got empty CONCLUSION, STILL RESPONDING CONCLUSION+HSRSP");
                }
                else
                {

                    HLOGC(mglog.Debug, log << "rendezvousSwitchState: "
                            "{INITIATOR}[INITIATED] awaits AGREEMENT, "
                            "got CONCLUSION+HSREQ, responding CONCLUSION+HSRSP");
                }
                *needs_extension = true;
                *needs_hsrsp = true;
                return;
            }
        }

        reason = "INITIATED -> AGREEMENT(done)";
        break;

    case CHandShake::RDV_CONNECTED:
        // Do nothing. This theoretically should never happen.
        *rsptype = URQ_DONE;
        return;
    }

    HLOGC(mglog.Debug, log << "rendezvousSwitchState: INVALID STATE TRANSITION, result: INVALID");
    // All others are treated as errors
    m_RdvState = CHandShake::RDV_WAVING;
    *rsptype = URQ_ERROR_INVALID;
}

/*
* Timestamp-based Packet Delivery (TsbPd) thread
* This thread runs only if TsbPd mode is enabled
* Hold received packets until its time to 'play' them, at PktTimeStamp + TsbPdDelay.
*/
void* CUDT::tsbpd(void* param)
{
   CUDT* self = (CUDT*)param;

   THREAD_STATE_INIT("SRT:TsbPd");

   CGuard recv_gl(self->m_RecvLock, "recv");
   CCondDelegate recvdata_cc(self->m_RecvDataCond, recv_gl, "RecvDataCond");
   CCondDelegate tsbpd_cc(self->m_RcvTsbPdCond, recv_gl, "RcvTsbPdCond");

   self->m_bTsbPdAckWakeup = true;
   while (!self->m_bClosing)
   {
      int32_t current_pkt_seq = 0;
      uint64_t tsbpdtime = 0;
      bool rxready = false;

      CGuard::enterCS(self->m_AckLock, "ack");

#ifdef SRT_ENABLE_RCVBUFSZ_MAVG
      self->m_pRcvBuffer->updRcvAvgDataSize(CTimer::getTime());
#endif

      if (self->m_bTLPktDrop)
      {
          int32_t skiptoseqno = -1;
          bool passack = true; //Get next packet to wait for even if not acked

          rxready = self->m_pRcvBuffer->getRcvFirstMsg(Ref(tsbpdtime), Ref(passack), Ref(skiptoseqno), Ref(current_pkt_seq));
          /*
           * VALUES RETURNED:
           *
           * rxready:     if true, packet at head of queue ready to play
           * tsbpdtime:   timestamp of packet at head of queue, ready or not. 0 if none.
           * passack:     if true, ready head of queue not yet acknowledged
           * skiptoseqno: sequence number of packet at head of queue if ready to play but
           *              some preceeding packets are missing (need to be skipped). -1 if none. 
           */
          if (rxready)
          {
             /* Packet ready to play according to time stamp but... */
             int seqlen = CSeqNo::seqoff(self->m_iRcvLastSkipAck, skiptoseqno);

             if (skiptoseqno != -1 && seqlen > 0)
             {
                /* 
                * skiptoseqno != -1,
                * packet ready to play but preceeded by missing packets (hole).
                */

                /* Update drop/skip stats */
                CGuard::enterCS(self->m_StatsLock);
                self->m_stats.rcvDropTotal += seqlen;
                self->m_stats.traceRcvDrop += seqlen;
                /* Estimate dropped/skipped bytes from average payload */
                int avgpayloadsz = self->m_pRcvBuffer->getRcvAvgPayloadSize();
                self->m_stats.rcvBytesDropTotal += seqlen * avgpayloadsz;
                self->m_stats.traceRcvBytesDrop += seqlen * avgpayloadsz;
                CGuard::leaveCS(self->m_StatsLock);

                self->unlose(self->m_iRcvLastSkipAck, CSeqNo::decseq(skiptoseqno)); //remove(from,to-inclusive)
                self->m_pRcvBuffer->skipData(seqlen);

                self->m_iRcvLastSkipAck = skiptoseqno;

#if ENABLE_LOGGING
                int64_t timediff = 0;
                if ( tsbpdtime )
                     timediff = int64_t(tsbpdtime) - int64_t(CTimer::getTime());
#if ENABLE_HEAVY_LOGGING
                HLOGC(tslog.Debug, log << self->CONID() << "tsbpd: DROPSEQ: up to seq=" << CSeqNo::decseq(skiptoseqno)
                    << " (" << seqlen << " packets) playable at " << FormatTime(tsbpdtime) << " delayed "
                    << (timediff/1000) << "." << (timediff%1000) << " ms");
#endif
                LOGC(dlog.Debug, log << "RCV-DROPPED packet delay=" << (timediff/1000) << "ms");
#endif

                tsbpdtime = 0; //Next sent ack will unblock
                rxready = false;
             }
             else if (passack)
             {
                /* Packets ready to play but not yet acknowledged (should occurs withing 10ms) */
                rxready = false;
                tsbpdtime = 0; //Next sent ack will unblock
             } /* else packet ready to play */
          } /* else packets not ready to play */
      }
      else
      {
          rxready = self->m_pRcvBuffer->isRcvDataReady(Ref(tsbpdtime), Ref(current_pkt_seq));
      }
      CGuard::leaveCS(self->m_AckLock, "ack");

      if (rxready)
      {
          HLOGC(tslog.Debug, log << self->CONID() << "tsbpd: PLAYING PACKET seq=" << current_pkt_seq
              << " (belated " << ((CTimer::getTime() - tsbpdtime)/1000.0) << "ms)");
         /*
         * There are packets ready to be delivered
         * signal a waiting "recv" call if there is any data available
         */
         if (self->m_bSynRecving)
         {
             recvdata_cc.signal_locked(recv_gl);
         }
         /*
         * Set EPOLL_IN to wakeup any thread waiting on epoll
         */
         self->s_UDTUnited.m_EPoll.update_events(self->m_SocketID, self->m_sPollID, UDT_EPOLL_IN, true);
         CTimer::triggerEvent();
         tsbpdtime = 0;
      }

      if (tsbpdtime != 0)
      {
         int64_t timediff = int64_t(tsbpdtime) - int64_t(CTimer::getTime());
         /*
         * Buffer at head of queue is not ready to play.
         * Schedule wakeup when it will be.
         */
          self->m_bTsbPdAckWakeup = false;
          THREAD_PAUSED();
          HLOGC(tslog.Debug, log << self->CONID() << "tsbpd: FUTURE PACKET seq=" << current_pkt_seq
              << " T=" << FormatTime(tsbpdtime) << " - waiting " << (timediff/1000.0) << "ms");
          tsbpd_cc.wait_for(timediff);
          THREAD_RESUMED();
      }
      else
      {
         /*
         * We have just signaled epoll; or
         * receive queue is empty; or
         * next buffer to deliver is not in receive queue (missing packet in sequence).
         *
         * Block until woken up by one of the following event:
         * - All ready-to-play packets have been pulled and EPOLL_IN cleared (then loop to block until next pkt time if any)
         * - New buffers ACKed
         * - Closing the connection
         */
         HLOGC(tslog.Debug, log << self->CONID() << "tsbpd: no data, scheduling wakeup at ack");
         self->m_bTsbPdAckWakeup = true;
         THREAD_PAUSED();
         tsbpd_cc.wait();
         THREAD_RESUMED();
      }
   }
   // m_RecvLock will be unlocked in ~CGuard.
   THREAD_EXIT();
   HLOGC(tslog.Debug, log << self->CONID() << "tsbpd: EXITING");
   return NULL;
}

bool CUDT::prepareConnectionObjects(const CHandShake& hs, HandshakeSide hsd, CUDTException* eout)
{
    // This will be lazily created due to being the common
    // code with HSv5 rendezvous, in which this will be run
    // in a little bit "randomly selected" moment, but must
    // be run once in the whole connection process.
    if (m_pSndBuffer)
    {
        HLOGC(mglog.Debug, log << "prepareConnectionObjects: (lazy) already created.");
        return true;
    }

    bool bidirectional = false;
    if ( hs.m_iVersion > HS_VERSION_UDT4 )
    {
        bidirectional = true; // HSv5 is always bidirectional
    }

    // HSD_DRAW is received only if this side is listener.
    // If this side is caller with HSv5, HSD_INITIATOR should be passed.
    // If this is a rendezvous connection with HSv5, the handshake role
    // is taken from m_SrtHsSide field.
    if ( hsd == HSD_DRAW )
    {
        if ( bidirectional )
        {
            hsd = HSD_RESPONDER;   // In HSv5, listener is always RESPONDER and caller always INITIATOR.
        }
        else
        {
            hsd = m_bDataSender ? HSD_INITIATOR : HSD_RESPONDER;
        }
    }

    try
    {
        m_pSndBuffer = new CSndBuffer(32, m_iMaxSRTPayloadSize);
        m_pRcvBuffer = new CRcvBuffer(&(m_pRcvQueue->m_UnitQueue), m_iRcvBufSize);
        // after introducing lite ACK, the sndlosslist may not be cleared in time, so it requires twice space.
        m_pSndLossList = new CSndLossList(m_iFlowWindowSize * 2);
        m_pRcvLossList = new CRcvLossList(m_iFlightFlagSize);
    }
    catch (...)
    {
        // Simply reject. 
        if ( eout )
        {
            *eout = CUDTException(MJ_SYSTEMRES, MN_MEMORY, 0);
        }
        return false;
    }

    if (!createCrypter(hsd, bidirectional)) // Make sure CC is created (lazy)
        return false;

    return true;
}

void CUDT::acceptAndRespond(const sockaddr_any& peer, CHandShake* hs, const CPacket& hspkt)
{
   HLOGC(mglog.Debug, log << "acceptAndRespond: setting up data according to handshake");

   CGuard cg(m_ConnectionLock, "conn");

   m_ullRcvPeerStartTime = 0; // will be set correctly at SRT HS

   // Uses the smaller MSS between the peers
   if (hs->m_iMSS > m_iMSS)
      hs->m_iMSS = m_iMSS;
   else
      m_iMSS = hs->m_iMSS;

   // exchange info for maximum flow window size
   m_iFlowWindowSize = hs->m_iFlightFlagSize;
   hs->m_iFlightFlagSize = (m_iRcvBufSize < m_iFlightFlagSize)? m_iRcvBufSize : m_iFlightFlagSize;

   m_iPeerISN = hs->m_iISN;

   m_iRcvLastAck = hs->m_iISN;
#ifdef ENABLE_LOGGING
   m_iDebugPrevLastAck = m_iRcvLastAck;
#endif
   m_iRcvLastSkipAck = m_iRcvLastAck;
   m_iRcvLastAckAck = hs->m_iISN;
   m_iRcvCurrSeqNo = hs->m_iISN - 1;

   m_PeerID = hs->m_iID;
   hs->m_iID = m_SocketID;

   // use peer's ISN and send it back for security check
   m_iISN = hs->m_iISN;

   m_iLastDecSeq = m_iISN - 1;
   m_iSndLastAck = m_iISN;
   m_iSndLastDataAck = m_iISN;
   m_iSndLastFullAck = m_iISN;
   m_iSndCurrSeqNo = m_iISN - 1;
   m_iSndLastAck2 = m_iISN;
   m_ullSndLastAck2Time = CTimer::getTime();

   // this is a reponse handshake
   hs->m_iReqType = URQ_CONCLUSION;

   if ( hs->m_iVersion > HS_VERSION_UDT4 )
   {
       // The version is agreed; this code is executed only in case
       // when AGENT is listener. In this case, conclusion response
       // must always contain HSv5 handshake extensions.
       hs->m_extension = true;
   }

   // get local IP address and send the peer its IP address (because UDP cannot get local IP address)
   memcpy(m_piSelfIP, hs->m_piPeerIP, sizeof m_piSelfIP);
   CIPAddress::ntop(peer, hs->m_piPeerIP);

   int udpsize = m_iMSS - CPacket::UDP_HDR_SIZE;
   m_iMaxSRTPayloadSize = udpsize - CPacket::HDR_SIZE;
   HLOGC(mglog.Debug, log << "acceptAndRespond: PAYLOAD SIZE: " << m_iMaxSRTPayloadSize);

   // Prepare all structures
   if (!prepareConnectionObjects(*hs, HSD_DRAW, 0))
   {
       HLOGC(mglog.Debug, log << "acceptAndRespond: prepareConnectionObjects failed - responding with REJECT.");
       // If the SRT Handshake extension was provided and wasn't interpreted
       // correctly, the connection should be rejected.
       //
       // Respond with the rejection message and exit with exception
       // so that the caller will know that this new socket should be deleted.
       hs->m_iReqType = URQ_ERROR_REJECT;
       throw CUDTException(MJ_SETUP, MN_REJECTED, 0);
   }
   // Since now you can use m_pCryptoControl

   CInfoBlock ib;
   ib.m_iFamily = peer.family();
   CInfoBlock::convert(peer, ib.m_piIP);
   if (m_pCache->lookup(&ib) >= 0)
   {
      m_iRTT = ib.m_iRTT;
      m_iBandwidth = ib.m_iBandwidth;
   }

   // This should extract the HSREQ and KMREQ portion in the handshake packet.
   // This could still be a HSv4 packet and contain no such parts, which will leave
   // this entity as "non-SRT-handshaken", and await further HSREQ and KMREQ sent
   // as UMSG_EXT.
   uint32_t kmdata[SRTDATA_MAXSIZE];
   size_t kmdatasize = SRTDATA_MAXSIZE;
   if ( !interpretSrtHandshake(*hs, hspkt, kmdata, &kmdatasize) )
   {
       HLOGC(mglog.Debug, log << "acceptAndRespond: interpretSrtHandshake failed - responding with REJECT.");
       // If the SRT Handshake extension was provided and wasn't interpreted
       // correctly, the connection should be rejected.
       //
       // Respond with the rejection message and return false from
       // this function so that the caller will know that this new
       // socket should be deleted.
       hs->m_iReqType = URQ_ERROR_REJECT;
       throw CUDTException(MJ_SETUP, MN_REJECTED, 0);
   }

   setupCC();

   m_PeerAddr = peer;

   // And of course, it is connected.
   m_bConnected = true;

   // register this socket for receiving data packets
   m_pRNode->m_bOnList = true;
   m_pRcvQueue->setNewEntry(this);

   //send the response to the peer, see listen() for more discussions about this
   // XXX Here create CONCLUSION RESPONSE with:
   // - just the UDT handshake, if HS_VERSION_UDT4,
   // - if higher, the UDT handshake, the SRT HSRSP, the SRT KMRSP
   size_t size = m_iMaxSRTPayloadSize;
   // Allocate the maximum possible memory for an SRT payload.
   // This is a maximum you can send once.
   CPacket response;
   response.setControl(UMSG_HANDSHAKE);
   response.allocate(size);

   // This will serialize the handshake according to its current form.
   HLOGC(mglog.Debug, log << "acceptAndRespond: creating CONCLUSION response (HSv5: with HSRSP/KMRSP) buffer size=" << size);
   if (!createSrtHandshake(Ref(response), Ref(*hs), SRT_CMD_HSRSP, SRT_CMD_KMRSP, kmdata, kmdatasize))
   {
       LOGC(mglog.Error, log << "acceptAndRespond: error creating handshake response");
       throw CUDTException(MJ_SETUP, MN_REJECTED, 0);
   }

   // Set target socket ID to the value from received handshake's source ID.
   response.m_iID = m_PeerID;

   // We can safely assign it here stating that this has passed the cookie test.
   m_SourceAddr = hspkt.udpDestAddr();

#if ENABLE_HEAVY_LOGGING
   {
       // To make sure what REALLY is being sent, parse back the handshake
       // data that have been just written into the buffer.
       CHandShake debughs;
       debughs.load_from(response.m_pcData, response.getLength());
       HLOGC(mglog.Debug, log << CONID() << "acceptAndRespond: sending HS to peer, reqtype="
           << RequestTypeStr(debughs.m_iReqType) << " version=" << debughs.m_iVersion
           << " (connreq:" << RequestTypeStr(m_ConnReq.m_iReqType)
           << "), target_socket=" << response.m_iID << ", my_socket=" << debughs.m_iID
           << " sourceIP=" << SockaddrToString(m_SourceAddr));
   }
#endif

#ifndef TEST_DISABLE_FINAL_HANDSHAKE
   m_pSndQueue->sendto(peer, response, m_SourceAddr);
#endif
}


// This function is required to be called when a caller receives an INDUCTION
// response from the listener and would like to create a CONCLUSION that includes
// the SRT handshake extension. This extension requires that the crypter object
// be created, but it's still too early for it to be completely configured.
// This function then precreates the object so that the handshake extension can
// be created, as this happens before the completion of the connection (and
// therefore configuration of the crypter object), which can only take place upon
// reception of CONCLUSION response from the listener.
bool CUDT::createCrypter(HandshakeSide side, bool bidirectional)
{
    // Lazy initialization
    if ( m_pCryptoControl )
        return true;

    // Write back this value, when it was just determined.
    m_SrtHsSide = side;

    m_pCryptoControl.reset(new CCryptoControl(this, m_SocketID));

    // XXX These below are a little bit controversial.
    // These data should probably be filled only upon
    // reception of the conclusion handshake - otherwise
    // they have outdated values.
    if ( bidirectional )
        m_bTwoWayData = true;

    m_pCryptoControl->setCryptoSecret(m_CryptoSecret);

    if ( bidirectional || m_bDataSender )
    {
        HLOGC(mglog.Debug, log << "createCrypter: setting RCV/SND KeyLen=" << m_iSndCryptoKeyLen);
        m_pCryptoControl->setCryptoKeylen(m_iSndCryptoKeyLen);
    }

    return m_pCryptoControl->init(side, bidirectional);
}

void CUDT::setupCC()
{
    // Prepare configuration object,
    // Create the CCC object and configure it.

    // UDT also sets back the congestion window: ???
    // m_dCongestionWindow = m_pCC->m_dCWndSize;

    // XXX Not sure about that. May happen that AGENT wants
    // tsbpd mode, but PEER doesn't, even in bidirectional mode.
    // This way, the reception side should get precedense.
    //if (bidirectional || m_bDataSender || m_bTwoWayData)
    //    m_bPeerTsbPd = m_bOPT_TsbPd;

    // SrtCongestion will retrieve whatever parameters it needs
    // from *this.
    m_CongCtl.configure(this);

    // Override the value of minimum NAK interval, per SrtCongestion's wish.
    // When default 0 value is returned, the current value set by CUDT
    // is preserved.
    uint64_t min_nak_tk = m_CongCtl->minNAKInterval();
    if ( min_nak_tk )
        m_ullMinNakInt_tk = min_nak_tk;

    HLOGC(mglog.Debug, log << "setupCC: setting parameters: mss=" << m_iMSS
        << " maxCWNDSize/FlowWindowSize=" << m_iFlowWindowSize
        << " rcvrate=" << m_iDeliveryRate << "p/s (" << m_iByteDeliveryRate << "B/S)"
        << " rtt=" << m_iRTT
        << " bw=" << m_iBandwidth);

    updateCC(TEV_INIT, TEV_INIT_RESET);
}

void CUDT::considerLegacySrtHandshake(uint64_t timebase)
{
    // Do a fast pre-check first - this simply declares that agent uses HSv5
    // and the legacy SRT Handshake is not to be done. Second check is whether
    // agent is sender (=initiator in HSv4).
    if ( !isTsbPd() || !m_bDataSender )
        return;

    if (m_iSndHsRetryCnt <= 0)
    {
        HLOGC(mglog.Debug, log << "Legacy HSREQ: not needed, expire counter=" << m_iSndHsRetryCnt);
        return;
    }

    uint64_t now = CTimer::getTime();
    if (timebase != 0)
    {
        // Then this should be done only if it's the right time,
        // the TSBPD mode is on, and when the counter is "still rolling".
        /*
         * SRT Handshake with peer:
         * If...
         * - we want TsbPd mode; and
         * - we have not tried more than CSRTCC_MAXRETRY times (peer may not be SRT); and
         * - and did not get answer back from peer
         * - last sent handshake req should have been replied (RTT*1.5 elapsed); and
         * then (re-)send handshake request.
         */
        if ( timebase > now ) // too early
        {
            HLOGC(mglog.Debug, log << "Legacy HSREQ: TOO EARLY, will still retry " << m_iSndHsRetryCnt << " times");
            return;
        }
    }
    // If 0 timebase, it means that this is the initial sending with the very first
    // payload packet sent. Send only if this is still set to maximum+1 value.
    else if (m_iSndHsRetryCnt < SRT_MAX_HSRETRY+1)
    {
        HLOGC(mglog.Debug, log << "Legacy HSREQ: INITIAL, REPEATED, so not to be done. Will repeat on sending " << m_iSndHsRetryCnt << " times");
        return;
    }

    HLOGC(mglog.Debug, log << "Legacy HSREQ: SENDING, will repeat " << m_iSndHsRetryCnt << " times if no response");
    m_iSndHsRetryCnt--;
    m_ullSndHsLastTime_us = now;
    sendSrtMsg(SRT_CMD_HSREQ);
}

void CUDT::checkSndTimers(Whether2RegenKm regen)
{
    if (m_SrtHsSide == HSD_INITIATOR)
    {
        HLOGC(mglog.Debug, log << "checkSndTimers: HS SIDE: INITIATOR, considering legacy handshake with timebase");
        // Legacy method for HSREQ, only if initiator.
        considerLegacySrtHandshake(m_ullSndHsLastTime_us + m_iRTT*3/2);
    }
    else
    {
        HLOGC(mglog.Debug, log << "checkSndTimers: HS SIDE: " << (m_SrtHsSide == HSD_RESPONDER ? "RESPONDER" : "DRAW (IPE?)")
                << " - not considering legacy handshake");
    }

    // This must be done always on sender, regardless of HS side.
    // When regen == DONT_REGEN_KM, it's a handshake call, so do
    // it only for initiator.
    if (regen || m_SrtHsSide == HSD_INITIATOR)
    {
        // Don't call this function in "non-regen mode" (sending only),
        // if this side is RESPONDER. This shall be called only with
        // regeneration request, which is required by the sender.
        if (m_pCryptoControl)
            m_pCryptoControl->sendKeysToPeer(regen);
    }
}

void CUDT::addressAndSend(CPacket& pkt)
{
    pkt.m_iID = m_PeerID;
<<<<<<< HEAD
    pkt.m_iTimeStamp = int(CTimer::getTime() - m_StartTime);
    m_pSndQueue->sendto(m_PeerAddr, pkt, m_SourceAddr);
=======
    pkt.m_iTimeStamp = int(CTimer::getTime() - m_stats.startTime);
    m_pSndQueue->sendto(m_pPeerAddr, pkt, m_SourceAddr);
>>>>>>> 8e555837
}


bool CUDT::close()
{
   // NOTE: this function is called from within the garbage collector thread.

   if (!m_bOpened)
   {
      return false;
   }

   HLOGC(mglog.Debug, log << CONID() << " - closing socket:");

   if (m_Linger.l_onoff != 0)
   {
      uint64_t entertime = CTimer::getTime();

      HLOGC(mglog.Debug, log << CONID() << " ... (linger)");
      while (!m_bBroken && m_bConnected && (m_pSndBuffer->getCurrBufSize() > 0)
              && (CTimer::getTime() - entertime < m_Linger.l_linger * uint64_t(1000000)))
      {
         // linger has been checked by previous close() call and has expired
         if (m_ullLingerExpiration >= entertime)
            break;

         if (!m_bSynSending)
         {
            // if this socket enables asynchronous sending, return immediately and let GC to close it later
            if (m_ullLingerExpiration == 0)
               m_ullLingerExpiration = entertime + m_Linger.l_linger * uint64_t(1000000);

            HLOGC(mglog.Debug, log << "CUDT::close: linger-nonblocking, setting expire time T="
                    << FormatTime(m_ullLingerExpiration));

            return false;
         }

         #ifndef _WIN32
            timespec ts;
            ts.tv_sec = 0;
            ts.tv_nsec = 1000000;
            nanosleep(&ts, NULL);
         #else
            Sleep(1);
         #endif
      }
   }

   // remove this socket from the snd queue
   if (m_bConnected)
      m_pSndQueue->m_pSndUList->remove(this);

   /*
    * update_events below useless
    * removing usock for EPolls right after (remove_usocks) clears it (in other HAI patch).
    *
    * What is in EPoll shall be the responsibility of the application, if it want local close event,
    * it would remove the socket from the EPoll after close.
    */
   // trigger any pending IO events.
   s_UDTUnited.m_EPoll.update_events(m_SocketID, m_sPollID, UDT_EPOLL_ERR, true);
   // then remove itself from all epoll monitoring
   try
   {
      for (set<int>::iterator i = m_sPollID.begin(); i != m_sPollID.end(); ++ i)
         s_UDTUnited.m_EPoll.remove_usock(*i, m_SocketID);
   }
   catch (...)
   {
   }

   // XXX What's this, could any of the above actions make it !m_bOpened?
   if (!m_bOpened)
   {
      return true;
   }

   // Inform the threads handler to stop.
   m_bClosing = true;

   HLOGC(mglog.Debug, log << CONID() << "CLOSING STATE. Acquiring connection lock");

   CGuard cg(m_ConnectionLock);

   // Signal the sender and recver if they are waiting for data.
   releaseSynch();

   HLOGC(mglog.Debug, log << CONID() << "CLOSING, removing from listener/connector");

   if (m_bListening)
   {
      m_bListening = false;
      m_pRcvQueue->removeListener(this);
   }
   else if (m_bConnecting)
   {
       m_pRcvQueue->removeConnector(m_SocketID);
   }

   if (m_bConnected)
   {
      if (!m_bShutdown)
      {
          HLOGC(mglog.Debug, log << CONID() << "CLOSING - sending SHUTDOWN to the peer");
          sendCtrl(UMSG_SHUTDOWN);
      }

      m_pCryptoControl->close();

      // Store current connection information.
      CInfoBlock ib;
       ib.m_iFamily = m_PeerAddr.family();
       CInfoBlock::convert(m_PeerAddr, ib.m_piIP);
      ib.m_iRTT = m_iRTT;
      ib.m_iBandwidth = m_iBandwidth;
      m_pCache->update(&ib);

      m_bConnected = false;
   }

   if (m_bTsbPd && CGuard::isthread(m_RcvTsbPdThread))
   {
       HLOGC(mglog.Debug, log << "CLOSING, joining TSBPD thread...");
       // void* retval; used?
       bool ret SRT_ATR_UNUSED = CGuard::join(m_RcvTsbPdThread);
       HLOGC(mglog.Debug, log << "... " << (ret ? "SUCCEEDED" : "FAILED"));
   }

   HLOGC(mglog.Debug, log << "CLOSING, joining send/receive threads");

   // waiting all send and recv calls to stop
   CGuard sendguard(m_SendLock, "send");
   CGuard recvguard(m_RecvLock, "recv");

   CGuard::enterCS(m_AckLock, "ack");
   /* Release CCryptoControl internals (crypto context) under AckLock in case decrypt is in progress */
   m_pCryptoControl.reset();
   CGuard::leaveCS(m_AckLock, "ack");

   m_lSrtVersion = SRT_DEF_VERSION;
   m_lPeerSrtVersion = SRT_VERSION_UNK;
   m_lMinimumPeerSrtVersion = SRT_VERSION_MAJ1;
   m_ullRcvPeerStartTime = 0;

   m_bOpened = false;

   return true;
}

/*
 Old, mostly original UDT based version of CUDT::send.
 Left for historical reasons.

int CUDT::send(const char* data, int len)
{
   // throw an exception if not connected
   if (m_bBroken || m_bClosing)
      throw CUDTException(MJ_CONNECTION, MN_CONNLOST, 0);
   else if (!m_bConnected || !m_CongCtl.ready())
      throw CUDTException(MJ_CONNECTION, MN_NOCONN, 0);

   if (len <= 0)
      return 0;

   // Check if the current congctl accepts the call with given parameters.
   if (!m_CongCtl->checkTransArgs(SrtCongestion::STA_BUFFER, SrtCongestion::STAD_SEND, data, len, -1, false))
      throw CUDTException(MJ_NOTSUP, MN_INVALBUFFERAPI, 0);

   CGuard sendguard(m_SendLock, "send");

   if (m_pSndBuffer->getCurrBufSize() == 0)
   {
      // delay the EXP timer to avoid mis-fired timeout
      uint64_t currtime_tk;
      CTimer::rdtsc(currtime_tk);
      // (fix keepalive) m_ullLastRspTime_tk = currtime_tk;
      m_ullLastRspAckTime_tk = currtime_tk;
      m_iReXmitCount = 1;
   }
   if (sndBuffersLeft() <= 0)
   {
      if (!m_bSynSending)
         throw CUDTException(MJ_AGAIN, MN_WRAVAIL, 0);
      else
      {
          {
              // wait here during a blocking sending
              CGuard sendblock_lock(m_SendBlockLock, "sendblock");
              if (m_iSndTimeOut < 0)
              {
                  while (stillConnected() && (sndBuffersLeft() <= 0) && m_bPeerHealth)
                      pthread_cond_wait(&m_SendBlockCond, &m_SendBlockLock);
              }
              else
              {
                  uint64_t exptime = CTimer::getTime() + m_iSndTimeOut * uint64_t(1000);
                  timespec locktime;

                  locktime.tv_sec = exptime / 1000000;
                  locktime.tv_nsec = (exptime % 1000000) * 1000;

                  while (stillConnected() && (sndBuffersLeft() <= 0) && m_bPeerHealth && (CTimer::getTime() < exptime))
                      pthread_cond_timedwait(&m_SendBlockCond, &m_SendBlockLock, &locktime);
              }
          }

         // check the connection status
         if (m_bBroken || m_bClosing)
            throw CUDTException(MJ_CONNECTION, MN_CONNLOST, 0);
         else if (!m_bConnected)
            throw CUDTException(MJ_CONNECTION, MN_NOCONN, 0);
         else if (!m_bPeerHealth)
         {
            m_bPeerHealth = true;
            throw CUDTException(MJ_PEERERROR);
         }
      }
   }

   if (sndBuffersLeft() <= 0)
   {
      if (m_iSndTimeOut >= 0)
         throw CUDTException(MJ_AGAIN, MN_XMTIMEOUT, 0);

      return 0;
   }

   int size = min(len, sndBuffersLeft() * m_iMaxSRTPayloadSize);

   // record total time used for sending
   if (m_pSndBuffer->getCurrBufSize() == 0)
      m_llSndDurationCounter = CTimer::getTime();

   // insert the user buffer into the sending list
   m_pSndBuffer->addBuffer(data, size); // inorder=false, ttl=-1

   // insert this socket to snd list if it is not on the list yet
   m_pSndQueue->m_pSndUList->update(this, CSndUList::DONT_RESCHEDULE);

   if (sndBuffersLeft() <= 0)
   {
      // write is not available any more
      s_UDTUnited.m_EPoll.update_events(m_SocketID, m_sPollID, UDT_EPOLL_OUT, false);
   }

   return size;
}
*/

int CUDT::receiveBuffer(char* data, int len)
{
    if (!m_CongCtl->checkTransArgs(SrtCongestion::STA_BUFFER, SrtCongestion::STAD_RECV, data, len, -1, false))
        throw CUDTException(MJ_NOTSUP, MN_INVALBUFFERAPI, 0);

    CGuard recvguard(m_RecvLock);

    if ((m_bBroken || m_bClosing) && !m_pRcvBuffer->isRcvDataReady())
    {
        if (m_bShutdown)
        {
            // For stream API, return 0 as a sign of EOF for transmission.
            // That's a bit controversial because theoretically the
            // UMSG_SHUTDOWN message may be lost as every UDP packet, although
            // another theory states that this will never happen because this
            // packet has a total size of 42 bytes and such packets are
            // declared as never dropped - but still, this is UDP so there's no
            // guarantee.

            // The most reliable way to inform the party that the transmission
            // has ended would be to send a single empty packet (that is,
            // a data packet that contains only an SRT header in the UDP
            // payload), which is a normal data packet that can undergo
            // normal sequence check and retransmission rules, so it's ensured
            // that this packet will be received. Receiving such a packet should
            // make this function return 0, potentially also without breaking
            // the connection and potentially also with losing no ability to
            // send some larger portion of data next time.
            HLOGC(mglog.Debug, log << "STREAM API, SHUTDOWN: marking as EOF");
            return 0;
        }
        HLOGC(mglog.Debug, log << (m_bMessageAPI ? "MESSAGE" : "STREAM") << " API, " << (m_bShutdown?"":"no") << " SHUTDOWN. Reporting as BROKEN.");
        throw CUDTException(MJ_CONNECTION, MN_CONNLOST, 0);
    }

    CCondDelegate rcond(m_RecvDataCond, recvguard, "RecvDataCond");
    CCondDelegate tscond(m_RcvTsbPdCond, recvguard, "RcvTsbPdCond");

    if (!m_pRcvBuffer->isRcvDataReady())
    {
        if (!m_bSynRecving)
        {
            throw CUDTException(MJ_AGAIN, MN_RDAVAIL, 0);
        }
        else
        {
            /* Kick TsbPd thread to schedule next wakeup (if running) */
            if (m_iRcvTimeOut < 0)
            {
                while (stillConnected() && !m_pRcvBuffer->isRcvDataReady())
                {
                    //Do not block forever, check connection status each 1 sec.
                    rcond.wait_for(1000000);
                }
            }
            else
            {
                uint64_t exptime = CTimer::getTime() + m_iRcvTimeOut * 1000;
                while (stillConnected() && !m_pRcvBuffer->isRcvDataReady())
                {
                    rcond.wait_until(exptime);
                    if (CTimer::getTime() >= exptime)
                        break;
                }
            }
        }
    }

    // throw an exception if not connected
    if (!m_bConnected)
        throw CUDTException(MJ_CONNECTION, MN_NOCONN, 0);

    if ((m_bBroken || m_bClosing) && !m_pRcvBuffer->isRcvDataReady())
    {
        // See at the beginning
        if (!m_bMessageAPI && m_bShutdown)
        {
            HLOGC(mglog.Debug, log << "STREAM API, SHUTDOWN: marking as EOF");
            return 0;
        }
        HLOGC(mglog.Debug, log << (m_bMessageAPI ? "MESSAGE" : "STREAM") << " API, " << (m_bShutdown?"":"no") << " SHUTDOWN. Reporting as BROKEN.");

        throw CUDTException(MJ_CONNECTION, MN_CONNLOST, 0);
    }

    int res = m_pRcvBuffer->readBuffer(data, len);

    /* Kick TsbPd thread to schedule next wakeup (if running) */
    if (m_bTsbPd)
    {
        HLOGP(tslog.Debug, "Ping TSBPD thread to schedule wakeup");
        tscond.signal_locked(recvguard);
    }


    if (!m_pRcvBuffer->isRcvDataReady())
    {
        // read is not available any more
        s_UDTUnited.m_EPoll.update_events(m_SocketID, m_sPollID, UDT_EPOLL_IN, false);
    }

    if ((res <= 0) && (m_iRcvTimeOut >= 0))
        throw CUDTException(MJ_AGAIN, MN_XMTIMEOUT, 0);

    return res;
}


void CUDT::checkNeedDrop(ref_t<bool> bCongestion)
{
    if (!m_bPeerTLPktDrop)
        return;

    if (!m_bMessageAPI)
    {
        LOGC(dlog.Error, log << "The SRTO_TLPKTDROP flag can only be used with message API.");
        throw CUDTException(MJ_NOTSUP, MN_INVALBUFFERAPI, 0);
    }

    int bytes, timespan_ms;
    // (returns buffer size in buffer units, ignored)
    m_pSndBuffer->getCurrBufSize(Ref(bytes), Ref(timespan_ms));

    // high threshold (msec) at tsbpd_delay plus sender/receiver reaction time (2 * 10ms)
    // Minimum value must accomodate an I-Frame (~8 x average frame size)
    // >>need picture rate or app to set min treshold
    // >>using 1 sec for worse case 1 frame using all bit budget.
    // picture rate would be useful in auto SRT setting for min latency
    // XXX Make SRT_TLPKTDROP_MINTHRESHOLD_MS option-configurable
    int threshold_ms = 0;
    if (m_iOPT_SndDropDelay >= 0)
    {
        threshold_ms = std::max(m_iPeerTsbPdDelay_ms + m_iOPT_SndDropDelay, +SRT_TLPKTDROP_MINTHRESHOLD_MS) + (2*COMM_SYN_INTERVAL_US/1000);
    }

    if (threshold_ms && timespan_ms > threshold_ms)
    {
        // protect packet retransmission
        CGuard::enterCS(m_AckLock, "ack");
        int dbytes;
        int dpkts = m_pSndBuffer->dropLateData(dbytes,  CTimer::getTime() - (threshold_ms * 1000));
        if (dpkts > 0)
        {
            CGuard::enterCS(m_StatsLock);
            m_stats.traceSndDrop        += dpkts;
            m_stats.sndDropTotal        += dpkts;
            m_stats.traceSndBytesDrop += dbytes;
            m_stats.sndBytesDropTotal += dbytes;
            CGuard::leaveCS(m_StatsLock);

#if ENABLE_HEAVY_LOGGING
            int32_t realack = m_iSndLastDataAck;
#endif
            int32_t fakeack = CSeqNo::incseq(m_iSndLastDataAck, dpkts);

            m_iSndLastAck = fakeack;
            m_iSndLastDataAck = fakeack;

            int32_t minlastack = CSeqNo::decseq(m_iSndLastDataAck);
            m_pSndLossList->remove(minlastack);
            /* If we dropped packets not yet sent, advance current position */
            // THIS MEANS: m_iSndCurrSeqNo = MAX(m_iSndCurrSeqNo, m_iSndLastDataAck-1)
            if (CSeqNo::seqcmp(m_iSndCurrSeqNo, minlastack) < 0)
            {
                m_iSndCurrSeqNo = minlastack;
            }
            LOGC(dlog.Error, log << "SND-DROPPED " << dpkts << " packets - lost delaying for " << timespan_ms << "ms");

            HLOGC(dlog.Debug, log << "drop,now " <<
                    CTimer::getTime() << "us," <<
                    realack << "-" <<  m_iSndCurrSeqNo << " seqs," <<
                    dpkts << " pkts," <<  dbytes << " bytes," <<  timespan_ms << " ms");

        }
        *bCongestion = true;
        CGuard::leaveCS(m_AckLock, "ack");
    }
    else if (timespan_ms > (m_iPeerTsbPdDelay_ms/2))
    {
        HLOGC(mglog.Debug, log << "cong, NOW: " << CTimer::getTime() << "us, BYTES " <<  bytes << ", TMSPAN " <<  timespan_ms << "ms");

        *bCongestion = true;
    }
}


int CUDT::sendmsg(const char* data, int len, int msttl, bool inorder, uint64_t srctime)
{
    SRT_MSGCTRL mctrl = srt_msgctrl_default;
    mctrl.msgttl = msttl;
    mctrl.inorder = inorder;
    mctrl.srctime = srctime;
    return this->sendmsg2(data, len, Ref(mctrl));
}

int CUDT::sendmsg2(const char* data, int len, ref_t<SRT_MSGCTRL> r_mctrl)
{
    SRT_MSGCTRL& mctrl = *r_mctrl;
    bool bCongestion = false;

    // throw an exception if not connected
    if (m_bBroken || m_bClosing)
        throw CUDTException(MJ_CONNECTION, MN_CONNLOST, 0);
    else if (!m_bConnected || !m_CongCtl.ready())
        throw CUDTException(MJ_CONNECTION, MN_NOCONN, 0);

    if (len <= 0)
    {
        LOGC(dlog.Error, log << "INVALID: Data size for sending declared with length: " << len);
        return 0;
    }

    int msttl = mctrl.msgttl;
    bool inorder = mctrl.inorder;

    // Sendmsg isn't restricted to the congctl type, however the congctl
    // may want to have something to say here.
    // NOTE: SrtCongestion is also allowed to throw CUDTException() by itself!
    {
        SrtCongestion::TransAPI api = SrtCongestion::STA_MESSAGE;
        CodeMinor mn = MN_INVALMSGAPI;
        if ( !m_bMessageAPI )
        {
            api = SrtCongestion::STA_BUFFER;
            mn = MN_INVALBUFFERAPI;
        }

        if (!m_CongCtl->checkTransArgs(api, SrtCongestion::STAD_SEND, data, len, msttl, inorder))
            throw CUDTException(MJ_NOTSUP, mn, 0);
    }

    // NOTE: the length restrictions differ in STREAM API and in MESSAGE API:

    // - STREAM API:
    //   At least 1 byte free sending buffer space is needed
    //   (in practice, one unit buffer of 1456 bytes).
    //   This function will send as much as possible, and return
    //   how much was actually sent.

    // - MESSAGE API:
    //   At least so many bytes free in the sending buffer is needed,
    //   as the length of the data, otherwise this function will block
    //   or return MJ_AGAIN until this condition is satisfied. The EXACTLY
    //   such number of data will be then written out, and this function
    //   will effectively return either -1 (error) or the value of 'len'.
    //   This call will be also rejected from upside when trying to send
    //   out a message of a length that exceeds the total size of the sending
    //   buffer (configurable by SRTO_SNDBUF).

    if (m_bMessageAPI && len > int(m_iSndBufSize * m_iMaxSRTPayloadSize))
    {
        LOGC(dlog.Error, log << "Message length (" << len << ") exceeds the size of sending buffer: "
            << (m_iSndBufSize * m_iMaxSRTPayloadSize) << ". Use SRTO_SNDBUF if needed.");
        throw CUDTException(MJ_NOTSUP, MN_XSIZE, 0);
    }

    /* XXX
       This might be worth preserving for several occasions, but it
       must be at least conditional because it breaks backward compat.
    if (!m_pCryptoControl || !m_pCryptoControl->isSndEncryptionOK())
    {
        LOGC(dlog.Error, log << "Encryption is required, but the peer did not supply correct credentials. Sending rejected.");
        throw CUDTException(MJ_SETUP, MN_SECURITY, 0);
    }
    */

    CGuard sendguard(m_SendLock, "send");

    if (m_pSndBuffer->getCurrBufSize() == 0)
    {
        // delay the EXP timer to avoid mis-fired timeout
        uint64_t currtime_tk;
        CTimer::rdtsc(currtime_tk);
        // (fix keepalive) m_ullLastRspTime_tk = currtime_tk;
        m_ullLastRspAckTime_tk = currtime_tk;
        m_iReXmitCount = 1;
    }

    checkNeedDrop(Ref(bCongestion));

    int minlen = 1; // Minimum sender buffer space required for STREAM API
    if (m_bMessageAPI)
    {
        // For MESSAGE API the minimum outgoing buffer space required is
        // the size that can carry over the whole message as passed here.
        minlen = (len+m_iMaxSRTPayloadSize-1)/m_iMaxSRTPayloadSize;
    }

    if (sndBuffersLeft() < minlen)
    {
        //>>We should not get here if SRT_ENABLE_TLPKTDROP
        // XXX Check if this needs to be removed, or put to an 'else' condition for m_bTLPktDrop.
        if (!m_bSynSending)
            throw CUDTException(MJ_AGAIN, MN_WRAVAIL, 0);
        else
        {
            {
                // wait here during a blocking sending
                CGuard sendblock_lock(m_SendBlockLock, "sendblock");
                CCondDelegate sendcond(m_SendBlockCond, sendblock_lock, "SendBlockCond");

                if (m_iSndTimeOut < 0)
                {
                    while (stillConnected()
                            && sndBuffersLeft() < minlen
                            && m_bPeerHealth)
                        sendcond.wait();
                }
                else
                {
                    uint64_t exptime = CTimer::getTime() + m_iSndTimeOut * uint64_t(1000);

                    while (stillConnected()
                            && sndBuffersLeft() < minlen
                            && m_bPeerHealth
                            && exptime > CTimer::getTime())
                        sendcond.wait_until(exptime);
                }
            }

            // check the connection status
            if (m_bBroken || m_bClosing)
                throw CUDTException(MJ_CONNECTION, MN_CONNLOST, 0);
            else if (!m_bConnected)
                throw CUDTException(MJ_CONNECTION, MN_NOCONN, 0);
            else if (!m_bPeerHealth)
            {
                m_bPeerHealth = true;
                throw CUDTException(MJ_PEERERROR);
            }
        }

        /* 
         * The code below is to return ETIMEOUT when blocking mode could not get free buffer in time.
         * If no free buffer available in non-blocking mode, we alredy returned. If buffer availaible,
         * we test twice if this code is outside the else section.
         * This fix move it in the else (blocking-mode) section
         */
        if (sndBuffersLeft() < minlen)
        {
            if (m_iSndTimeOut >= 0)
                throw CUDTException(MJ_AGAIN, MN_XMTIMEOUT, 0);

            // XXX This looks very weird here, however most likely
            // this will happen only in the following case, when
            // the above loop has been interrupted, which happens when:
            // 1. The buffers left gets enough for minlen - but this is excluded
            //    in the first condition here.
            // 2. In the case of sending timeout, the above loop was interrupted
            //    due to reaching timeout, but this is excluded by the second
            //    condition here
            // 3. The 'stillConnected()' or m_bPeerHealth condition is false, of which:
            //    - broken/closing status is checked and responded with CONNECTION/CONNLOST
            //    - not connected status is checked and responded with CONNECTION/NOCONN
            //    - m_bPeerHealth condition is checked and responded with PEERERROR
            //
            // ERGO: never happens?
            LOGC(mglog.Fatal, log << "IPE: sendmsg: the loop exited, while not enough size, still connected, peer healthy. Impossible.");

            return 0;
        }
    }

    // record total time used for sending
    if (m_pSndBuffer->getCurrBufSize() == 0)
    {
        CGuard::enterCS(m_StatsLock);
        m_stats.sndDurationCounter = CTimer::getTime();
        CGuard::leaveCS(m_StatsLock);
    }

    int size = len;
    if (!m_bMessageAPI)
    {
        // For STREAM API it's allowed to send less bytes than the given buffer.
        // Just return how many bytes were actually scheduled for writing.
        // XXX May be reasonable to add a flag that requires that the function
        // not return until the buffer is sent completely.
        size = min(len, sndBuffersLeft() * m_iMaxSRTPayloadSize);
    }

    // insert the user buffer into the sending list
    m_pSndBuffer->addBuffer(data, size, mctrl.msgttl, mctrl.inorder, mctrl.srctime, Ref(mctrl.msgno));
    HLOGC(dlog.Debug, log << CONID() << "sock:SENDING srctime: " << mctrl.srctime << "us DATA SIZE: " << size);

    // insert this socket to the snd list if it is not on the list yet
    m_pSndQueue->m_pSndUList->update(this, CSndUList::rescheduleIf(bCongestion));

    if (sndBuffersLeft() < 1) // XXX Not sure if it should test if any space in the buffer, or as requried.
    {
        // write is not available any more
        s_UDTUnited.m_EPoll.update_events(m_SocketID, m_sPollID, UDT_EPOLL_OUT, false);
    }

#ifdef SRT_ENABLE_ECN
    if (bCongestion)
        throw CUDTException(MJ_AGAIN, MN_CONGESTION, 0);
#endif /* SRT_ENABLE_ECN */
    return size;
}

int CUDT::recv(char* data, int len)
{
    if (!m_bConnected || !m_CongCtl.ready())
        throw CUDTException(MJ_CONNECTION, MN_NOCONN, 0);

    if (len <= 0)
    {
        LOGC(dlog.Error, log << "Length of '" << len << "' supplied to srt_recv.");
        throw CUDTException(MJ_NOTSUP, MN_INVAL, 0);
    }

    if (m_bMessageAPI)
    {
        SRT_MSGCTRL mctrl = srt_msgctrl_default;
        return receiveMessage(data, len, Ref(mctrl));
    }

    return receiveBuffer(data, len);
}

int CUDT::recvmsg(char* data, int len, uint64_t& srctime)
{
    if (!m_bConnected || !m_CongCtl.ready())
        throw CUDTException(MJ_CONNECTION, MN_NOCONN, 0);

    if (len <= 0)
    {
        LOGC(dlog.Error, log << "Length of '" << len << "' supplied to srt_recvmsg.");
        throw CUDTException(MJ_NOTSUP, MN_INVAL, 0);
    }

    if (m_bMessageAPI)
    {
        SRT_MSGCTRL mctrl = srt_msgctrl_default;
        int ret = receiveMessage(data, len, Ref(mctrl));
        srctime = mctrl.srctime;
        return ret;
    }

    return receiveBuffer(data, len);
}

int CUDT::recvmsg2(char* data, int len, ref_t<SRT_MSGCTRL> mctrl)
{
    if (!m_bConnected || !m_CongCtl.ready())
        throw CUDTException(MJ_CONNECTION, MN_NOCONN, 0);

    if (len <= 0)
    {
        LOGC(dlog.Error, log << "Length of '" << len << "' supplied to srt_recvmsg.");
        throw CUDTException(MJ_NOTSUP, MN_INVAL, 0);
    }

    if (m_bMessageAPI)
        return receiveMessage(data, len, mctrl);

    return receiveBuffer(data, len);
}

int CUDT::receiveMessage(char* data, int len, ref_t<SRT_MSGCTRL> r_mctrl)
{
    SRT_MSGCTRL& mctrl = *r_mctrl;
    // Recvmsg isn't restricted to the congctl type, it's the most
    // basic method of passing the data. You can retrieve data as
    // they come in, however you need to match the size of the buffer.
    if (!m_CongCtl->checkTransArgs(SrtCongestion::STA_MESSAGE, SrtCongestion::STAD_RECV, data, len, -1, false))
        throw CUDTException(MJ_NOTSUP, MN_INVALMSGAPI, 0);

    CGuard recvguard(m_RecvLock);
    CCondDelegate tscond(m_RcvTsbPdCond, recvguard);

    /* XXX DEBUG STUFF - enable when required
       char charbool[2] = {'0', '1'};
       char ptrn [] = "RECVMSG/BEGIN BROKEN 1 CONN 1 CLOSING 1 SYNCR 1 NMSG                                ";
       int pos [] = {21, 28, 38, 46, 53};
       ptrn[pos[0]] = charbool[m_bBroken];
       ptrn[pos[1]] = charbool[m_bConnected];
       ptrn[pos[2]] = charbool[m_bClosing];
       ptrn[pos[3]] = charbool[m_bSynRecving];
       int wrtlen = sprintf(ptrn + pos[4], "%d", m_pRcvBuffer->getRcvMsgNum());
       strcpy(ptrn + pos[4] + wrtlen, "\n");
       fputs(ptrn, stderr);
    // */

    if (m_bBroken || m_bClosing)
    {
        int res = m_pRcvBuffer->readMsg(data, len);
        mctrl.srctime = 0;

        /* Kick TsbPd thread to schedule next wakeup (if running) */
        if (m_bTsbPd)
        {
            tscond.signal_locked(recvguard);
        }

        if (!m_pRcvBuffer->isRcvDataReady())
        {
            // read is not available any more
            s_UDTUnited.m_EPoll.update_events(m_SocketID, m_sPollID, UDT_EPOLL_IN, false);
        }

        if (res == 0)
        {
            if (!m_bMessageAPI && m_bShutdown)
                return 0;
            throw CUDTException(MJ_CONNECTION, MN_CONNLOST, 0);
        }
        else
            return res;
    }

    if (!m_bSynRecving)
    {

        int res = m_pRcvBuffer->readMsg(data, len, r_mctrl);
        if (res == 0)
        {
            // read is not available any more

            // Kick TsbPd thread to schedule next wakeup (if running)
            if (m_bTsbPd)
                tscond.signal_locked(recvguard);

            // Shut up EPoll if no more messages in non-blocking mode
            s_UDTUnited.m_EPoll.update_events(m_SocketID, m_sPollID, UDT_EPOLL_IN, false);
            throw CUDTException(MJ_AGAIN, MN_RDAVAIL, 0);
        }
        else
        {
            if (!m_pRcvBuffer->isRcvDataReady())
            {
                // Kick TsbPd thread to schedule next wakeup (if running)
                if (m_bTsbPd)
                    tscond.signal_locked(recvguard);

                // Shut up EPoll if no more messages in non-blocking mode
                s_UDTUnited.m_EPoll.update_events(m_SocketID, m_sPollID, UDT_EPOLL_IN, false);

                // After signaling the tsbpd for ready data, report the bandwidth.
                double bw SRT_ATR_UNUSED = Bps2Mbps( m_iBandwidth * m_iMaxSRTPayloadSize );
                HLOGC(mglog.Debug, log << CONID() << "CURRENT BANDWIDTH: " << bw << "Mbps (" << m_iBandwidth << " buffers per second)");
            }
            return res;
        }
    }

    int res = 0;
    bool timeout = false;
    //Do not block forever, check connection status each 1 sec.
    uint64_t recvtmo = m_iRcvTimeOut < 0 ? 1000 : m_iRcvTimeOut;

    CCondDelegate recv_cond(m_RecvDataCond, recvguard);

    do
    {
        if (stillConnected() && !timeout && (!m_pRcvBuffer->isRcvDataReady()))
        {
            /* Kick TsbPd thread to schedule next wakeup (if running) */
            if (m_bTsbPd)
            {
                HLOGC(tslog.Debug, log << "receiveMessage: KICK tsbpd");
                tscond.signal_locked(recvguard);
            }

            do
            {
                uint64_t exptime = CTimer::getTime() + (recvtmo * uint64_t(1000));

                HLOGC(tslog.Debug, log << "receiveMessage: fall asleep up to TS="
                    << FormatTime(exptime) << " lock=" << (&m_RecvLock) << " cond=" << (&m_RecvDataCond));

                if (!recv_cond.wait_until(exptime))
                {
                    if (!(m_iRcvTimeOut < 0))
                        timeout = true;
                    HLOGP(tslog.Debug, "receiveMessage: DATA COND: EXPIRED -- checking connection conditions and rolling again");
                }
                else
                {
                    HLOGP(tslog.Debug, "receiveMessage: DATA COND: KICKED.");
                }
            } while (stillConnected() && !timeout && (!m_pRcvBuffer->isRcvDataReady()));

            HLOGC(tslog.Debug, log << "receiveMessage: lock-waiting loop exited: stillConntected=" << stillConnected()
                << " timeout=" << timeout << " data-ready=" << m_pRcvBuffer->isRcvDataReady());
        }

        /* XXX DEBUG STUFF - enable when required
        LOGC(dlog.Debug, "RECVMSG/GO-ON BROKEN " << m_bBroken << " CONN " << m_bConnected
                << " CLOSING " << m_bClosing << " TMOUT " << timeout
                << " NMSG " << m_pRcvBuffer->getRcvMsgNum());
                */

        res = m_pRcvBuffer->readMsg(data, len, r_mctrl);

        if (m_bBroken || m_bClosing)
        {
            if (!m_bMessageAPI && m_bShutdown)
                return 0;
            throw CUDTException(MJ_CONNECTION, MN_CONNLOST, 0);
        }
        else if (!m_bConnected)
            throw CUDTException(MJ_CONNECTION, MN_NOCONN, 0);
    } while ((res == 0) && !timeout);

    if (!m_pRcvBuffer->isRcvDataReady())
    {
        // Falling here means usually that res == 0 && timeout == true.
        // res == 0 would repeat the above loop, unless there was also a timeout.
        // timeout has interrupted the above loop, but with res > 0 this condition
        // wouldn't be satisfied.

        // read is not available any more

        // Kick TsbPd thread to schedule next wakeup (if running)
        if (m_bTsbPd)
        {
            HLOGP(tslog.Debug, "recvmsg: KICK tsbpd() (buffer empty)");
            tscond.signal_locked(recvguard);
        }

        // Shut up EPoll if no more messages in non-blocking mode
        s_UDTUnited.m_EPoll.update_events(m_SocketID, m_sPollID, UDT_EPOLL_IN, false);
    }

    // Unblock when required
    //LOGC(tslog.Debug, "RECVMSG/EXIT RES " << res << " RCVTIMEOUT");

    if ((res <= 0) && (m_iRcvTimeOut >= 0))
        throw CUDTException(MJ_AGAIN, MN_XMTIMEOUT, 0);

    return res;
}

int64_t CUDT::sendfile(fstream& ifs, int64_t& offset, int64_t size, int block)
{
    if (m_bBroken || m_bClosing)
        throw CUDTException(MJ_CONNECTION, MN_CONNLOST, 0);
    else if (!m_bConnected || !m_CongCtl.ready())
        throw CUDTException(MJ_CONNECTION, MN_NOCONN, 0);

    if (size <= 0 && size != -1)
        return 0;

    if (!m_CongCtl->checkTransArgs(SrtCongestion::STA_FILE, SrtCongestion::STAD_SEND, 0, size, -1, false))
        throw CUDTException(MJ_NOTSUP, MN_INVALBUFFERAPI, 0);

    if (!m_pCryptoControl || !m_pCryptoControl->isSndEncryptionOK())
    {
        LOGC(dlog.Error, log << "Encryption is required, but the peer did not supply correct credentials. Sending rejected.");
        throw CUDTException(MJ_SETUP, MN_SECURITY, 0);
    }

    CGuard sendguard(m_SendLock, "send");

    if (m_pSndBuffer->getCurrBufSize() == 0)
    {
        // delay the EXP timer to avoid mis-fired timeout
        uint64_t currtime_tk;
        CTimer::rdtsc(currtime_tk);
        // (fix keepalive) m_ullLastRspTime_tk = currtime_tk;
        m_ullLastRspAckTime_tk = currtime_tk;
        m_iReXmitCount = 1;
    }

    // positioning...
    try
    {
        if (size == -1)
        {
            ifs.seekg(0, std::ios::end);
            size = ifs.tellg();
            if (offset > size)
                throw 0; // let it be caught below
        }

        // This will also set the position back to the beginning
        // in case when it was moved to the end for measuring the size.
        // This will also fail if the offset exceeds size, so measuring
        // the size can be skipped if not needed.
        ifs.seekg((streamoff)offset);
        if (!ifs.good())
            throw 0;
    }
    catch (...)
    {
        // XXX It would be nice to note that this is reported
        // by exception only if explicitly requested by setting
        // the exception flags in the stream. Here it's fixed so
        // that when this isn't set, the exception is "thrown manually".
        throw CUDTException(MJ_FILESYSTEM, MN_SEEKGFAIL);
    }

    int64_t tosend = size;
    int unitsize;

    // sending block by block
    while (tosend > 0)
    {
        if (ifs.fail())
            throw CUDTException(MJ_FILESYSTEM, MN_WRITEFAIL);

        if (ifs.eof())
            break;

        unitsize = int((tosend >= block) ? block : tosend);

        {
            CGuard lk(m_SendBlockLock, "sendblock");
            CCondDelegate sendcond(m_SendBlockCond, lk, "SendBlockCond");

            while (stillConnected() && (sndBuffersLeft() <= 0) && m_bPeerHealth)
                sendcond.wait();
        }

        if (m_bBroken || m_bClosing)
            throw CUDTException(MJ_CONNECTION, MN_CONNLOST, 0);
        else if (!m_bConnected)
            throw CUDTException(MJ_CONNECTION, MN_NOCONN, 0);
        else if (!m_bPeerHealth)
        {
            // reset peer health status, once this error returns, the app should handle the situation at the peer side
            m_bPeerHealth = true;
            throw CUDTException(MJ_PEERERROR);
        }

        // record total time used for sending
        if (m_pSndBuffer->getCurrBufSize() == 0)
        {
            CGuard::enterCS(m_StatsLock);
            m_stats.sndDurationCounter = CTimer::getTime();
            CGuard::leaveCS(m_StatsLock);
        }

        int64_t sentsize = m_pSndBuffer->addBufferFromFile(ifs, unitsize);

        if (sentsize > 0)
        {
            tosend -= sentsize;
            offset += sentsize;
        }

        // insert this socket to snd list if it is not on the list yet
        m_pSndQueue->m_pSndUList->update(this, CSndUList::DONT_RESCHEDULE);
    }

    if (sndBuffersLeft() <= 0)
    {
        // write is not available any more
        s_UDTUnited.m_EPoll.update_events(m_SocketID, m_sPollID, UDT_EPOLL_OUT, false);
    }

    return size - tosend;
}

int64_t CUDT::recvfile(fstream& ofs, int64_t& offset, int64_t size, int block)
{
    if (!m_bConnected || !m_CongCtl.ready())
        throw CUDTException(MJ_CONNECTION, MN_NOCONN, 0);
    else if ((m_bBroken || m_bClosing) && !m_pRcvBuffer->isRcvDataReady())
    {
        if (!m_bMessageAPI && m_bShutdown)
            return 0;
        throw CUDTException(MJ_CONNECTION, MN_CONNLOST, 0);
    }

    if (size <= 0)
        return 0;

    if (!m_CongCtl->checkTransArgs(SrtCongestion::STA_FILE, SrtCongestion::STAD_RECV, 0, size, -1, false))
        throw CUDTException(MJ_NOTSUP, MN_INVALBUFFERAPI, 0);

    if (m_bTsbPd)
    {
        LOGC(dlog.Error, log << "Reading from file is incompatible with TSBPD mode and would cause a deadlock\n");
        throw CUDTException(MJ_NOTSUP, MN_INVALBUFFERAPI, 0);
    }

    CGuard recvguard(m_RecvLock, "recv");

    // Well, actually as this works over a FILE (fstream), not just a stream,
    // the size can be measured anyway and predicted if setting the offset might
    // have a chance to work or not.

    // positioning...
    try
    {
        if (offset > 0)
        {
            // Don't do anything around here if the offset == 0, as this
            // is the default offset after opening. Whether this operation
            // is performed correctly, it highly depends on how the file
            // has been open. For example, if you want to overwrite parts
            // of an existing file, the file must exist, and the ios::trunc
            // flag must not be set. If the file is open for only ios::out,
            // then the file will be truncated since the offset position on
            // at the time when first written; if ios::in|ios::out, then
            // it won't be truncated, just overwritten.

            // What is required here is that if offset is 0, don't try to
            // change the offset because this might be impossible with
            // the current flag set anyway.

            // Also check the status and CAUSE exception manually because
            // you don't know, as well, whether the user has set exception
            // flags.

            ofs.seekp((streamoff)offset);
            if (!ofs.good())
                throw 0; // just to get caught :)
        }
    }
    catch (...)
    {
        // XXX It would be nice to note that this is reported
        // by exception only if explicitly requested by setting
        // the exception flags in the stream. For a case, when it's not,
        // an additional explicit throwing happens when failbit is set.
        throw CUDTException(MJ_FILESYSTEM, MN_SEEKPFAIL);
    }

    int64_t torecv = size;
    int unitsize = block;
    int recvsize;

    // receiving... "recvfile" is always blocking
    while (torecv > 0)
    {
        if (ofs.fail())
        {
            // send the sender a signal so it will not be blocked forever
            int32_t err_code = CUDTException::EFILE;
            sendCtrl(UMSG_PEERERROR, &err_code);

            throw CUDTException(MJ_FILESYSTEM, MN_WRITEFAIL);
        }

        {
            CGuard gl(m_RecvDataLock, "recvdata");
            CCondDelegate rcond(m_RecvDataCond, gl, "RecvDataCond");

            while (stillConnected() && !m_pRcvBuffer->isRcvDataReady())
                rcond.wait();
        }

        if (!m_bConnected)
            throw CUDTException(MJ_CONNECTION, MN_NOCONN, 0);
        else if ((m_bBroken || m_bClosing) && !m_pRcvBuffer->isRcvDataReady())
        {

            if (!m_bMessageAPI && m_bShutdown)
                return 0;
            throw CUDTException(MJ_CONNECTION, MN_CONNLOST, 0);
        }

        unitsize = int((torecv == -1 || torecv >= block) ? block : torecv);
        recvsize = m_pRcvBuffer->readBufferToFile(ofs, unitsize);

        if (recvsize > 0)
        {
            torecv -= recvsize;
            offset += recvsize;
        }
    }

    if (!m_pRcvBuffer->isRcvDataReady())
    {
        // read is not available any more
        s_UDTUnited.m_EPoll.update_events(m_SocketID, m_sPollID, UDT_EPOLL_IN, false);
    }

    return size - torecv;
}

void CUDT::sample(CPerfMon* perf, bool clear)
{
   if (!m_bConnected)
      throw CUDTException(MJ_CONNECTION, MN_NOCONN, 0);
   if (m_bBroken || m_bClosing)
      throw CUDTException(MJ_CONNECTION, MN_CONNLOST, 0);

   CGuard statsLock(m_StatsLock);
   uint64_t currtime = CTimer::getTime();
   perf->msTimeStamp = (currtime - m_stats.startTime) / 1000;

   perf->pktSent = m_stats.traceSent;
   perf->pktRecv = m_stats.traceRecv;
   perf->pktSndLoss = m_stats.traceSndLoss;
   perf->pktRcvLoss = m_stats.traceRcvLoss;
   perf->pktRetrans = m_stats.traceRetrans;
   perf->pktRcvRetrans = m_stats.traceRcvRetrans;
   perf->pktSentACK = m_stats.sentACK;
   perf->pktRecvACK = m_stats.recvACK;
   perf->pktSentNAK = m_stats.sentNAK;
   perf->pktRecvNAK = m_stats.recvNAK;
   perf->usSndDuration = m_stats.sndDuration;
   perf->pktReorderDistance = m_stats.traceReorderDistance;
   perf->pktRcvAvgBelatedTime = m_stats.traceBelatedTime;
   perf->pktRcvBelated = m_stats.traceRcvBelated;

   perf->pktSentTotal = m_stats.sentTotal;
   perf->pktRecvTotal = m_stats.recvTotal;
   perf->pktSndLossTotal = m_stats.sndLossTotal;
   perf->pktRcvLossTotal = m_stats.rcvLossTotal;
   perf->pktRetransTotal = m_stats.retransTotal;
   perf->pktSentACKTotal = m_stats.sentACKTotal;
   perf->pktRecvACKTotal = m_stats.recvACKTotal;
   perf->pktSentNAKTotal = m_stats.sentNAKTotal;
   perf->pktRecvNAKTotal = m_stats.recvNAKTotal;
   perf->usSndDurationTotal = m_stats.m_sndDurationTotal;

   double interval = double(currtime - m_stats.lastSampleTime);

   perf->mbpsSendRate = double(m_stats.traceSent) * m_iMaxSRTPayloadSize * 8.0 / interval;
   perf->mbpsRecvRate = double(m_stats.traceRecv) * m_iMaxSRTPayloadSize * 8.0 / interval;

   perf->usPktSndPeriod = m_ullInterval_tk / double(m_ullCPUFrequency);
   perf->pktFlowWindow = m_iFlowWindowSize;
   perf->pktCongestionWindow = (int)m_dCongestionWindow;
   perf->pktFlightSize = CSeqNo::seqlen(m_iSndLastAck, CSeqNo::incseq(m_iSndCurrSeqNo)) - 1;
   perf->msRTT = m_iRTT/1000.0;
   perf->mbpsBandwidth = Bps2Mbps( m_iBandwidth * m_iMaxSRTPayloadSize );

   if (CGuard::enterCS(m_ConnectionLock, "conn", false) == 0)
   {
      perf->byteAvailSndBuf = (m_pSndBuffer == NULL) ? 0 
          : sndBuffersLeft() * m_iMSS;
      perf->byteAvailRcvBuf = (m_pRcvBuffer == NULL) ? 0 
          : m_pRcvBuffer->getAvailBufSize() * m_iMSS;

      CGuard::leaveCS(m_ConnectionLock, "conn");
   }
   else
   {
      perf->byteAvailSndBuf = 0;
      perf->byteAvailRcvBuf = 0;
   }

   if (clear)
   {
      m_stats.traceSndDrop        = 0;
      m_stats.traceRcvDrop        = 0;
      m_stats.traceSndBytesDrop = 0;
      m_stats.traceRcvBytesDrop = 0;
      m_stats.traceRcvUndecrypt        = 0;
      m_stats.traceRcvBytesUndecrypt = 0;
      //new>
      m_stats.traceBytesSent = m_stats.traceBytesRecv = m_stats.traceBytesRetrans = 0;
      //<
      m_stats.traceSent = m_stats.traceRecv = m_stats.traceSndLoss = m_stats.traceRcvLoss = m_stats.traceRetrans = m_stats.sentACK = m_stats.recvACK = m_stats.sentNAK = m_stats.recvNAK = 0;
      m_stats.sndDuration = 0;
      m_stats.traceRcvRetrans = 0;
      m_stats.traceRcvBelated = 0;
#ifdef SRT_ENABLE_LOSTBYTESCOUNT
      m_stats.traceRcvBytesLoss = 0;
#endif
      m_stats.lastSampleTime = currtime;
   }
}

void CUDT::bstats(CBytePerfMon* perf, bool clear, bool instantaneous)
{
   if (!m_bConnected)
      throw CUDTException(MJ_CONNECTION, MN_NOCONN, 0);
   if (m_bBroken || m_bClosing)
      throw CUDTException(MJ_CONNECTION, MN_CONNLOST, 0);

   CGuard statsguard(m_StatsLock, "stats");

   uint64_t currtime = CTimer::getTime();
   perf->msTimeStamp = (currtime - m_stats.startTime) / 1000;

   perf->pktSent = m_stats.traceSent;
   perf->pktRecv = m_stats.traceRecv;
   perf->pktSndLoss = m_stats.traceSndLoss;
   perf->pktRcvLoss = m_stats.traceRcvLoss;
   perf->pktRetrans = m_stats.traceRetrans;
   perf->pktRcvRetrans = m_stats.traceRcvRetrans;
   perf->pktSentACK = m_stats.sentACK;
   perf->pktRecvACK = m_stats.recvACK;
   perf->pktSentNAK = m_stats.sentNAK;
   perf->pktRecvNAK = m_stats.recvNAK;
   perf->usSndDuration = m_stats.sndDuration;
   perf->pktReorderDistance = m_stats.traceReorderDistance;
   perf->pktRcvAvgBelatedTime = m_stats.traceBelatedTime;
   perf->pktRcvBelated = m_stats.traceRcvBelated;
   //>new
   /* perf byte counters include all headers (SRT+UDP+IP) */
   const int pktHdrSize = CPacket::HDR_SIZE + CPacket::UDP_HDR_SIZE;
   perf->byteSent = m_stats.traceBytesSent + (m_stats.traceSent * pktHdrSize);
   perf->byteRecv = m_stats.traceBytesRecv + (m_stats.traceRecv * pktHdrSize);
   perf->byteRetrans = m_stats.traceBytesRetrans + (m_stats.traceRetrans * pktHdrSize);
#ifdef SRT_ENABLE_LOSTBYTESCOUNT
   perf->byteRcvLoss = m_stats.traceRcvBytesLoss + (m_stats.traceRcvLoss * pktHdrSize);
#endif

   perf->pktSndDrop = m_stats.traceSndDrop;
   perf->pktRcvDrop = m_stats.traceRcvDrop + m_stats.traceRcvUndecrypt;
   perf->byteSndDrop = m_stats.traceSndBytesDrop + (m_stats.traceSndDrop * pktHdrSize);
   perf->byteRcvDrop = m_stats.traceRcvBytesDrop + (m_stats.traceRcvDrop * pktHdrSize) + m_stats.traceRcvBytesUndecrypt;
   perf->pktRcvUndecrypt = m_stats.traceRcvUndecrypt;
   perf->byteRcvUndecrypt = m_stats.traceRcvBytesUndecrypt;

   //<

   perf->pktSentTotal = m_stats.sentTotal;
   perf->pktRecvTotal = m_stats.recvTotal;
   perf->pktSndLossTotal = m_stats.sndLossTotal;
   perf->pktRcvLossTotal = m_stats.rcvLossTotal;
   perf->pktRetransTotal = m_stats.retransTotal;
   perf->pktSentACKTotal = m_stats.sentACKTotal;
   perf->pktRecvACKTotal = m_stats.recvACKTotal;
   perf->pktSentNAKTotal = m_stats.sentNAKTotal;
   perf->pktRecvNAKTotal = m_stats.recvNAKTotal;
   perf->usSndDurationTotal = m_stats.m_sndDurationTotal;
   //>new
   perf->byteSentTotal = m_stats.bytesSentTotal + (m_stats.sentTotal * pktHdrSize);
   perf->byteRecvTotal = m_stats.bytesRecvTotal + (m_stats.recvTotal * pktHdrSize);
   perf->byteRetransTotal = m_stats.bytesRetransTotal + (m_stats.retransTotal * pktHdrSize);
#ifdef SRT_ENABLE_LOSTBYTESCOUNT
   perf->byteRcvLossTotal = m_stats.rcvBytesLossTotal + (m_stats.rcvLossTotal * pktHdrSize);
#endif
   perf->pktSndDropTotal = m_stats.sndDropTotal;
   perf->pktRcvDropTotal = m_stats.rcvDropTotal + m_stats.m_rcvUndecryptTotal;
   perf->byteSndDropTotal = m_stats.sndBytesDropTotal + (m_stats.sndDropTotal * pktHdrSize);
   perf->byteRcvDropTotal = m_stats.rcvBytesDropTotal + (m_stats.rcvDropTotal * pktHdrSize) + m_stats.m_rcvBytesUndecryptTotal;
   perf->pktRcvUndecryptTotal = m_stats.m_rcvUndecryptTotal;
   perf->byteRcvUndecryptTotal = m_stats.m_rcvBytesUndecryptTotal;
   //<

   double interval = double(currtime - m_stats.lastSampleTime);

   //>mod
   perf->mbpsSendRate = double(perf->byteSent) * 8.0 / interval;
   perf->mbpsRecvRate = double(perf->byteRecv) * 8.0 / interval;
   //<

   perf->usPktSndPeriod = m_ullInterval_tk / double(m_ullCPUFrequency);
   perf->pktFlowWindow = m_iFlowWindowSize;
   perf->pktCongestionWindow = (int)m_dCongestionWindow;
   perf->pktFlightSize = CSeqNo::seqlen(m_iSndLastAck, CSeqNo::incseq(m_iSndCurrSeqNo)) - 1;
   perf->msRTT = (double)m_iRTT/1000.0;
   //>new
   perf->msSndTsbPdDelay = m_bPeerTsbPd ? m_iPeerTsbPdDelay_ms : 0;
   perf->msRcvTsbPdDelay = m_bTsbPd ? m_iTsbPdDelay_ms : 0;
   perf->byteMSS = m_iMSS;

   perf->mbpsMaxBW = m_llMaxBW > 0 ? Bps2Mbps(m_llMaxBW)
       : m_CongCtl.ready() ? Bps2Mbps(m_CongCtl->sndBandwidth())
       : 0;

   //<
   uint32_t availbw = (uint64_t)(m_iBandwidth == 1 ? m_RcvTimeWindow.getBandwidth() : m_iBandwidth);

   perf->mbpsBandwidth = Bps2Mbps( availbw * (m_iMaxSRTPayloadSize + pktHdrSize) );

   if (CGuard::enterCS(m_ConnectionLock, "conn", false) == 0)
   {
      if (m_pSndBuffer)
      {
#ifdef SRT_ENABLE_SNDBUFSZ_MAVG
         if (instantaneous)
         {
             /* Get instant SndBuf instead of moving average for application-based Algorithm
                (such as NAE) in need of fast reaction to network condition changes. */
             perf->pktSndBuf = m_pSndBuffer->getCurrBufSize(Ref(perf->byteSndBuf), Ref(perf->msSndBuf));
         }
         else
         {
             perf->pktSndBuf = m_pSndBuffer->getAvgBufSize(Ref(perf->byteSndBuf), Ref(perf->msSndBuf));
         }
#else
         perf->pktSndBuf = m_pSndBuffer->getCurrBufSize(Ref(perf->byteSndBuf), Ref(perf->msSndBuf));
#endif
         perf->byteSndBuf += (perf->pktSndBuf * pktHdrSize);
         //<
         perf->byteAvailSndBuf = (m_iSndBufSize - perf->pktSndBuf) * m_iMSS;
      }
      else
      {
         perf->byteAvailSndBuf = 0;
         //new>
         perf->pktSndBuf = 0;
         perf->byteSndBuf = 0;
         perf->msSndBuf = 0;
         //<
      }

      if (m_pRcvBuffer)
      {
         perf->byteAvailRcvBuf = m_pRcvBuffer->getAvailBufSize() * m_iMSS;
         //new>
#ifdef SRT_ENABLE_RCVBUFSZ_MAVG
         if (instantaneous) //no need for historical API for Rcv side
         {
             perf->pktRcvBuf = m_pRcvBuffer->getRcvDataSize(perf->byteRcvBuf, perf->msRcvBuf);
         }
         else
         {
             perf->pktRcvBuf = m_pRcvBuffer->getRcvAvgDataSize(perf->byteRcvBuf, perf->msRcvBuf);
         }
#else
         perf->pktRcvBuf = m_pRcvBuffer->getRcvDataSize(perf->byteRcvBuf, perf->msRcvBuf);
#endif
         //<
      }
      else
      {
         perf->byteAvailRcvBuf = 0;
         //new>
         perf->pktRcvBuf = 0;
         perf->byteRcvBuf = 0;
         perf->msRcvBuf = 0;
         //<
      }

      CGuard::leaveCS(m_ConnectionLock, "conn");
   }
   else
   {
      perf->byteAvailSndBuf = 0;
      perf->byteAvailRcvBuf = 0;
      //new>
      perf->pktSndBuf = 0;
      perf->byteSndBuf = 0;
      perf->msSndBuf = 0;

      perf->byteRcvBuf = 0;
      perf->msRcvBuf = 0;
      //<
   }

   if (clear)
   {
      m_stats.traceSndDrop        = 0;
      m_stats.traceRcvDrop        = 0;
      m_stats.traceSndBytesDrop = 0;
      m_stats.traceRcvBytesDrop = 0;
      m_stats.traceRcvUndecrypt        = 0;
      m_stats.traceRcvBytesUndecrypt = 0;
      //new>
      m_stats.traceBytesSent = m_stats.traceBytesRecv = m_stats.traceBytesRetrans = 0;
      //<
      m_stats.traceSent = m_stats.traceRecv = m_stats.traceSndLoss = m_stats.traceRcvLoss = m_stats.traceRetrans = m_stats.sentACK = m_stats.recvACK = m_stats.sentNAK = m_stats.recvNAK = 0;
      m_stats.sndDuration = 0;
      m_stats.traceRcvRetrans = 0;
      m_stats.traceRcvBelated = 0;
#ifdef SRT_ENABLE_LOSTBYTESCOUNT
      m_stats.traceRcvBytesLoss = 0;
#endif
      m_stats.lastSampleTime = currtime;
   }
}

void CUDT::updateCC(ETransmissionEvent evt, EventVariant arg)
{
    // Special things that must be done HERE, not in SrtCongestion,
    // because it involves the input buffer in CUDT. It would be
    // slightly dangerous to give SrtCongestion access to it.

    // According to the rules, the congctl should be ready at the same
    // time when the sending buffer. For sanity check, check both first.
    if (!m_CongCtl.ready() || !m_pSndBuffer)
    {
        LOGC(mglog.Error, log << "updateCC: CAN'T DO UPDATE - congctl "
            << (m_CongCtl.ready() ? "ready" : "NOT READY")
            << "; sending buffer "
            << (m_pSndBuffer ? "NOT CREATED" : "created"));

        return;
    }

    HLOGC(mglog.Debug, log << "updateCC: EVENT:" << TransmissionEventStr(evt));

    if (evt == TEV_INIT)
    {
        // only_input uses:
        // 0: in the beginning and when SRTO_MAXBW was changed
        // 1: SRTO_INPUTBW was changed
        // 2: SRTO_OHEADBW was changed
        EInitEvent only_input = arg.get<EventVariant::INIT>();
        // false = TEV_INIT_RESET: in the beginning, or when MAXBW was changed.

        if (only_input && m_llMaxBW)
        {
            HLOGC(mglog.Debug, log << "updateCC/TEV_INIT: non-RESET stage and m_llMaxBW already set to " << m_llMaxBW);
            // Don't change
        }
        else // either m_llMaxBW == 0 or only_input == TEV_INIT_RESET
        {
            // Use the values:
            // - if SRTO_MAXBW is >0, use it.
            // - if SRTO_MAXBW == 0, use SRTO_INPUTBW + SRTO_OHEADBW
            // - if SRTO_INPUTBW == 0, pass 0 to requst in-buffer sampling
            // Bytes/s
            int bw = m_llMaxBW != 0 ? m_llMaxBW : // When used SRTO_MAXBW
                m_llInputBW != 0 ? withOverhead(m_llInputBW) : // SRTO_INPUTBW + SRT_OHEADBW
                0; // When both MAXBW and INPUTBW are 0, request in-buffer sampling

            // Note: setting bw == 0 uses BW_INFINITE value in LiveCC
            m_CongCtl->updateBandwidth(m_llMaxBW, bw);

            if (only_input == TEV_INIT_OHEADBW)
            {
                // On updated SRTO_OHEADBW don't change input rate.
                // This only influences the call to withOverhead().
            }
            else
            {
                m_pSndBuffer->setInputRateSmpPeriod(bw == 0 ? SND_INPUTRATE_FAST_START_US: 0);
            }

            HLOGC(mglog.Debug, log << "updateCC/TEV_INIT: updating BW=" << m_llMaxBW
                << (only_input == TEV_INIT_RESET ? " (UNCHANGED)"
                        : only_input == TEV_INIT_OHEADBW ? " (only Overhead)": " (updated sampling rate)"));
        }
    }

    // This part is also required only by LiveCC, however not
    // moved there due to that it needs access to CSndBuffer.
    if (evt == TEV_ACK || evt == TEV_LOSSREPORT || evt == TEV_CHECKTIMER)
    {
        // Specific part done when MaxBW is set to 0 (auto) and InputBW is 0.
        // This requests internal input rate sampling.
        if (m_llMaxBW == 0 && m_llInputBW == 0)
        {
            uint64_t period;
            int payloadsz; //CC will use its own average payload size
            int64_t inputbw = m_pSndBuffer->getInputRate(Ref(payloadsz), Ref(period)); //Auto input rate

            // NOTE:
            // 'period' here is set to the value that was previously set by
            // m_pSndBuffer->setInputRateSmpPeriod(). 

            /*
             * On blocked transmitter (tx full) and until connection closes,
             * auto input rate falls to 0 but there may be still lot of packet to retransmit
             * Calling updateBandwidth with 0 sets maxBW to default BW_INFINITE (30Mbps)
             * and sendrate skyrockets for retransmission.
             * Keep previously set maximum in that case (inputbw == 0).
             */
            if (inputbw != 0)
                m_CongCtl->updateBandwidth(0, withOverhead(inputbw)); //Bytes/sec

            CGuard::enterCS(m_StatsLock);
            if ((m_stats.sentTotal > SND_INPUTRATE_MAX_PACKETS) && (period < SND_INPUTRATE_RUNNING_US))
                m_pSndBuffer->setInputRateSmpPeriod(SND_INPUTRATE_RUNNING_US); //1 sec period after fast start
            CGuard::leaveCS(m_StatsLock);
        }
    }

    HLOGC(mglog.Debug, log << "udpateCC: emitting signal for EVENT:" << TransmissionEventStr(evt));

    // Now execute a congctl-defined action for that event.
    EmitSignal(evt, arg);

    // This should be done with every event except ACKACK and SEND/RECEIVE
    // After any action was done by the congctl, update the congestion window and sending interval.
    if (evt != TEV_ACKACK && evt != TEV_SEND && evt != TEV_RECEIVE)
    {
        // This part comes from original UDT.
        // NOTE: THESE things come from CCC class:
        // - m_dPktSndPeriod
        // - m_dCWndSize
        m_ullInterval_tk = (uint64_t)(m_CongCtl->pktSndPeriod_us() * m_ullCPUFrequency);
        m_dCongestionWindow = m_CongCtl->cgWindowSize();
#if ENABLE_HEAVY_LOGGING
        HLOGC(mglog.Debug, log << "updateCC: updated values from congctl: interval=" << m_ullInterval_tk
            << "tk (" << m_CongCtl->pktSndPeriod_us() << "us) cgwindow="
            << std::setprecision(3) << m_dCongestionWindow);
#endif
    }

    HLOGC(mglog.Debug, log << "udpateCC: finished handling for EVENT:" << TransmissionEventStr(evt));

#if 0//debug
    static int callcnt = 0;
    if (!(callcnt++ % 250)) cerr << "SndPeriod=" << (m_ullInterval_tk/m_ullCPUFrequency) << "\n");

#endif
}

void CUDT::initSynch()
{
      CGuard::createMutex(m_SendBlockLock);
      CGuard::createCond(m_SendBlockCond);
      CGuard::createMutex(m_RecvDataLock);
      CGuard::createCond(m_RecvDataCond);
      CGuard::createMutex(m_SendLock);
      CGuard::createMutex(m_RecvLock);
      CGuard::createMutex(m_RcvLossLock);
      CGuard::createMutex(m_AckLock);
      CGuard::createMutex(m_ConnectionLock);
      pthread_mutex_init(&m_StatsLock, NULL);

      memset(&m_RcvTsbPdThread, 0, sizeof m_RcvTsbPdThread);
      CGuard::createCond(m_RcvTsbPdCond);

}

void CUDT::destroySynch()
{
      CGuard::releaseMutex(m_SendBlockLock);
      CGuard::releaseCond(m_SendBlockCond);
      CGuard::releaseMutex(m_RecvDataLock);
      CGuard::releaseCond(m_RecvDataCond);
      CGuard::releaseMutex(m_SendLock);
      CGuard::releaseMutex(m_RecvLock);
      CGuard::releaseMutex(m_RcvLossLock);
      CGuard::releaseMutex(m_AckLock);
      CGuard::releaseMutex(m_ConnectionLock);
      CGuard::releaseMutex(m_StatsLock);
      CGuard::releaseCond(m_RcvTsbPdCond);

}

void CUDT::releaseSynch()
{
    // wake up user calls
    CCondDelegate sndblock(m_SendBlockCond, m_SendBlockLock, CCondDelegate::NOLOCK, "SendBlock", "SendBlock");
    sndblock.lock_signal();

    CGuard::enterCS(m_SendLock, "send");
    CGuard::leaveCS(m_SendLock, "send");

    CCondDelegate rdcond(m_RecvDataCond, m_RecvDataLock, CCondDelegate::NOLOCK, "RecvData", "RecvData");
    rdcond.lock_signal();

    CCondDelegate tscond(m_RcvTsbPdCond, m_RecvLock, CCondDelegate::NOLOCK, "RcvTsbPd", "Recv");
    tscond.lock_signal();

    if (CGuard::isthread(m_RcvTsbPdThread))
    {
        CGuard::join(m_RcvTsbPdThread);
    }
    CGuard::enterCS(m_RecvLock, "recv");
    CGuard::leaveCS(m_RecvLock, "recv");
}

#if ENABLE_HEAVY_LOGGING
static void DebugAck(string hdr, int prev, int ack)
{
    if ( !prev )
    {
        HLOGC(mglog.Debug, log << hdr << "ACK " << ack);
        return;
    }

    prev = CSeqNo::incseq(prev);
    int diff = CSeqNo::seqoff(prev, ack);
    if ( diff < 0 )
    {
        HLOGC(mglog.Debug, log << hdr << "ACK ERROR: " << prev << "-" << ack << "(diff " << diff << ")");
        return;
    }

    bool shorted = diff > 100; // sanity
    if ( shorted )
        ack = CSeqNo::incseq(prev, 100);

    ostringstream ackv;
    for (; prev != ack; prev = CSeqNo::incseq(prev))
        ackv << prev << " ";
    if ( shorted )
        ackv << "...";
    HLOGC(mglog.Debug, log << hdr << "ACK (" << (diff+1) << "): " << ackv.str() << ack);
}
#else
static inline void DebugAck(string, int, int) {}
#endif

void CUDT::sendCtrl(UDTMessageType pkttype, void* lparam, void* rparam, int size)
{
   CPacket ctrlpkt;
   uint64_t currtime_tk;
   CTimer::rdtsc(currtime_tk);

   ctrlpkt.m_iTimeStamp = int(CTimer::getTime() - m_stats.startTime);

   int nbsent = 0;
   int local_prevack = 0;

#if ENABLE_HEAVY_LOGGING
   struct SaveBack
   {
       int& target;
       const int& source;

       ~SaveBack()
       {
           target = source;
       }
   } l_saveback = { m_iDebugPrevLastAck, m_iRcvLastAck };
   (void)l_saveback; //kill compiler warning: unused variable `l_saveback` [-Wunused-variable]

   local_prevack = m_iDebugPrevLastAck;
#endif

   switch (pkttype)
   {
   case UMSG_ACK: //010 - Acknowledgement
      {
      int32_t ack;

      // If there is no loss, the ACK is the current largest sequence number plus 1;
      // Otherwise it is the smallest sequence number in the receiver loss list.
      if (m_pRcvLossList->getLossLength() == 0)
         ack = CSeqNo::incseq(m_iRcvCurrSeqNo);
      else
         ack = m_pRcvLossList->getFirstLostSeq();

      if (m_iRcvLastAckAck == ack)
         break;

      // send out a lite ACK
      // to save time on buffer processing and bandwidth/AS measurement, a lite ACK only feeds back an ACK number
      if (size == SEND_LITE_ACK)
      {
         ctrlpkt.pack(pkttype, NULL, &ack, size);
         ctrlpkt.m_iID = m_PeerID;
         nbsent = m_pSndQueue->sendto(m_PeerAddr, ctrlpkt, m_SourceAddr);
         DebugAck("sendCtrl(lite):" + CONID(), local_prevack, ack);
         break;
      }

      // There are new received packets to acknowledge, update related information.
      /* tsbpd thread may also call ackData when skipping packet so protect code */
      CGuard::enterCS(m_AckLock, "ack");

      // IF ack > m_iRcvLastAck
      if (CSeqNo::seqcmp(ack, m_iRcvLastAck) > 0)
      {
         int acksize = CSeqNo::seqoff(m_iRcvLastSkipAck, ack);

         m_iRcvLastAck = ack;
         m_iRcvLastSkipAck = ack;

         // XXX Unknown as to whether it matters.
         // This if (acksize) causes that ackData() won't be called.
         // With size == 0 it wouldn't do anything except calling CTimer::triggerEvent().
         // This, again, signals the condition, CTimer::m_EventCond.
         // This releases CTimer::waitForEvent() call used in CUDTUnited::selectEx().
         // Preventing to call this on zero size makes sense, if it prevents false alerts.
         if (acksize > 0)
             m_pRcvBuffer->ackData(acksize);
         CGuard::leaveCS(m_AckLock);

         // If TSBPD is enabled, then INSTEAD OF signaling m_RecvDataCond,
         // signal m_RcvTsbPdCond. This will kick in the tsbpd thread, which
         // will signal m_RecvDataCond when there's time to play for particular
         // data packet.

         if (m_bTsbPd)
         {
             /* Newly acknowledged data, signal TsbPD thread */
             CGuard rlock(m_RecvLock, "recv");
             CCondDelegate cc(m_RcvTsbPdCond, rlock, "RcvTsbPdCond");
             if (m_bTsbPdAckWakeup)
                 cc.signal_locked(rlock);
         }
         else
         {
             if (m_bSynRecving)
             {
                 // signal a waiting "recv" call if there is any data available
                 CGuard rlock(m_RecvDataLock, "recvdata");
                 CCondDelegate cc(m_RecvDataCond, rlock, "RecvDataCond");
                 cc.signal_locked(rlock);
             }
             // acknowledge any waiting epolls to read
             s_UDTUnited.m_EPoll.update_events(m_SocketID, m_sPollID, UDT_EPOLL_IN, true);
             CTimer::triggerEvent();
         }
         CGuard::enterCS(m_AckLock);
      }
      else if (ack == m_iRcvLastAck)
      {
         // If the ACK was just sent already AND elapsed time did not exceed RTT, 
         if ((currtime_tk - m_ullLastAckTime_tk) < ((m_iRTT + 4 * m_iRTTVar) * m_ullCPUFrequency))
         {
            CGuard::leaveCS(m_AckLock, "ack");
            break;
         }
      }
      else
      {
         // Not possible (m_iRcvCurrSeqNo+1 < m_iRcvLastAck ?)
         CGuard::leaveCS(m_AckLock, "ack");
         break;
      }

      // [[using assert( ack >= m_iRcvLastAck && is_periodic_ack ) ]]

      // Send out the ACK only if has not been received by the sender before
      if (CSeqNo::seqcmp(m_iRcvLastAck, m_iRcvLastAckAck) > 0)
      {
         // NOTE: The BSTATS feature turns on extra fields above size 6
         // also known as ACKD_TOTAL_SIZE_VER100. 
         int32_t data[ACKD_TOTAL_SIZE];

         // Case you care, CAckNo::incack does exactly the same thing as
         // CSeqNo::incseq. Logically the ACK number is a different thing
         // than sequence number (it's a "journal" for ACK request-response,
         // and starts from 0, unlike sequence, which starts from a random
         // number), but still the numbers are from exactly the same domain.
         m_iAckSeqNo = CAckNo::incack(m_iAckSeqNo);
         data[ACKD_RCVLASTACK] = m_iRcvLastAck;
         data[ACKD_RTT] = m_iRTT;
         data[ACKD_RTTVAR] = m_iRTTVar;
         data[ACKD_BUFFERLEFT] = m_pRcvBuffer->getAvailBufSize();
         // a minimum flow window of 2 is used, even if buffer is full, to break potential deadlock
         if (data[ACKD_BUFFERLEFT] < 2)
            data[ACKD_BUFFERLEFT] = 2;

         if (currtime_tk - m_ullLastAckTime_tk > m_ullSYNInt_tk)
         {
             int rcvRate;
             int ctrlsz = ACKD_TOTAL_SIZE_UDTBASE * ACKD_FIELD_SIZE; // Minimum required size

             data[ACKD_RCVSPEED] = m_RcvTimeWindow.getPktRcvSpeed(Ref(rcvRate));
             data[ACKD_BANDWIDTH] = m_RcvTimeWindow.getBandwidth();

             //>>Patch while incompatible (1.0.2) receiver floating around
             if (m_lPeerSrtVersion == SrtVersion(1, 0, 2))
             {
                 data[ACKD_RCVRATE] = rcvRate; //bytes/sec
                 data[ACKD_XMRATE] = data[ACKD_BANDWIDTH] * m_iMaxSRTPayloadSize; //bytes/sec
                 ctrlsz = ACKD_FIELD_SIZE * ACKD_TOTAL_SIZE_VER102;
             }
             else if (m_lPeerSrtVersion >= SrtVersion(1, 0, 3))
             {
                 // Normal, currently expected version.
                 data[ACKD_RCVRATE] = rcvRate; //bytes/sec
                 ctrlsz = ACKD_FIELD_SIZE * ACKD_TOTAL_SIZE_VER101;

             }
             // ELSE: leave the buffer with ...UDTBASE size.

             ctrlpkt.pack(pkttype, &m_iAckSeqNo, data, ctrlsz);
             CTimer::rdtsc(m_ullLastAckTime_tk);
         }
         else
         {
             ctrlpkt.pack(pkttype, &m_iAckSeqNo, data, ACKD_FIELD_SIZE * ACKD_TOTAL_SIZE_SMALL);
         }

         ctrlpkt.m_iID = m_PeerID;
<<<<<<< HEAD
         ctrlpkt.m_iTimeStamp = int(CTimer::getTime() - m_StartTime);
         nbsent = m_pSndQueue->sendto(m_PeerAddr, ctrlpkt, m_SourceAddr);
=======
         ctrlpkt.m_iTimeStamp = int(CTimer::getTime() - m_stats.startTime);
         nbsent = m_pSndQueue->sendto(m_pPeerAddr, ctrlpkt, m_SourceAddr);
>>>>>>> 8e555837
         DebugAck("sendCtrl: " + CONID(), local_prevack, ack);

         m_ACKWindow.store(m_iAckSeqNo, m_iRcvLastAck);

         CGuard::enterCS(m_StatsLock);
         ++ m_stats.sentACK;
         ++ m_stats.sentACKTotal;
         CGuard::leaveCS(m_StatsLock);
      }
      CGuard::leaveCS(m_AckLock, "ack");
      break;
      }

   case UMSG_ACKACK: //110 - Acknowledgement of Acknowledgement
      ctrlpkt.pack(pkttype, lparam);
      ctrlpkt.m_iID = m_PeerID;
      nbsent = m_pSndQueue->sendto(m_PeerAddr, ctrlpkt, m_SourceAddr);

      break;

   case UMSG_LOSSREPORT: //011 - Loss Report
      {
          // Explicitly defined lost sequences 
          if (rparam)
          {
              int32_t* lossdata = (int32_t*)rparam;

              size_t bytes = sizeof(*lossdata)*size;
              ctrlpkt.pack(pkttype, NULL, lossdata, bytes);

              ctrlpkt.m_iID = m_PeerID;
              nbsent = m_pSndQueue->sendto(m_PeerAddr, ctrlpkt, m_SourceAddr);

              CGuard::enterCS(m_StatsLock);
              ++ m_stats.sentNAK;
              ++ m_stats.sentNAKTotal;
              CGuard::leaveCS(m_StatsLock);
          }
          // Call with no arguments - get loss list from internal data.
          else if (m_pRcvLossList->getLossLength() > 0)
          {
              // this is periodically NAK report; make sure NAK cannot be sent back too often

              // read loss list from the local receiver loss list
              int32_t* data = new int32_t[m_iMaxSRTPayloadSize / 4];
              int losslen;
              m_pRcvLossList->getLossArray(data, losslen, m_iMaxSRTPayloadSize / 4);

              if (0 < losslen)
              {
                  ctrlpkt.pack(pkttype, NULL, data, losslen * 4);
                  ctrlpkt.m_iID = m_PeerID;
                  nbsent = m_pSndQueue->sendto(m_PeerAddr, ctrlpkt, m_SourceAddr);

                  CGuard::enterCS(m_StatsLock);
                  ++ m_stats.sentNAK;
                  ++ m_stats.sentNAKTotal;
                  CGuard::leaveCS(m_StatsLock);
              }

              delete [] data;
          }

          // update next NAK time, which should wait enough time for the retansmission, but not too long
          m_ullNAKInt_tk = (m_iRTT + 4 * m_iRTTVar) * m_ullCPUFrequency;

          // Fix the NAKreport period according to the congctl
          m_ullNAKInt_tk = m_CongCtl->updateNAKInterval(
                  m_ullNAKInt_tk,
                  m_RcvTimeWindow.getPktRcvSpeed(),
                  m_pRcvLossList->getLossLength()
          );

          // This is necessary because a congctl need not wish to define
          // its own minimum interval, in which case the default one is used.
          if (m_ullNAKInt_tk < m_ullMinNakInt_tk)
              m_ullNAKInt_tk = m_ullMinNakInt_tk;

          break;
      }

   case UMSG_CGWARNING: //100 - Congestion Warning
      ctrlpkt.pack(pkttype);
      ctrlpkt.m_iID = m_PeerID;
      nbsent = m_pSndQueue->sendto(m_PeerAddr, ctrlpkt, m_SourceAddr);

      CTimer::rdtsc(m_ullLastWarningTime);

      break;

   case UMSG_KEEPALIVE: //001 - Keep-alive
      ctrlpkt.pack(pkttype);
      ctrlpkt.m_iID = m_PeerID;
      nbsent = m_pSndQueue->sendto(m_PeerAddr, ctrlpkt, m_SourceAddr);

      break;

   case UMSG_HANDSHAKE: //000 - Handshake
      ctrlpkt.pack(pkttype, NULL, rparam, sizeof(CHandShake));
      ctrlpkt.m_iID = m_PeerID;
      nbsent = m_pSndQueue->sendto(m_PeerAddr, ctrlpkt, m_SourceAddr);

      break;

   case UMSG_SHUTDOWN: //101 - Shutdown
      ctrlpkt.pack(pkttype);
      ctrlpkt.m_iID = m_PeerID;
      nbsent = m_pSndQueue->sendto(m_PeerAddr, ctrlpkt, m_SourceAddr);

      break;

   case UMSG_DROPREQ: //111 - Msg drop request
      ctrlpkt.pack(pkttype, lparam, rparam, 8);
      ctrlpkt.m_iID = m_PeerID;
      nbsent = m_pSndQueue->sendto(m_PeerAddr, ctrlpkt, m_SourceAddr);

      break;

   case UMSG_PEERERROR: //1000 - acknowledge the peer side a special error
      ctrlpkt.pack(pkttype, lparam);
      ctrlpkt.m_iID = m_PeerID;
      nbsent = m_pSndQueue->sendto(m_PeerAddr, ctrlpkt, m_SourceAddr);

      break;

   case UMSG_EXT: //0x7FFF - Resevered for future use
      break;

   default:
      break;
   }

   // Fix keepalive
   if (nbsent)
      m_ullLastSndTime_tk = currtime_tk;
}

void CUDT::processCtrl(CPacket& ctrlpkt)
{
   // Just heard from the peer, reset the expiration count.
   m_iEXPCount = 1;
   uint64_t currtime_tk;
   CTimer::rdtsc(currtime_tk);
   m_ullLastRspTime_tk = currtime_tk;
   bool using_rexmit_flag = m_bPeerRexmitFlag;

   HLOGC(mglog.Debug, log << CONID() << "incoming UMSG:" << ctrlpkt.getType() << " ("
       << MessageTypeStr(ctrlpkt.getType(), ctrlpkt.getExtendedType()) << ") socket=%" << ctrlpkt.m_iID);

   switch (ctrlpkt.getType())
   {
   case UMSG_ACK: //010 - Acknowledgement
      {
      int32_t ack;
      int32_t* ackdata = (int32_t*)ctrlpkt.m_pcData;

      // process a lite ACK
      if (ctrlpkt.getLength() == (size_t)SEND_LITE_ACK)
      {
         ack = *ackdata;
         if (CSeqNo::seqcmp(ack, m_iSndLastAck) >= 0)
         {
            m_iFlowWindowSize -= CSeqNo::seqoff(m_iSndLastAck, ack);
            HLOGC(mglog.Debug, log << CONID() << "ACK covers: " << m_iSndLastDataAck << " - " << ack << " [ACK=" << m_iSndLastAck << "] (FLW: " << m_iFlowWindowSize << ") [LITE]");

            m_iSndLastAck = ack;
            m_ullLastRspAckTime_tk = currtime_tk;
            m_iReXmitCount = 1;       // Reset re-transmit count since last ACK
         }

         break;
      }

       // read ACK seq. no.
      ack = ctrlpkt.getAckSeqNo();

      // send ACK acknowledgement
      // number of ACK2 can be much less than number of ACK
      uint64_t now = CTimer::getTime();
      if ((now - m_ullSndLastAck2Time > (uint64_t)COMM_SYN_INTERVAL_US) || (ack == m_iSndLastAck2))
      {
         sendCtrl(UMSG_ACKACK, &ack);
         m_iSndLastAck2 = ack;
         m_ullSndLastAck2Time = now;
      }

      // Got data ACK
      ack = ackdata[ACKD_RCVLASTACK];

      // New code, with TLPKTDROP

      // protect packet retransmission
      CGuard::enterCS(m_AckLock, "ack");

      // check the validation of the ack
      if (CSeqNo::seqcmp(ack, CSeqNo::incseq(m_iSndCurrSeqNo)) > 0)
      {
         CGuard::leaveCS(m_AckLock, "ack");
         //this should not happen: attack or bug
         LOGC(glog.Error, log << CONID() << "ATTACK/IPE: incoming ack seq " << ack << " exceeds current "
                 << m_iSndCurrSeqNo << " by " << (CSeqNo::seqoff(m_iSndCurrSeqNo, ack)-1) << "!");
         m_bBroken = true;
         m_iBrokenCounter = 0;
         break;
      }

      if (CSeqNo::seqcmp(ack, m_iSndLastAck) >= 0)
      {
         // Update Flow Window Size, must update before and together with m_iSndLastAck
         m_iFlowWindowSize = ackdata[ACKD_BUFFERLEFT];
         m_iSndLastAck = ack;
         m_ullLastRspAckTime_tk = currtime_tk;
         m_iReXmitCount = 1;       // Reset re-transmit count since last ACK
      }

      /* 
      * We must not ignore full ack received by peer
      * if data has been artificially acked by late packet drop.
      * Therefore, a distinct ack state is used for received Ack (iSndLastFullAck)
      * and ack position in send buffer (m_iSndLastDataAck).
      * Otherwise, when severe congestion causing packet drops (and m_iSndLastDataAck update)
      * occures, we drop received acks (as duplicates) and do not update stats like RTT,
      * which may go crazy and stay there, preventing proper stream recovery.
      */

      if (CSeqNo::seqoff(m_iSndLastFullAck, ack) <= 0)
      {
         // discard it if it is a repeated ACK
         CGuard::leaveCS(m_AckLock, "ack");
         break;
      }
      m_iSndLastFullAck = ack;

      int offset = CSeqNo::seqoff(m_iSndLastDataAck, ack);
      // IF distance between m_iSndLastDataAck and ack is nonempty...
      if (offset > 0) {
          // acknowledge the sending buffer (remove data that predate 'ack')
          m_pSndBuffer->ackData(offset);

          const int64_t currtime = CTimer::getTime();
          // record total time used for sending
          CGuard::enterCS(m_StatsLock);
          m_stats.sndDuration += currtime - m_stats.sndDurationCounter;
          m_stats.m_sndDurationTotal += currtime - m_stats.sndDurationCounter;
          m_stats.sndDurationCounter = currtime;
          CGuard::leaveCS(m_StatsLock);

          HLOGC(mglog.Debug, log << CONID() << "ACK covers: " << m_iSndLastDataAck << " - " << ack
              << " [ACK=" << m_iSndLastAck << "] BUFr=" << m_iFlowWindowSize
              << " RTT=" << ackdata[ACKD_RTT] << " RTT*=" << ackdata[ACKD_RTTVAR]
              << " BW=" << ackdata[ACKD_BANDWIDTH] << " Vrec=" << ackdata[ACKD_RCVSPEED]);
          // update sending variables
          m_iSndLastDataAck = ack;

          // remove any loss that predates 'ack' (not to be considered loss anymore)
          m_pSndLossList->remove(CSeqNo::decseq(m_iSndLastDataAck));
      }

/* OLD CODE without TLPKTDROP

      // check the validation of the ack
      if (CSeqNo::seqcmp(ack, CSeqNo::incseq(m_iSndCurrSeqNo)) > 0)
      {
         //this should not happen: attack or bug
         m_bBroken = true;
         m_iBrokenCounter = 0;
         break;
      }

      if (CSeqNo::seqcmp(ack, m_iSndLastAck) >= 0)
      {
         // Update Flow Window Size, must update before and together with m_iSndLastAck
         m_iFlowWindowSize = ackdata[ACKD_BUFFERLEFT];
         m_iSndLastAck = ack;
         m_ullLastRspAckTime_tk = currtime_tk;
         m_iReXmitCount = 1;       // Reset re-transmit count since last ACK
      }

      // protect packet retransmission
      CGuard::enterCS(m_AckLock, "ack");

      int offset = CSeqNo::seqoff(m_iSndLastDataAck, ack);
      if (offset <= 0)
      {
         // discard it if it is a repeated ACK
         CGuard::leaveCS(m_AckLock, "ack");
         break;
      }

      // acknowledge the sending buffer
      m_pSndBuffer->ackData(offset);

      // record total time used for sending
      int64_t currtime = currtime_tk/m_ullCPUFrequency;

      m_llSndDuration += currtime - m_llSndDurationCounter;
      m_llSndDurationTotal += currtime - m_llSndDurationCounter;
      m_llSndDurationCounter = currtime;

      // update sending variables
      m_iSndLastDataAck = ack;
      m_pSndLossList->remove(CSeqNo::decseq(m_iSndLastDataAck));

#endif  SRT_ENABLE_TLPKTDROP */

      CGuard::leaveCS(m_AckLock, "ack");
      if (m_bSynSending)
      {
          CCondDelegate sc(m_SendBlockCond, m_SendBlockLock, CCondDelegate::NOLOCK, "SendBlock", "SendBlock");
          sc.lock_signal();
      }

      // acknowledde any waiting epolls to write
      s_UDTUnited.m_EPoll.update_events(m_SocketID, m_sPollID, UDT_EPOLL_OUT, true);

      // insert this socket to snd list if it is not on the list yet
      m_pSndQueue->m_pSndUList->update(this, CSndUList::DONT_RESCHEDULE);

      size_t acksize = ctrlpkt.getLength(); // TEMPORARY VALUE FOR CHECKING
      bool wrongsize = 0 != (acksize % ACKD_FIELD_SIZE);
      acksize = acksize / ACKD_FIELD_SIZE;  // ACTUAL VALUE

      if ( wrongsize )
      {
          // Issue a log, but don't do anything but skipping the "odd" bytes from the payload.
          LOGC(mglog.Error, log << CONID() << "Received UMSG_ACK payload is not evened up to 4-byte based field size - cutting to " << acksize << " fields");
      }

      // Start with checking the base size.
      if ( acksize < ACKD_TOTAL_SIZE_SMALL )
      {
          LOGC(mglog.Error, log << CONID() << "Invalid ACK size " << acksize << " fields - less than minimum required!");
          // Ack is already interpreted, just skip further parts.
          break;
      }
      // This check covers fields up to ACKD_BUFFERLEFT.

      // Update RTT
      //m_iRTT = ackdata[ACKD_RTT];
      //m_iRTTVar = ackdata[ACKD_RTTVAR];
      // XXX These ^^^ commented-out were blocked in UDT;
      // the current RTT calculations are exactly the same as in UDT4.
      int rtt = ackdata[ACKD_RTT];

      m_iRTTVar = avg_iir<4>(m_iRTTVar, abs(rtt - m_iRTT));
      m_iRTT = avg_iir<8>(m_iRTT, rtt);

      /* Version-dependent fields:
       * Original UDT (total size: ACKD_TOTAL_SIZE_SMALL):
       *   ACKD_RCVLASTACK
       *   ACKD_RTT
       *   ACKD_RTTVAR
       *   ACKD_BUFFERLEFT
       * Additional UDT fields, not always attached:
       *   ACKD_RCVSPEED
       *   ACKD_BANDWIDTH
       * SRT extension version 1.0.2 (bstats):
       *   ACKD_RCVRATE
       * SRT extension version 1.0.4:
       *   ACKD_XMRATE
       */

      if (acksize > ACKD_TOTAL_SIZE_SMALL)
      {
          // This means that ACKD_RCVSPEED and ACKD_BANDWIDTH fields are available.
          int pktps = ackdata[ACKD_RCVSPEED];
          int bandwidth = ackdata[ACKD_BANDWIDTH];
          int bytesps;

          /* SRT v1.0.2 Bytes-based stats: bandwidth (pcData[ACKD_XMRATE]) and delivery rate (pcData[ACKD_RCVRATE]) in bytes/sec instead of pkts/sec */
          /* SRT v1.0.3 Bytes-based stats: only delivery rate (pcData[ACKD_RCVRATE]) in bytes/sec instead of pkts/sec */
          if (acksize > ACKD_TOTAL_SIZE_UDTBASE)
              bytesps = ackdata[ACKD_RCVRATE];
          else
              bytesps = pktps * m_iMaxSRTPayloadSize;

          m_iBandwidth = avg_iir<8>(m_iBandwidth, bandwidth);
          m_iDeliveryRate = avg_iir<8>(m_iDeliveryRate, pktps);
          m_iByteDeliveryRate = avg_iir<8>(m_iByteDeliveryRate, bytesps);
          // XXX not sure if ACKD_XMRATE is of any use. This is simply
          // calculated as ACKD_BANDWIDTH * m_iMaxSRTPayloadSize.

          // Update Estimated Bandwidth and packet delivery rate
          // m_iRcvRate = m_iDeliveryRate;
          // ^^ This has been removed because with the SrtCongestion class
          // instead of reading the m_iRcvRate local field this will read
          // cudt->deliveryRate() instead.
      }

      checkSndTimers(REGEN_KM);
      updateCC(TEV_ACK, ack);

      CGuard::enterCS(m_StatsLock);
      ++ m_stats.recvACK;
      ++ m_stats.recvACKTotal;
      CGuard::leaveCS(m_StatsLock);

      break;
      }

   case UMSG_ACKACK: //110 - Acknowledgement of Acknowledgement
      {
      int32_t ack = 0;
      int rtt = -1;

      // update RTT
      rtt = m_ACKWindow.acknowledge(ctrlpkt.getAckSeqNo(), ack);
      if (rtt <= 0)
      {
          LOGC(mglog.Error, log << "IPE: ACK node overwritten when acknowledging " <<
              ctrlpkt.getAckSeqNo() << " (ack extracted: " << ack << ")");
          break;
      }

      //if increasing delay detected...
      //   sendCtrl(UMSG_CGWARNING);

      // RTT EWMA
      m_iRTTVar = (m_iRTTVar * 3 + abs(rtt - m_iRTT)) >> 2;
      m_iRTT = (m_iRTT * 7 + rtt) >> 3;

      updateCC(TEV_ACKACK, ack);

      // This function will put a lock on m_RecvLock by itself, as needed.
      // It must be done inside because this function reads the current time
      // and if waiting for the lock has caused a delay, the time will be
      // inaccurate. Additionally it won't lock if TSBPD mode is off, and
      // won't update anything. Note that if you set TSBPD mode and use
      // srt_recvfile (which doesn't make any sense), you'll have e deadlock.
      m_pRcvBuffer->addRcvTsbPdDriftSample(ctrlpkt.getMsgTimeStamp(), m_RecvLock);

      // update last ACK that has been received by the sender
      if (CSeqNo::seqcmp(ack, m_iRcvLastAckAck) > 0)
         m_iRcvLastAckAck = ack;

      break;
      }

   case UMSG_LOSSREPORT: //011 - Loss Report
      {
      int32_t* losslist = (int32_t *)(ctrlpkt.m_pcData);
      size_t losslist_len = ctrlpkt.getLength() / 4;
      updateCC(TEV_LOSSREPORT, EventVariant(losslist, losslist_len));

      bool secure = true;

      // protect packet retransmission
      {
          CGuard ack_lock(m_AckLock, "ack");

          // decode loss list message and insert loss into the sender loss list
          for (int i = 0, n = (int)(ctrlpkt.getLength() / 4); i < n; ++ i)
          {
              if (IsSet(losslist[i], LOSSDATA_SEQNO_RANGE_FIRST))
              {
                  // Then it's this is a <lo, hi> specification with HI in a consecutive cell.
                  int32_t losslist_lo = SEQNO_VALUE::unwrap(losslist[i]);
                  int32_t losslist_hi = losslist[i+1];
                  // <lo, hi> specification means that the consecutive cell has been already interpreted.
                  ++ i;

            HLOGF(mglog.Debug, "received UMSG_LOSSREPORT: %d-%d (%d packets)...",
                    losslist_lo, losslist_hi, CSeqNo::seqoff(losslist_lo, losslist_hi)+1);

                  if ((CSeqNo::seqcmp(losslist_lo, losslist_hi) > 0) || (CSeqNo::seqcmp(losslist_hi, m_iSndCurrSeqNo) > 0))
                  {
                      // seq_a must not be greater than seq_b; seq_b must not be greater than the most recent sent seq
                      secure = false;
                      break;
                  }

                  int num = 0;
                  if (CSeqNo::seqcmp(losslist_lo, m_iSndLastAck) >= 0)
                      num = m_pSndLossList->insert(losslist_lo, losslist_hi);
                  else if (CSeqNo::seqcmp(losslist_hi, m_iSndLastAck) >= 0)
                  {
                      // This should be theoretically impossible because this would mean
                      // that the received packet loss report informs about the loss that predates
                      // the ACK sequence.
                      // However, this can happen if the packet reordering has caused the earlier sent
                      // LOSSREPORT will be delivered after later sent ACK. Whatever, ACK should be
                      // more important, so simply drop the part that predates ACK.
                      num = m_pSndLossList->insert(m_iSndLastAck, losslist_hi);
                  }

            CGuard::enterCS(m_StatsLock);
            m_stats.traceSndLoss += num;
            m_stats.sndLossTotal += num;
            CGuard::leaveCS(m_StatsLock);

              }
              else if (CSeqNo::seqcmp(losslist[i], m_iSndLastAck) >= 0)
              {
                  HLOGF(mglog.Debug, "received UMSG_LOSSREPORT: %d (1 packet)...", losslist[i]);

                  if (CSeqNo::seqcmp(losslist[i], m_iSndCurrSeqNo) > 0)
                  {
                      //seq_a must not be greater than the most recent sent seq
                      secure = false;
                      break;
                  }

                  int num = m_pSndLossList->insert(losslist[i], losslist[i]);

            CGuard::enterCS(m_StatsLock);
            m_stats.traceSndLoss += num;
            m_stats.sndLossTotal += num;
            CGuard::leaveCS(m_StatsLock);
              }
          }
      }

      if (!secure)
      {
         HLOGF(mglog.Debug, "WARNING: out-of-band LOSSREPORT received; considered bug or attack");
         //this should not happen: attack or bug
         m_bBroken = true;
         m_iBrokenCounter = 0;
         break;
      }

      // the lost packet (retransmission) should be sent out immediately
      m_pSndQueue->m_pSndUList->update(this, CSndUList::DO_RESCHEDULE);

      CGuard::enterCS(m_StatsLock);
      ++ m_stats.recvNAK;
      ++ m_stats.recvNAKTotal;
      CGuard::leaveCS(m_StatsLock);

      break;
      }

   case UMSG_CGWARNING: //100 - Delay Warning
      // One way packet delay is increasing, so decrease the sending rate
      m_ullInterval_tk = (uint64_t)ceil(m_ullInterval_tk * 1.125);
      m_iLastDecSeq = m_iSndCurrSeqNo;
      // XXX Note as interesting fact: this is only prepared for handling,
      // but nothing in the code is sending this message. Probably predicted
      // for a custom congctl. There's a predicted place to call it under
      // UMSG_ACKACK handling, but it's commented out.

      break;

   case UMSG_KEEPALIVE: //001 - Keep-alive
      // The only purpose of keep-alive packet is to tell that the peer is still alive
      // nothing needs to be done.

      break;

   case UMSG_HANDSHAKE: //000 - Handshake
      {
      CHandShake req;
      req.load_from(ctrlpkt.m_pcData, ctrlpkt.getLength());

      HLOGC(mglog.Debug, log << "processCtrl: got HS: " << req.show());

      if ((req.m_iReqType > URQ_INDUCTION_TYPES) // acually it catches URQ_INDUCTION and URQ_ERROR_* symbols...???
              || (m_bRendezvous && (req.m_iReqType != URQ_AGREEMENT))) // rnd sends AGREEMENT in rsp to CONCLUSION
      {
         // The peer side has not received the handshake message, so it keeps querying
         // resend the handshake packet

          // This condition embraces cases when:
          // - this is normal accept() and URQ_INDUCTION was received
          // - this is rendezvous accept() and there's coming any kind of URQ except AGREEMENT (should be RENDEZVOUS or CONCLUSION)
          // - this is any of URQ_ERROR_* - well...
         CHandShake initdata;
         initdata.m_iISN = m_iISN;
         initdata.m_iMSS = m_iMSS;
         initdata.m_iFlightFlagSize = m_iFlightFlagSize;

         // For rendezvous we do URQ_WAVEAHAND/URQ_CONCLUSION --> URQ_AGREEMENT.
         // For client-server we do URQ_INDUCTION --> URQ_CONCLUSION.
         initdata.m_iReqType = (!m_bRendezvous) ? URQ_CONCLUSION : URQ_AGREEMENT;
         initdata.m_iID = m_SocketID;

         uint32_t kmdata[SRTDATA_MAXSIZE];
         size_t kmdatasize = SRTDATA_MAXSIZE;
         bool have_hsreq = false;
         if ( req.m_iVersion > HS_VERSION_UDT4 )
         {
             initdata.m_iVersion = HS_VERSION_SRT1; // if I remember correctly, this is induction/listener...
             int hs_flags = SrtHSRequest::SRT_HSTYPE_HSFLAGS::unwrap(m_ConnRes.m_iType);
             if ( hs_flags != 0 ) // has SRT extensions
             {
                 HLOGC(mglog.Debug, log << "processCtrl/HS: got HS reqtype=" << RequestTypeStr(req.m_iReqType) << " WITH SRT ext");
                 have_hsreq = interpretSrtHandshake(req, ctrlpkt, kmdata, &kmdatasize);
                 if ( !have_hsreq )
                 {
                     initdata.m_iVersion = 0;
                     initdata.m_iReqType = URQ_ERROR_INVALID;
                 }
                 else
                 {
                     // Extensions are added only in case of CONCLUSION (not AGREEMENT).
                     // Actually what is expected here is that this may either process the
                     // belated-repeated handshake from a caller (and then it's CONCLUSION,
                     // and should be added with HSRSP/KMRSP), or it's a belated handshake
                     // of Rendezvous when it has already considered itself connected.
                     // Sanity check - according to the rules, there should be no such situation
                     if (m_bRendezvous && m_SrtHsSide == HSD_RESPONDER)
                     {
                         LOGC(mglog.Error, log << "processCtrl/HS: IPE???: RESPONDER should receive all its handshakes in handshake phase.");
                     }

                     // The 'extension' flag will be set from this variable; set it to false
                     // in case when the AGREEMENT response is to be sent.
                     have_hsreq = initdata.m_iReqType == URQ_CONCLUSION;
                     HLOGC(mglog.Debug, log << "processCtrl/HS: processing ok, reqtype="
                             << RequestTypeStr(initdata.m_iReqType) << " kmdatasize=" << kmdatasize);
                 }
             }
             else
             {
                 HLOGC(mglog.Debug, log << "processCtrl/HS: got HS reqtype=" << RequestTypeStr(req.m_iReqType));
             }
         }
         else
         {
             initdata.m_iVersion = HS_VERSION_UDT4;
         }

         initdata.m_extension = have_hsreq;

         HLOGC(mglog.Debug, log << CONID() << "processCtrl: responding HS reqtype=" << RequestTypeStr(initdata.m_iReqType) << (have_hsreq ? " WITH SRT HS response extensions" : ""));

         // XXX here interpret SRT handshake extension
         CPacket response;
         response.setControl(UMSG_HANDSHAKE);
         response.allocate(m_iMaxSRTPayloadSize);

         // If createSrtHandshake failed, don't send anything. Actually it can only fail on IPE.
         // There is also no possible IPE condition in case of HSv4 - for this version it will always return true.
         if ( createSrtHandshake(Ref(response), Ref(initdata), SRT_CMD_HSRSP, SRT_CMD_KMRSP, kmdata, kmdatasize) )
         {
             response.m_iID = m_PeerID;
             uint64_t currtime_tk;
             CTimer::rdtsc(currtime_tk);
<<<<<<< HEAD
             response.m_iTimeStamp = int(currtime_tk/m_ullCPUFrequency - m_StartTime);
             int nbsent = m_pSndQueue->sendto(m_PeerAddr, response, m_SourceAddr);
=======
             response.m_iTimeStamp = int(currtime_tk/m_ullCPUFrequency - m_stats.startTime);
             int nbsent = m_pSndQueue->sendto(m_pPeerAddr, response, m_SourceAddr);
>>>>>>> 8e555837
             if (nbsent)
             {
                 uint64_t currtime_tk;
                 CTimer::rdtsc(currtime_tk);
                 m_ullLastSndTime_tk = currtime_tk;
             }
         }

      }
      else
      {
          HLOGC(mglog.Debug, log << "processCtrl: ... not INDUCTION, not ERROR, not rendezvous - IGNORED.");
      }

      break;
      }

   case UMSG_SHUTDOWN: //101 - Shutdown
      m_bShutdown = true;
      m_bClosing = true;
      m_bBroken = true;
      m_iBrokenCounter = 60;

      // Signal the sender and recver if they are waiting for data.
      releaseSynch();
      // Unblock any call so they learn the connection_broken error
      s_UDTUnited.m_EPoll.update_events(m_SocketID, m_sPollID, UDT_EPOLL_ERR, true);

      CTimer::triggerEvent();

      break;

   case UMSG_DROPREQ: //111 - Msg drop request
      CGuard::enterCS(m_RecvLock, "recv");
      m_pRcvBuffer->dropMsg(ctrlpkt.getMsgSeq(using_rexmit_flag), using_rexmit_flag);
      CGuard::leaveCS(m_RecvLock, "recv");

      unlose(*(int32_t*)ctrlpkt.m_pcData, *(int32_t*)(ctrlpkt.m_pcData + 4));

      // move forward with current recv seq no.
      if ((CSeqNo::seqcmp(*(int32_t*)ctrlpkt.m_pcData, CSeqNo::incseq(m_iRcvCurrSeqNo)) <= 0)
         && (CSeqNo::seqcmp(*(int32_t*)(ctrlpkt.m_pcData + 4), m_iRcvCurrSeqNo) > 0))
      {
         m_iRcvCurrSeqNo = *(int32_t*)(ctrlpkt.m_pcData + 4);
      }

      break;

   case UMSG_PEERERROR: // 1000 - An error has happened to the peer side
      //int err_type = packet.getAddInfo();

      // currently only this error is signalled from the peer side
      // if recvfile() failes (e.g., due to disk fail), blcoked sendfile/send should return immediately
      // giving the app a chance to fix the issue

      m_bPeerHealth = false;

      break;

   case UMSG_EXT: //0x7FFF - reserved and user defined messages
      HLOGF(mglog.Debug, "CONTROL EXT MSG RECEIVED: %08X\n", ctrlpkt.getExtendedType());
      {
          // This has currently two roles in SRT:
          // - HSv4 (legacy) handshake
          // - refreshed KMX (initial KMX is done still in the HS process in HSv5)
          bool understood = processSrtMsg(&ctrlpkt);
          // CAREFUL HERE! This only means that this update comes from the UMSG_EXT
          // message received, REGARDLESS OF WHAT IT IS. This version doesn't mean
          // the handshake version, but the reason of calling this function.
          //
          // Fortunately, the only messages taken into account in this function
          // are HSREQ and HSRSP, which should *never* be interchanged when both
          // parties are HSv5.
          if ( understood )
          {
              updateAfterSrtHandshake(ctrlpkt.getExtendedType(), HS_VERSION_UDT4);
          }
          else
          {
              updateCC(TEV_CUSTOM, &ctrlpkt);
          }
      }
      break;

   default:
      break;
   }
}

void CUDT::updateSrtRcvSettings()
{
    if (m_bTsbPd)
    {
        /* We are TsbPd receiver */
        CGuard::enterCS(m_RecvLock, "recv");
        m_pRcvBuffer->setRcvTsbPdMode(m_ullRcvPeerStartTime, m_iTsbPdDelay_ms * 1000);
        CGuard::leaveCS(m_RecvLock, "recv");

        HLOGF(mglog.Debug,  "AFTER HS: Set Rcv TsbPd mode: delay=%u.%03u secs",
                m_iTsbPdDelay_ms/1000,
                m_iTsbPdDelay_ms%1000);
    }
    else
    {
        HLOGC(mglog.Debug, log << "AFTER HS: Rcv TsbPd mode not set");
    }
}

void CUDT::updateSrtSndSettings()
{
    if (m_bPeerTsbPd)
    {
        /* We are TsbPd sender */
        // XXX Check what happened here.
        //m_iPeerTsbPdDelay_ms = m_CongCtl->getSndPeerTsbPdDelay();// + ((m_iRTT + (4 * m_iRTTVar)) / 1000);
        /* 
         * For sender to apply Too-Late Packet Drop
         * option (m_bTLPktDrop) must be enabled and receiving peer shall support it
         */
        HLOGF(mglog.Debug,  "AFTER HS: Set Snd TsbPd mode %s: delay=%d.%03d secs",
                m_bPeerTLPktDrop ? "with TLPktDrop" : "without TLPktDrop",
                m_iPeerTsbPdDelay_ms/1000, m_iPeerTsbPdDelay_ms%1000);
    }
    else
    {
        HLOGC(mglog.Debug, log << "AFTER HS: Snd TsbPd mode not set");
    }
}

void CUDT::updateAfterSrtHandshake(int srt_cmd, int hsv)
{

    switch (srt_cmd)
    {
    case SRT_CMD_HSREQ:
    case SRT_CMD_HSRSP:
        break;
    default:
        return;
    }

    // The only possibility here is one of these two:
    // - Agent is RESPONDER and it receives HSREQ.
    // - Agent is INITIATOR and it receives HSRSP.
    //
    // In HSv4, INITIATOR is sender and RESPONDER is receiver.
    // In HSv5, both are sender AND receiver.
    //
    // This function will be called only ONCE in this
    // instance, through either HSREQ or HSRSP.

    if ( hsv > HS_VERSION_UDT4 )
    {
        updateSrtRcvSettings();
        updateSrtSndSettings();
    }
    else if ( srt_cmd == SRT_CMD_HSRSP )
    {
        // HSv4 INITIATOR is sender
        updateSrtSndSettings();
    }
    else
    {
        // HSv4 RESPONDER is receiver
        updateSrtRcvSettings();
    }
}

int CUDT::packLostData(CPacket& packet, uint64_t& origintime)
{
    // protect m_iSndLastDataAck from updating by ACK processing
    CGuard ackguard(m_AckLock, "ack");

    while ((packet.m_iSeqNo = m_pSndLossList->getLostSeq()) >= 0)
    {
        const int offset = CSeqNo::seqoff(m_iSndLastDataAck, packet.m_iSeqNo);
        if (offset < 0)
        {
            LOGC(dlog.Error, log << "IPE: packLostData: LOST packet negative offset: seqoff(m_iSeqNo "
                << packet.m_iSeqNo << ", m_iSndLastDataAck " << m_iSndLastDataAck
                << ")=" << offset << ". Continue");
            continue;
        }

        int msglen;

        const int payload = m_pSndBuffer->readData(&(packet.m_pcData), offset, packet.m_iMsgNo, origintime, msglen);
        SRT_ASSERT(payload != 0);
        if (payload == -1)
        {
            int32_t seqpair[2];
            seqpair[0] = packet.m_iSeqNo;
            seqpair[1] = CSeqNo::incseq(seqpair[0], msglen);
            sendCtrl(UMSG_DROPREQ, &packet.m_iMsgNo, seqpair, 8);

            // only one msg drop request is necessary
            m_pSndLossList->remove(seqpair[1]);

            // skip all dropped packets
            if (CSeqNo::seqcmp(m_iSndCurrSeqNo, CSeqNo::incseq(seqpair[1])) < 0)
                m_iSndCurrSeqNo = CSeqNo::incseq(seqpair[1]);

            continue;
        }
        // NOTE: This is just a sanity check. Returning 0 is impossible to happen
        // in case of retransmission. If the offset was a positive value, then the
        // block must exist in the old blocks because it wasn't yet cut off by ACK
        // and has been already recorded as sent (otherwise the peer wouldn't send
        // back the loss report). May something happen here in case when the send
        // loss record has been updated by the FASTREXMIT.
        else if (payload == 0)
            continue;

        // At this point we no longer need the ACK lock,
        // because we are going to return from the function.
        // Therefore unlocking in order not to block other threads.
        ackguard.forceUnlock();

        CGuard::enterCS(m_StatsLock);
        ++m_stats.traceRetrans;
        ++m_stats.retransTotal;
        m_stats.traceBytesRetrans += payload;
        m_stats.bytesRetransTotal += payload;
        CGuard::leaveCS(m_StatsLock);

        // Despite the contextual interpretation of packet.m_iMsgNo around
        // CSndBuffer::readData version 2 (version 1 doesn't return -1), in this particular
        // case we can be sure that this is exactly the value of PH_MSGNO as a bitset.
        // So, set here the rexmit flag if the peer understands it.
        if (m_bPeerRexmitFlag)
        {
            packet.m_iMsgNo |= PACKET_SND_REXMIT;
        }

        return payload;
    }

    return 0;
}


// [[using thread("SRT:SndQ:worker")]]
int CUDT::packData(ref_t<CPacket> r_packet, ref_t<uint64_t> r_ts_tk, ref_t<sockaddr_any> r_src_adr)
{
   /// XXX THREAD_CHECK_AFFINITY(m_pSndQueue->threadId());
   CPacket& packet = *r_packet;
   uint64_t& ts_tk = *r_ts_tk;
   int payload = 0;
   bool probe = false;
   uint64_t origintime = 0;

   int kflg = EK_NOENC;

   uint64_t entertime_tk;
   CTimer::rdtsc(entertime_tk);

#if 0//debug: TimeDiff histogram
   static int lldiffhisto[23] = {0};
   static int llnodiff = 0;
   if (m_ullTargetTime_tk != 0)
   {
      int ofs = 11 + ((entertime_tk - m_ullTargetTime_tk)/(int64_t)m_ullCPUFrequency)/1000;
      if (ofs < 0) ofs = 0;
      else if (ofs > 22) ofs = 22;
      lldiffhisto[ofs]++;
   }
   else if(m_ullTargetTime_tk == 0)
   {
      llnodiff++;
   }
   static int callcnt = 0;
   if (!(callcnt++ % 5000)) {
      fprintf(stderr, "%6d %6d %6d %6d %6d %6d %6d %6d %6d %6d %6d %6d\n",
        lldiffhisto[0],lldiffhisto[1],lldiffhisto[2],lldiffhisto[3],lldiffhisto[4],lldiffhisto[5],
        lldiffhisto[6],lldiffhisto[7],lldiffhisto[8],lldiffhisto[9],lldiffhisto[10],lldiffhisto[11]);
      fprintf(stderr, "%6d %6d %6d %6d %6d %6d %6d %6d %6d %6d %6d %6d\n",
        lldiffhisto[12],lldiffhisto[13],lldiffhisto[14],lldiffhisto[15],lldiffhisto[16],lldiffhisto[17],
        lldiffhisto[18],lldiffhisto[19],lldiffhisto[20],lldiffhisto[21],lldiffhisto[21],llnodiff);
   }
#endif
   if ((0 != m_ullTargetTime_tk) && (entertime_tk > m_ullTargetTime_tk))
      m_ullTimeDiff_tk += entertime_tk - m_ullTargetTime_tk;

   string reason;

   payload = packLostData(packet, origintime);
   if (payload > 0)
   {
       reason = "reXmit";
   }
   else
   {
      // If no loss, pack a new packet.

      // check congestion/flow window limit
      int cwnd = std::min(int(m_iFlowWindowSize), int(m_dCongestionWindow));
      int seqdiff = CSeqNo::seqlen(m_iSndLastAck, CSeqNo::incseq(m_iSndCurrSeqNo));
      if (cwnd >= seqdiff)
      {
         // XXX Here it's needed to set kflg to msgno_bitset in the block stored in the
         // send buffer. This should be somehow avoided, the crypto flags should be set
         // together with encrypting, and the packet should be sent as is, when rexmitting.
         // It would be nice to research as to whether CSndBuffer::Block::m_iMsgNoBitset field
         // isn't a useless redundant state copy. If it is, then taking the flags here can be removed.
         kflg = m_pCryptoControl->getSndCryptoFlags();
         if (0 != (payload = m_pSndBuffer->readData(&(packet.m_pcData), packet.m_iMsgNo, origintime, kflg)))
         {
            m_iSndCurrSeqNo = CSeqNo::incseq(m_iSndCurrSeqNo);
            //m_pCryptoControl->m_iSndCurrSeqNo = m_iSndCurrSeqNo;

            packet.m_iSeqNo = m_iSndCurrSeqNo;

            // every 16 (0xF) packets, a packet pair is sent
            if ((packet.m_iSeqNo & PUMASK_SEQNO_PROBE) == 0)
               probe = true;
         }
         else
         {
            m_ullTargetTime_tk = 0;
            m_ullTimeDiff_tk = 0;
            ts_tk = 0;
            return 0;
         }
      }
      else
      {
          HLOGC(dlog.Debug, log << "packData: CONGESTED: cwnd=min(" << m_iFlowWindowSize << "," << m_dCongestionWindow
              << ")=" << cwnd << " seqlen=(" << m_iSndLastAck << "-" << m_iSndCurrSeqNo << ")=" << seqdiff);
         m_ullTargetTime_tk = 0;
         m_ullTimeDiff_tk = 0;
         ts_tk = 0;
         return 0;
      }

      reason = "normal";
   }

   if (m_bPeerTsbPd)
   {
       /*
       * When timestamp is carried over in this sending stream from a received stream,
       * it may be older than the session start time causing a negative packet time
       * that may block the receiver's Timestamp-based Packet Delivery.
       * XXX Isn't it then better to not decrease it by m_StartTime? As long as it
       * doesn't screw up the start time on the other side.
       */
      if (origintime >= m_stats.startTime)
         packet.m_iTimeStamp = int(origintime - m_stats.startTime);
      else
         packet.m_iTimeStamp = int(CTimer::getTime() - m_stats.startTime);
   }
   else
   {
       packet.m_iTimeStamp = int(CTimer::getTime() - m_stats.startTime);
   }

   packet.m_iID = m_PeerID;
   packet.setLength(payload);

   /* Encrypt if 1st time this packet is sent and crypto is enabled */
   if (kflg)
   {
       // XXX Encryption flags are already set on the packet before calling this.
       // See readData() above.
      if (m_pCryptoControl->encrypt(Ref(packet)))
      {
          // Encryption failed 
          //>>Add stats for crypto failure
          ts_tk = 0;
          LOGC(dlog.Error, log << "ENCRYPT FAILED - packet won't be sent, size=" << payload);
          return -1; //Encryption failed
      }
      payload = packet.getLength(); /* Cipher may change length */
      reason += " (encrypted)";
   }

#if ENABLE_HEAVY_LOGGING // Required because of referring to MessageFlagStr()
   HLOGC(mglog.Debug, log << CONID() << "packData: " << reason << " packet seq=" << packet.m_iSeqNo
       << " (ACK=" << m_iSndLastAck << " ACKDATA=" << m_iSndLastDataAck
       << " MSG/FLAGS: " << packet.MessageFlagStr() << ")");
#endif

   // Fix keepalive
   m_ullLastSndTime_tk = entertime_tk;

   considerLegacySrtHandshake(0);

   // WARNING: TEV_SEND is the only event that is reported from
   // the CSndQueue::worker thread. All others are reported from
   // CRcvQueue::worker. If you connect to this signal, make sure
   // that you are aware of prospective simultaneous access.
   updateCC(TEV_SEND, &packet);

   // XXX This was a blocked code also originally in UDT. Probably not required.
   // Left untouched for historical reasons.
   // Might be possible that it was because of that this is send from
   // different thread than the rest of the signals.
   //m_pSndTimeWindow->onPktSent(packet.m_iTimeStamp);

   CGuard::enterCS(m_StatsLock);
   m_stats.traceBytesSent += payload;
   m_stats.bytesSentTotal += payload;
   ++ m_stats.traceSent;
   ++ m_stats.sentTotal;
   CGuard::leaveCS(m_StatsLock);

   if (probe)
   {
      // sends out probing packet pair
      ts_tk = entertime_tk;
      probe = false;
   }
   else
   {
      #ifndef NO_BUSY_WAITING
         ts_tk = entertime_tk + m_ullInterval_tk;
      #else
         if (m_ullTimeDiff_tk >= m_ullInterval_tk)
         {
            ts_tk = entertime_tk;
            m_ullTimeDiff_tk -= m_ullInterval_tk;
         }
         else
         {
            ts_tk = entertime_tk + m_ullInterval_tk - m_ullTimeDiff_tk;
            m_ullTimeDiff_tk = 0;
         }
      #endif
   }

   m_ullTargetTime_tk = ts_tk;

   HLOGC(mglog.Debug, log << "packData: Setting source address: " << SockaddrToString(m_SourceAddr));
   *r_src_adr = m_SourceAddr;

   return payload;
}

// This is a close request, but called from the 
void CUDT::processClose()
{
    sendCtrl(UMSG_SHUTDOWN);

    m_bShutdown = true;
    m_bClosing = true;
    m_bBroken = true;
    m_iBrokenCounter = 60;

    HLOGP(mglog.Debug, "processClose: sent message and set flags");

    if (m_bTsbPd)
    {
        HLOGP(mglog.Debug, "processClose: lock-and-signal TSBPD");
        CCondDelegate cc(m_RcvTsbPdCond, m_RecvLock, CCondDelegate::NOLOCK, "RcvTsbPd", "Recv");
        cc.lock_signal();
    }

    // Signal the sender and recver if they are waiting for data.
    releaseSynch();
    // Unblock any call so they learn the connection_broken error
    s_UDTUnited.m_EPoll.update_events(m_SocketID, m_sPollID, UDT_EPOLL_ERR, true);

    HLOGP(mglog.Debug, "processClose: triggering timer event to spread the bad news");
    CTimer::triggerEvent();

}

inline void ThreadCheckAffinity(const char* function SRT_ATR_UNUSED, pthread_t thr SRT_ATR_UNUSED)
{
#if ENABLE_THREAD_LOGGING
    if (thr == pthread_self())
        return;

    LOGC(mglog.Fatal, log << "IPE: '" << function << "' should not be executed in this thread!");
    throw std::runtime_error("INTERNAL ERROR: incorrect function affinity");
#endif
}

#define THREAD_CHECK_AFFINITY(thr) ThreadCheckAffinity(__FUNCTION__, thr)

int CUDT::processData(CUnit* unit)
{
   THREAD_CHECK_AFFINITY(m_pRcvQueue->threadId());

   if (m_bClosing)
       return -1;

   CPacket& packet = unit->m_Packet;

   // XXX This should be called (exclusively) here:
   //m_pRcvBuffer->addLocalTsbPdDriftSample(packet.getMsgTimeStamp());
   // Just heard from the peer, reset the expiration count.
   m_iEXPCount = 1;
   uint64_t currtime_tk;
   CTimer::rdtsc(currtime_tk);
   m_ullLastRspTime_tk = currtime_tk;

   /* We are receiver, start tsbpd thread if TsbPd is enabled */
   if (m_bTsbPd && !CGuard::isthread(m_RcvTsbPdThread))
   {
       HLOGP(mglog.Debug, "Spawning TSBPD thread");
       int st = 0;
       {
           ThreadName tn("SRT:TsbPd");
           st = pthread_create(&m_RcvTsbPdThread, NULL, CUDT::tsbpd, this);
       }
       if ( st != 0 )
       {
           LOGC(mglog.Error, log << "processData: PROBLEM SPAWNING TSBPD thread: " << st);
           return -1;
       }
   }

   int pktrexmitflag = m_bPeerRexmitFlag ? (int)packet.getRexmitFlag() : 2;
#if ENABLE_HEAVY_LOGGING
   static const char* const rexmitstat [] = {"ORIGINAL", "REXMITTED", "RXS-UNKNOWN"};
#endif
   string rexmit_reason;


   if ( pktrexmitflag == 1 ) // rexmitted
   {
       CGuard::enterCS(m_StatsLock);
       m_stats.traceRcvRetrans++;
       CGuard::leaveCS(m_StatsLock);

#if ENABLE_HEAVY_LOGGING
       // Check if packet was retransmitted on request or on ack timeout
       // Search the sequence in the loss record.
       rexmit_reason = " by ";
       if ( !m_pRcvLossList->find(packet.m_iSeqNo, packet.m_iSeqNo) )
       //if ( m_DebugLossRecords.find(packet.m_iSeqNo) ) // m_DebugLossRecords not turned on
           rexmit_reason += "REQUEST";
       else
       {
           rexmit_reason += "ACK-TMOUT";
           /*
           if ( !m_DebugLossRecords.exists(packet.m_iSeqNo) )
           {
               rexmit_reason += "(seems/";
               char buf[100] = "empty";
               int32_t base = m_DebugLossRecords.base();
               if ( base != -1 )
                   sprintf(buf, "%d", base);
               rexmit_reason += buf;
               rexmit_reason += ")";
           }
           */
       }
#endif
   }


   HLOGC(dlog.Debug, log << CONID() << "processData: RECEIVED DATA: size=" << packet.getLength() << " seq=" << packet.getSeqNo());
   //    << "(" << rexmitstat[pktrexmitflag] << rexmit_reason << ")";

   updateCC(TEV_RECEIVE, &packet);
   ++ m_iPktCount;

   int pktsz = packet.getLength();
   // update time information
   m_RcvTimeWindow.onPktArrival(pktsz);

   // check if it is probing packet pair
   if ((packet.m_iSeqNo & PUMASK_SEQNO_PROBE) == 0)
      m_RcvTimeWindow.probe1Arrival();
   else if ((packet.m_iSeqNo & PUMASK_SEQNO_PROBE) == 1)
      m_RcvTimeWindow.probe2Arrival(pktsz);

   CGuard::enterCS(m_StatsLock);
   m_stats.traceBytesRecv += pktsz;
   m_stats.bytesRecvTotal += pktsz;
   ++ m_stats.traceRecv;
   ++ m_stats.recvTotal;
   CGuard::leaveCS(m_StatsLock);

   {
      /*
      * Start of offset protected section
      * Prevent TsbPd thread from modifying Ack position while adding data
      * offset from RcvLastAck in RcvBuffer must remain valid between seqoff() and addData()
      */
      CGuard recvbuf_acklock(m_AckLock, "ack");

      int32_t offset = CSeqNo::seqoff(m_iRcvLastSkipAck, packet.m_iSeqNo);

      bool excessive = false;
      string exc_type = "EXPECTED";
      if ((offset < 0))
      {
          CGuard::enterCS(m_StatsLock);
          exc_type = "BELATED";
          excessive = true;
          m_stats.traceRcvBelated++;
          uint64_t tsbpdtime = m_pRcvBuffer->getPktTsbPdTime(packet.getMsgTimeStamp());
          uint64_t bltime = CountIIR(
                  uint64_t(m_stats.traceBelatedTime)*1000,
                  CTimer::getTime() - tsbpdtime, 0.2);
          m_stats.traceBelatedTime = double(bltime)/1000.0;
          CGuard::leaveCS(m_StatsLock);
      }
      else
      {

          int avail_bufsize = m_pRcvBuffer->getAvailBufSize();
          if (offset >= avail_bufsize)
          {
              // This is already a sequence discrepancy. Probably there could be found
              // some way to make it continue reception by overriding the sequence and
              // make a kinda TLKPTDROP, but there has been found no reliable way to do this.
              if (m_bTsbPd && m_bTLPktDrop && m_pRcvBuffer->empty())
              {
                  // Only in live mode. In File mode this shall not be possible
                  // because the sender should stop sending in this situation.
                  // In Live mode this means that there is a gap between the
                  // lowest sequence in the empty buffer and the incoming sequence
                  // that exceeds the buffer size. Receiving data in this situation
                  // is no longer possible and this is a point of no return.

                  LOGC(mglog.Error,
                          log << CONID() <<
                          "SEQUENCE DISCREPANCY, reception no longer possible. REQUESTING TO CLOSE.");

                  // This is a scoped lock with AckLock, but for the moment
                  // when processClose() is called this lock must be taken out,
                  // otherwise this will cause a deadlock. We don't need this
                  // lock anymore, and at 'return' it will be unlocked anyway.
                  recvbuf_acklock.forceUnlock();
                  processClose();
                  return -1;
              }
              else
              {
                  LOGC(mglog.Error, log << CONID() << "No room to store incoming packet: offset="
                          << offset << " avail=" << avail_bufsize
                          << " ack.seq=" << m_iRcvLastSkipAck << " pkt.seq=" << packet.m_iSeqNo
                          << " rcv-remain=" << m_pRcvBuffer->debugGetSize()
                          );
                  return -1;
              }

          }

          if (m_pRcvBuffer->addData(unit, offset) < 0)
          {
              // addData returns -1 if at the m_iLastAckPos+offset position there already is a packet.
              // So this packet is "redundant".
              exc_type = "UNACKED";
              excessive = true;
          }
      }

      HLOGC(mglog.Debug, log << CONID() << "RECEIVED: seq=" << packet.m_iSeqNo << " offset=" << offset
          << (excessive ? " EXCESSIVE" : " ACCEPTED")
          << " (" << exc_type << "/" << rexmitstat[pktrexmitflag] << rexmit_reason << ") FLAGS: "
          << packet.MessageFlagStr());

      if ( excessive )
      {
          return -1;
      }

      if (packet.getMsgCryptoFlags())
      {
          // Crypto should be already created during connection process,
          // this is rather a kinda sanity check.
          EncryptionStatus rc = m_pCryptoControl ? m_pCryptoControl->decrypt(Ref(packet)) : ENCS_NOTSUP;
          if ( rc != ENCS_CLEAR )
          {
              /*
               * Could not decrypt
               * Keep packet in received buffer
               * Crypto flags are still set
               * It will be acknowledged
               */
              CGuard::enterCS(m_StatsLock);
              m_stats.traceRcvUndecrypt += 1;
              m_stats.traceRcvBytesUndecrypt += pktsz;
              m_stats.m_rcvUndecryptTotal += 1;
              m_stats.m_rcvBytesUndecryptTotal += pktsz;
              CGuard::leaveCS(m_StatsLock);
          }
      }
      else
      {
          HLOGC(dlog.Debug, log << "crypter: data not encrypted, returning as plain");
      }

   }  /* End of recvbuf_acklock*/

   if (m_bClosing) {
      /*
      * RcvQueue worker thread can call processData while closing (or close while processData)
      * This race condition exists in the UDT design but the protection against TsbPd thread
      * (with AckLock) and decryption enlarged the probability window.
      * Application can crash deep in decrypt stack since crypto context is deleted in close.
      * RcvQueue worker thread will not necessarily be deleted with this connection as it can be
      * used by others (socket multiplexer).
      */
      return(-1);
   }

   // If the peer doesn't understand REXMIT flag, send rexmit request
   // always immediately.
   int initial_loss_ttl = 0;
   if ( m_bPeerRexmitFlag )
       initial_loss_ttl = m_iReorderTolerance;

   if  (packet.getMsgCryptoFlags())
   {
       /*
       * Crypto flags not cleared means that decryption failed
       * Do no ask loss packets retransmission
       */
       ;
       HLOGC(mglog.Debug, log << CONID() << "ERROR: packet not decrypted, dropping data.");
   }
   else
   // Loss detection.
   if (CSeqNo::seqcmp(packet.m_iSeqNo, CSeqNo::incseq(m_iRcvCurrSeqNo)) > 0)
   {
       {
           CGuard lg(m_RcvLossLock);
           int32_t seqlo = CSeqNo::incseq(m_iRcvCurrSeqNo);
           int32_t seqhi = CSeqNo::decseq(packet.m_iSeqNo);
           // If loss found, insert them to the receiver loss list
           m_pRcvLossList->insert(seqlo, seqhi);

           if ( initial_loss_ttl )
           {
               // pack loss list for (possibly belated) NAK
               // The LOSSREPORT will be sent in a while.
               m_FreshLoss.push_back(CRcvFreshLoss(seqlo, seqhi, initial_loss_ttl));
               HLOGF(mglog.Debug, "added loss sequence %d-%d (%d) with tolerance %d", seqlo, seqhi,
                       1+CSeqNo::seqoff(seqlo, seqhi), initial_loss_ttl);
           }
           else
           {
               // old code; run immediately when tolerance = 0
               // or this feature isn't used because of the peer
               int32_t seq[2] = { seqlo, seqhi };
               if ( seqlo == seqhi )
                   sendCtrl(UMSG_LOSSREPORT, NULL, &seq[1], 1);
               else
               {
                   seq[0] |= LOSSDATA_SEQNO_RANGE_FIRST;
                   sendCtrl(UMSG_LOSSREPORT, NULL, seq, 2);
               }
               HLOGF(mglog.Debug, "lost packets %d-%d (%d packets): sending LOSSREPORT", seqlo, seqhi, 1+CSeqNo::seqoff(seqlo, seqhi));
           }

           CGuard::enterCS(m_StatsLock);
           int loss = CSeqNo::seqlen(m_iRcvCurrSeqNo, packet.m_iSeqNo) - 2;
           m_stats.traceRcvLoss += loss;
           m_stats.rcvLossTotal += loss;
           uint64_t lossbytes = loss * m_pRcvBuffer->getRcvAvgPayloadSize();
           m_stats.traceRcvBytesLoss += lossbytes;
           m_stats.rcvBytesLossTotal += lossbytes;
           CGuard::leaveCS(m_StatsLock);
       }

       if (m_bTsbPd)
       {
           HLOGC(mglog.Debug, log << "loss: signaling TSBPD cond");
           CCondDelegate cond(m_RcvTsbPdCond, m_RecvLock, CCondDelegate::NOLOCK);
           cond.lock_signal();
       }
   }

   // Now review the list of FreshLoss to see if there's any "old enough" to send UMSG_LOSSREPORT to it.

   // PERFORMANCE CONSIDERATIONS:
   // This list is quite inefficient as a data type and finding the candidate to send UMSG_LOSSREPORT
   // is linear time. On the other hand, there are some special cases that are important for performance:
   // - only the first (plus some following) could have had TTL drown to 0
   // - the only (little likely) possibility that the next-to-first record has TTL=0 is when there was
   //   a loss range split (due to unlose() of one sequence)
   // - first found record with TTL>0 means end of "ready to LOSSREPORT" records
   // So:
   // All you have to do is:
   //  - start with first element and continue with next elements, as long as they have TTL=0
   //    If so, send the loss report and remove this element.
   //  - Since the first element that has TTL>0, iterate until the end of container and decrease TTL.
   //
   // This will be efficient becase the loop to increment one field (without any condition check)
   // can be quite well optimized.

   vector<int32_t> lossdata;
   {
       CGuard lg(m_RcvLossLock, "rcvloss");

       // XXX There was a mysterious crash around m_FreshLoss. When the initial_loss_ttl is 0
       // (that is, "belated loss report" feature is off), don't even touch m_FreshLoss.
       if ( initial_loss_ttl && !m_FreshLoss.empty() )
       {
           deque<CRcvFreshLoss>::iterator i = m_FreshLoss.begin();

           // Phase 1: take while TTL <= 0.
           // There can be more than one record with the same TTL, if it has happened before
           // that there was an 'unlost' (@c unlose) sequence that has split one detected loss
           // into two records.
           for( ; i != m_FreshLoss.end() && i->ttl <= 0; ++i )
           {
               HLOGF(mglog.Debug, "Packet seq %d-%d (%d packets) considered lost - sending LOSSREPORT",
                                      i->seq[0], i->seq[1], CSeqNo::seqoff(i->seq[0], i->seq[1])+1);
               addLossRecord(lossdata, i->seq[0], i->seq[1]);
           }

           // Remove elements that have been processed and prepared for lossreport.
           if ( i != m_FreshLoss.begin() )
           {
               m_FreshLoss.erase(m_FreshLoss.begin(), i);
               i = m_FreshLoss.begin();
           }

           if ( m_FreshLoss.empty() )
           {
               HLOGP(mglog.Debug, "NO MORE FRESH LOSS RECORDS.");
           }
           else
           {
               HLOGF(mglog.Debug, "STILL %" PRIzu " FRESH LOSS RECORDS, FIRST: %d-%d (%d) TTL: %d", m_FreshLoss.size(),
                       i->seq[0], i->seq[1], 1+CSeqNo::seqoff(i->seq[0], i->seq[1]),
                       i->ttl);
           }

           // Phase 2: rest of the records should have TTL decreased.
           for ( ; i != m_FreshLoss.end(); ++i )
               --i->ttl;
       }

   }
   if ( !lossdata.empty() )
   {
       sendCtrl(UMSG_LOSSREPORT, NULL, &lossdata[0], lossdata.size());
   }

   // This is not a regular fixed size packet...
   // an irregular sized packet usually indicates the end of a message, so send an ACK immediately
   // (if the congctl says so).
   if (m_CongCtl->needsQuickACK(packet))
   {
       CTimer::rdtsc(m_ullNextACKTime_tk);
   }

   // Update the current largest sequence number that has been received.
   // Or it is a retransmitted packet, remove it from receiver loss list.
   bool was_orderly_sent = true;
   if (CSeqNo::seqcmp(packet.m_iSeqNo, m_iRcvCurrSeqNo) > 0)
   {
      m_iRcvCurrSeqNo = packet.m_iSeqNo; // Latest possible received
   }
   else
   {
      unlose(packet); // was BELATED or RETRANSMITTED packet.
      was_orderly_sent = 0!=  pktrexmitflag;
   }

   // was_orderly_sent means either of:
   // - packet was sent in order (first if branch above)
   // - packet was sent as old, but was a retransmitted packet

   if ( m_bPeerRexmitFlag && was_orderly_sent )
   {
       ++m_iConsecOrderedDelivery;
       if ( m_iConsecOrderedDelivery >= 50 )
       {
           m_iConsecOrderedDelivery = 0;
           if ( m_iReorderTolerance > 0 )
           {
               m_iReorderTolerance--;
               CGuard::enterCS(m_StatsLock);
               m_stats.traceReorderDistance--;
               CGuard::leaveCS(m_StatsLock);
               HLOGF(mglog.Debug,  "ORDERED DELIVERY of 50 packets in a row - decreasing tolerance to %d", m_iReorderTolerance);
           }
       }
   }

   return 0;
}

/// This function is called when a packet has arrived, which was behind the current
/// received sequence - that is, belated or retransmitted. Try to remove the packet
/// from both loss records: the general loss record and the fresh loss record.
///
/// Additionally, check - if supported by the peer - whether the "latecoming" packet
/// has been sent due to retransmission or due to reordering, by checking the rexmit
/// support flag and rexmit flag itself. If this packet was surely ORIGINALLY SENT
/// it means that the current network connection suffers of packet reordering. This
/// way try to introduce a dynamic tolerance by calculating the difference between
/// the current packet reception sequence and this packet's sequence. This value
/// will be set to the tolerance value, which means that later packet retransmission
/// will not be required immediately, but only after receiving N next packets that
/// do not include the lacking packet.
/// The tolerance is not increased infinitely - it's bordered by m_iMaxReorderTolerance.
/// This value can be set in options - SRT_LOSSMAXTTL.
void CUDT::unlose(const CPacket& packet)
{
    CGuard lg(m_RcvLossLock, "rcvloss");
    int32_t sequence = packet.m_iSeqNo;
    m_pRcvLossList->remove(sequence);

    // Rest of this code concerns only the "belated lossreport" feature.

    bool has_increased_tolerance = false;
    bool was_reordered = false;

    if ( m_bPeerRexmitFlag )
    {
        // If the peer understands the REXMIT flag, it means that the REXMIT flag is contained
        // in the PH_MSGNO field.

        // The packet is considered coming originally (just possibly out of order), if REXMIT
        // flag is NOT set.
        was_reordered = !packet.getRexmitFlag();
        if ( was_reordered )
        {
            HLOGF(mglog.Debug, "received out-of-band packet seq %d", sequence);

            int seqdiff = abs(CSeqNo::seqcmp(m_iRcvCurrSeqNo, packet.m_iSeqNo));
            CGuard::enterCS(m_StatsLock);
            m_stats.traceReorderDistance = max(seqdiff, m_stats.traceReorderDistance);
            CGuard::leaveCS(m_StatsLock);
            if ( seqdiff > m_iReorderTolerance )
            {
                int prev SRT_ATR_UNUSED = m_iReorderTolerance;
                m_iReorderTolerance = min(seqdiff, m_iMaxReorderTolerance);
                HLOGF(mglog.Debug, "Belated by %d seqs - Reorder tolerance %s %d", seqdiff,
                        (prev == m_iReorderTolerance) ? "REMAINS with" : "increased to", m_iReorderTolerance);
                has_increased_tolerance = true; // Yes, even if reorder tolerance is already at maximum - this prevents decreasing tolerance.
            }
        }
        else
        {
            HLOGC(mglog.Debug, log << CONID() << "received reXmitted packet seq=" << sequence);
        }
    }
    else
    {
        HLOGF(mglog.Debug, "received reXmitted or belated packet seq %d (distinction not supported by peer)", sequence);
    }


    int initial_loss_ttl = 0;
    if ( m_bPeerRexmitFlag )
        initial_loss_ttl = m_iReorderTolerance;

    // Don't do anything if "belated loss report" feature is not used.
    // In that case the FreshLoss list isn't being filled in at all, the
    // loss report is sent directly.

    // Note that this condition blocks two things being done in this function:
    // - remove given sequence from the fresh loss record
    //   (in this case it's empty anyway)
    // - decrease current reorder tolerance based on whether packets come in order
    //   (current reorder tolerance is 0 anyway)
    if ( !initial_loss_ttl )
        return;

    size_t i = 0;
    int had_ttl = 0;
    for (i = 0; i < m_FreshLoss.size(); ++i)
    {
        had_ttl = m_FreshLoss[i].ttl;
        switch ( m_FreshLoss[i].revoke(sequence) )
        {
       case CRcvFreshLoss::NONE:
           continue; // Not found. Search again.

       case CRcvFreshLoss::STRIPPED:
           goto breakbreak; // Found and the modification is applied. We're done here.

       case CRcvFreshLoss::DELETE:
           // No more elements. Kill it.
           m_FreshLoss.erase(m_FreshLoss.begin() + i);
           // Every loss is unique. We're done here.
           goto breakbreak;

       case CRcvFreshLoss::SPLIT:
           // Oh, this will be more complicated. This means that it was in between.
           {
               // So create a new element that will hold the upper part of the range,
               // and this one modify to be the lower part of the range.

               // Keep the current end-of-sequence value for the second element
               int32_t next_end = m_FreshLoss[i].seq[1];

               // seq-1 set to the end of this element
               m_FreshLoss[i].seq[1] = CSeqNo::decseq(sequence);
               // seq+1 set to the begin of the next element
               int32_t next_begin = CSeqNo::incseq(sequence);

               // Use position of the NEXT element because insertion happens BEFORE pointed element.
               // Use the same TTL (will stay the same in the other one).
               m_FreshLoss.insert(m_FreshLoss.begin() + i + 1, CRcvFreshLoss(next_begin, next_end, m_FreshLoss[i].ttl));
           }
           goto breakbreak;
       }
    }

    // Could have made the "return" instruction instead of goto, but maybe there will be something
    // to add in future, so keeping that.
breakbreak: ;

    if (i != m_FreshLoss.size())
    {
        HLOGF(mglog.Debug, "sequence %d removed from belated lossreport record", sequence);
    }

    if ( was_reordered )
    {
        m_iConsecOrderedDelivery = 0;
        if ( has_increased_tolerance )
        {
            m_iConsecEarlyDelivery = 0; // reset counter
        }
        else if ( had_ttl > 2 )
        {
            ++m_iConsecEarlyDelivery; // otherwise, and if it arrived quite earlier, increase counter
            HLOGF(mglog.Debug, "... arrived at TTL %d case %d", had_ttl, m_iConsecEarlyDelivery);

            // After 10 consecutive 
            if ( m_iConsecEarlyDelivery >= 10 )
            {
                m_iConsecEarlyDelivery = 0;
                if ( m_iReorderTolerance > 0 )
                {
                    m_iReorderTolerance--;
                    CGuard::enterCS(m_StatsLock);
                    m_stats.traceReorderDistance--;
                    CGuard::leaveCS(m_StatsLock);
                    HLOGF(mglog.Debug, "... reached %d times - decreasing tolerance to %d", m_iConsecEarlyDelivery, m_iReorderTolerance);
                }
            }

        }
        // If hasn't increased tolerance, but the packet appeared at TTL less than 2, do nothing.
    }

}

void CUDT::unlose(int32_t from, int32_t to)
{
    CGuard lg(m_RcvLossLock, "rcvloss");
    m_pRcvLossList->remove(from, to);

    HLOGF(mglog.Debug, "TLPKTDROP seq %d-%d (%d packets)", from, to, CSeqNo::seqoff(from, to));

    // All code below concerns only "belated lossreport" feature.

    int initial_loss_ttl = 0;
    if ( m_bPeerRexmitFlag )
        initial_loss_ttl = m_iReorderTolerance;

    if ( !initial_loss_ttl )
        return;

    // It's highly unlikely that this is waiting to send a belated UMSG_LOSSREPORT,
    // so treat it rather as a sanity check.

    // It's enough to check if the first element of the list starts with a sequence older than 'to'.
    // If not, just do nothing.

    size_t delete_index = 0;
    for (size_t i = 0; i < m_FreshLoss.size(); ++i)
    {
        CRcvFreshLoss::Emod result = m_FreshLoss[i].revoke(from, to);
        switch ( result )
        {
        case CRcvFreshLoss::DELETE:
            delete_index = i+1; // PAST THE END
            continue; // There may be further ranges that are included in this one, so check on.

        case CRcvFreshLoss::NONE:
        case CRcvFreshLoss::STRIPPED:
            break; // THIS BREAKS ONLY 'switch', not 'for'!

        case CRcvFreshLoss::SPLIT: ; // This function never returns it. It's only a compiler shut-up.
        }

        break; // Now this breaks also FOR.
    }

    m_FreshLoss.erase(m_FreshLoss.begin(), m_FreshLoss.begin() + delete_index); // with delete_index == 0 will do nothing
}

// This function, as the name states, should bake a new cookie.
int32_t CUDT::bake(const sockaddr_any& addr, int32_t current_cookie, int correction)
{
    static unsigned int distractor = 0;
    unsigned int rollover = distractor+10;

    for(;;)
    {
        // SYN cookie
        char clienthost[NI_MAXHOST];
        char clientport[NI_MAXSERV];
        getnameinfo(&addr, addr.size(),
                clienthost, sizeof(clienthost), clientport, sizeof(clientport),
                NI_NUMERICHOST|NI_NUMERICSERV);
        int64_t timestamp = ((CTimer::getTime() - m_stats.startTime) / 60000000) + distractor - correction; // secret changes every one minute
        stringstream cookiestr;
        cookiestr << clienthost << ":" << clientport << ":" << timestamp;
        union
        {
            unsigned char cookie[16];
            int32_t cookie_val;
        };
        CMD5::compute(cookiestr.str().c_str(), cookie);

        if ( cookie_val != current_cookie )
            return cookie_val;

        ++distractor;

        // This is just to make the loop formally breakable,
        // but this is virtually impossible to happen.
        if ( distractor == rollover )
            return cookie_val;
    }
}

// XXX This is quite a mystery, why this function has a return value
// and what the purpose for it was. There's just one call of this
// function in the whole code and in that call the return value is
// ignored. Actually this call happens in the CRcvQueue::worker thread,
// where it makes a response for incoming UDP packet that might be
// a connection request. Should any error occur in this process, there
// is no way to "report error" that happened here. Basing on that
// these values in original UDT code were quite like the values
// for m_iReqType, they have been changed to URQ_* symbols, which
// may mean that the intent for the return value was to send this
// value back as a control packet back to the connector.
//
// This function is run when the CRcvQueue object is reading packets
// from the multiplexer (@c CRcvQueue::worker_RetrieveUnit) and the
// target socket ID is 0.
//
// XXX Make this function return EConnectStatus enum type (extend if needed),
// and this will be directly passed to the caller.
int CUDT::processConnectRequest(const sockaddr_any& addr, CPacket& packet)
{
    // XXX ASSUMPTIONS:
    // [[using assert(packet.m_iID == 0)]]

   HLOGC(mglog.Debug, log << "processConnectRequest: received a connection request");

   if (m_bClosing)
   {
       HLOGC(mglog.Debug, log << "processConnectRequest: ... NOT. Rejecting because closing.");
       return int(URQ_ERROR_REJECT);
   }

   /*
   * Closing a listening socket only set bBroken
   * If a connect packet is received while closing it gets through
   * processing and crashes later.
   */
   if (m_bBroken)
   {
      HLOGC(mglog.Debug, log << "processConnectRequest: ... NOT. Rejecting because broken.");
      return int(URQ_ERROR_REJECT);
   }
   size_t exp_len = CHandShake::m_iContentSize; // When CHandShake::m_iContentSize is used in log, the file fails to link!

   // NOTE!!! Old version of SRT code checks if the size of the HS packet
   // is EQUAL to the above CHandShake::m_iContentSize.

   // Changed to < exp_len because we actually need that the packet
   // be at least of a size for handshake, although it may contain
   // more data, depending on what's inside.
   if (packet.getLength() < exp_len)
   {
      HLOGC(mglog.Debug, log << "processConnectRequest: ... NOT. Wrong size: " << packet.getLength() << " (expected: " << exp_len << ")");
      return int(URQ_ERROR_INVALID);
   }

   // Dunno why the original UDT4 code only MUCH LATER was checking if the packet was UMSG_HANDSHAKE.
   // It doesn't seem to make sense to deserialize it into the handshake structure if we are not
   // sure that the packet contains the handshake at all!
   if ( !packet.isControl(UMSG_HANDSHAKE) )
   {
       LOGC(mglog.Error, log << "processConnectRequest: the packet received as handshake is not a handshake message");
       return int(URQ_ERROR_INVALID);
   }

   CHandShake hs;
   hs.load_from(packet.m_pcData, packet.getLength());

   // XXX MOST LIKELY this hs should be now copied into m_ConnRes field, which holds
   // the handshake structure sent from the peer (no matter the role or mode).
   // This should simplify the createSrtHandshake() function which can this time
   // simply write the crafted handshake structure into m_ConnReq, which needs no
   // participation of the local handshake and passing it as a parameter through
   // newConnection() -> acceptAndRespond() -> createSrtHandshake(). This is also
   // required as a source of the peer's information used in processing in other
   // structures.

   int32_t cookie_val = bake(addr);

   HLOGC(mglog.Debug, log << "processConnectRequest: new cookie: " << hex << cookie_val);

   // Remember and use the incoming destination address here
   // and use it as a source address when responding. It's not possible
   // to record this address yet because this happens still in the frames
   // of the listener socket. Only when processing switches to the newly
   // spawned accepted socket can the address be recorded in its
   // m_SourceAddr field.
   sockaddr_any use_source_addr = packet.udpDestAddr();

   // REQUEST:INDUCTION.
   // Set a cookie, a target ID, and send back the same as
   // RESPONSE:INDUCTION.
   if (hs.m_iReqType == URQ_INDUCTION)
   {
       HLOGC(mglog.Debug, log << "processConnectRequest: received type=induction, sending back with cookie+socket");

       // XXX That looks weird - the calculated md5 sum out of the given host/port/timestamp
       // is 16 bytes long, but CHandShake::m_iCookie has 4 bytes. This then effectively copies
       // only the first 4 bytes. Moreover, it's dangerous on some platforms because the char
       // array need not be aligned to int32_t - changed to union in a hope that using int32_t
       // inside a union will enforce whole union to be aligned to int32_t.
      hs.m_iCookie = cookie_val;
      packet.m_iID = hs.m_iID;

      // Ok, now's the time. The listener sets here the version 5 handshake,
      // even though the request was 4. This is because the old client would
      // simply return THE SAME version, not even looking into it, giving the
      // listener false impression as if it supported version 5.
      //
      // If the caller was really HSv4, it will simply ignore the version 5 in INDUCTION;
      // it will respond with CONCLUSION, but with its own set version, which is version 4.
      //
      // If the caller was really HSv5, it will RECOGNIZE this version 5 in INDUCTION, so
      // it will respond with version 5 when sending CONCLUSION.

      hs.m_iVersion = HS_VERSION_SRT1;

      // Additionally, set this field to a MAGIC value. This field isn't used during INDUCTION
      // by HSv4 client, HSv5 client can use it to additionally verify that this is a HSv5 listener.
      // In this field we also advertise the PBKEYLEN value. When 0, it's considered not advertised.
      hs.m_iType = SrtHSRequest::wrapFlags(true /*put SRT_MAGIC_CODE in HSFLAGS*/, m_iSndCryptoKeyLen);
      bool whether SRT_ATR_UNUSED = m_iSndCryptoKeyLen != 0;
      HLOGC(mglog.Debug, log << "processConnectRequest: " << (whether ? "" : "NOT ") << " Advertising PBKEYLEN - value = " << m_iSndCryptoKeyLen);

      size_t size = packet.getLength();
      hs.store_to(packet.m_pcData, Ref(size));
      packet.m_iTimeStamp = int(CTimer::getTime() - m_stats.startTime);
      m_pSndQueue->sendto(addr, packet, use_source_addr);
      return URQ_INDUCTION;
   }

   // Otherwise this should be REQUEST:CONCLUSION.
   // Should then come with the correct cookie that was
   // set in the above INDUCTION, in the HS_VERSION_SRT1
   // should also contain extra data.

   HLOGC(mglog.Debug, log << "processConnectRequest: received type=" << RequestTypeStr(hs.m_iReqType) << " - checking cookie...");
   if (hs.m_iCookie != cookie_val)
   {
       cookie_val = bake(addr, cookie_val, -1); // SHOULD generate an earlier, distracted cookie

       if (hs.m_iCookie != cookie_val)
       {
           HLOGC(mglog.Debug, log << "processConnectRequest: ...wrong cookie " << hex << cookie_val << ". Ignoring.");
           return int(URQ_CONCLUSION); // Don't look at me, I just change integers to symbols!
       }

       HLOGC(mglog.Debug, log << "processConnectRequest: ... correct (FIXED) cookie. Proceeding.");
   }
   else
   {
       HLOGC(mglog.Debug, log << "processConnectRequest: ... correct (ORIGINAL) cookie. Proceeding.");
   }

   int32_t id = hs.m_iID;

   // HANDSHAKE: The old client sees the version that does not match HS_VERSION_UDT4 (5).
   // In this case it will respond with URQ_ERROR_REJECT. Rest of the data are the same
   // as in the handshake request. When this message is received, the connector side should
   // switch itself to the version number HS_VERSION_UDT4 and continue the old way (that is,
   // continue sending URQ_INDUCTION, but this time with HS_VERSION_UDT4).

   bool accepted_hs = true;

   if (hs.m_iVersion == HS_VERSION_SRT1)
   {
       // No further check required.
       // The m_iType contains handshake extension flags.
   }
   else if (hs.m_iVersion == HS_VERSION_UDT4)
   {
       // In UDT, and so in older SRT version, the hs.m_iType field should contain
       // the socket type, although SRT only allowed this field to be UDT_DGRAM.
       // Older SRT version contained that value in a field, but now that this can
       // only contain UDT_DGRAM the field itself has been abandoned.
       // For the sake of any old client that reports version 4 handshake, interpret
       // this hs.m_iType field as a socket type and check if it's UDT_DGRAM.

       // Note that in HSv5 hs.m_iType contains extension flags.
       if (hs.m_iType != UDT_DGRAM)
           accepted_hs = false;
   }
   else
   {
       // Unsupported version
       // (NOTE: This includes "version=0" which is a rejection flag).
       accepted_hs = false;
   }

   if (!accepted_hs)
   {
       HLOGC(mglog.Debug, log << "processConnectRequest: version/type mismatch. Sending URQ_ERROR_REJECT.");
       // mismatch, reject the request
       hs.m_iReqType = URQ_ERROR_REJECT;
       size_t size = CHandShake::m_iContentSize;
       hs.store_to(packet.m_pcData, Ref(size));
       packet.m_iID = id;
       packet.m_iTimeStamp = int(CTimer::getTime() - m_stats.startTime);
       m_pSndQueue->sendto(addr, packet, use_source_addr);
   }
   else
   {
       int result = s_UDTUnited.newConnection(m_SocketID, addr, &hs, packet);
       // --->
       //        (global.) CUDTUnited::updateListenerMux
       //        (new Socket.) CUDT::acceptAndRespond
       if (result == -1)
       {
           hs.m_iReqType = URQ_ERROR_REJECT;
           LOGF(mglog.Error, "UU:newConnection: rsp(REJECT): %d", URQ_ERROR_REJECT);
       }

       // CONFUSION WARNING!
       //
       // The newConnection() will call acceptAndRespond() if the processing
       // was successful - IN WHICH CASE THIS PROCEDURE SHOULD DO NOTHING.
       // Ok, almost nothing - see update_events below.
       //
       // If newConnection() failed, acceptAndRespond() will not be called.
       // Ok, more precisely, the thing that acceptAndRespond() is expected to do
       // will not be done (this includes sending any response to the peer).
       //
       // Now read CAREFULLY. The newConnection() will return:
       //
       // - -1: The connection processing failed due to errors like:
       //       - memory alloation error
       //       - listen backlog exceeded
       //       - any error propagated from CUDT::open and CUDT::acceptAndRespond
       // - 0: The connection already exists
       // - 1: Connection accepted.
       //
       // So, update_events is called only if the connection is established.
       // Both 0 (repeated) and -1 (error) require that a response be sent.
       // The CPacket object that has arrived as a connection request is here
       // reused for the connection rejection response (see URQ_ERROR_REJECT set
       // as m_iReqType).

       // send back a response if connection failed or connection already existed
       // new connection response should be sent in acceptAndRespond()
       if (result != 1)
       {
           HLOGC(mglog.Debug, log << CONID() << "processConnectRequest: sending ABNORMAL handshake info req=" << RequestTypeStr(hs.m_iReqType));
           size_t size = CHandShake::m_iContentSize;
           hs.store_to(packet.m_pcData, Ref(size));
           packet.m_iID = id;
           packet.m_iTimeStamp = int(CTimer::getTime() - m_stats.startTime);
           m_pSndQueue->sendto(addr, packet, use_source_addr);
       }
       else
       {
           // a new connection has been created, enable epoll for write
           s_UDTUnited.m_EPoll.update_events(m_SocketID, m_sPollID, UDT_EPOLL_OUT, true);
       }
   }
   LOGC(mglog.Note, log << "listen ret: " << hs.m_iReqType << " - " << RequestTypeStr(hs.m_iReqType));

   return hs.m_iReqType;
}

void CUDT::addLossRecord(std::vector<int32_t>& lr, int32_t lo, int32_t hi)
{
    if ( lo == hi )
        lr.push_back(lo);
    else
    {
        lr.push_back(lo | LOSSDATA_SEQNO_RANGE_FIRST);
        lr.push_back(hi);
    }
}

void CUDT::checkTimers()
{
    // update CC parameters
    updateCC(TEV_CHECKTIMER, TEV_CHT_INIT);
    //uint64_t minint = (uint64_t)(m_ullCPUFrequency * m_pSndTimeWindow->getMinPktSndInt() * 0.9);
    //if (m_ullInterval_tk < minint)
    //   m_ullInterval_tk = minint;
    // NOTE: This commented-out ^^^ code was commented out in original UDT. Leaving for historical reasons

    uint64_t currtime_tk;
    CTimer::rdtsc(currtime_tk);

    // This is a very heavy log, unblock only for temporary debugging!
#if 0
    HLOGC(mglog.Debug, log << CONID() << "checkTimers: nextacktime=" << FormatTime(m_ullNextACKTime_tk)
        << " AckInterval=" << m_iACKInterval
        << " pkt-count=" << m_iPktCount << " liteack-count=" << m_iLightACKCount);
#endif

    if (currtime_tk > m_ullNextACKTime_tk  // ACK time has come
            // OR the number of sent packets since last ACK has reached
            // the congctl-defined value of ACK Interval
            // (note that none of the builtin congctls defines ACK Interval)
            || (m_CongCtl->ACKInterval() > 0 && m_iPktCount >= m_CongCtl->ACKInterval()))
    {
        // ACK timer expired or ACK interval is reached

        sendCtrl(UMSG_ACK);
        CTimer::rdtsc(currtime_tk);

        int ack_interval_tk = m_CongCtl->ACKPeriod() > 0 ? m_CongCtl->ACKPeriod() * m_ullCPUFrequency : m_ullACKInt_tk;
        m_ullNextACKTime_tk = currtime_tk + ack_interval_tk;

        m_iPktCount = 0;
        m_iLightACKCount = 1;
    }
    // Or the transfer rate is so high that the number of packets
    // have reached the value of SelfClockInterval * LightACKCount before
    // the time has come according to m_ullNextACKTime_tk. In this case a "lite ACK"
    // is sent, which doesn't contain statistical data and nothing more
    // than just the ACK number. The "fat ACK" packets will be still sent
    // normally according to the timely rules.
    else if (m_iPktCount >= SELF_CLOCK_INTERVAL * m_iLightACKCount)
    {
        //send a "light" ACK
        sendCtrl(UMSG_ACK, NULL, NULL, SEND_LITE_ACK);
        ++ m_iLightACKCount;
    }


    if (m_bRcvNakReport)
    {
        /*
         * Enable NAK reports for SRT.
         * Retransmission based on timeout is bandwidth consuming,
         * not knowing what to retransmit when the only NAK sent by receiver is lost,
         * all packets past last ACK are retransmitted (rexmitMethod() == SRM_FASTREXMIT).
         */
        if ((currtime_tk > m_ullNextNAKTime_tk) && (m_pRcvLossList->getLossLength() > 0))
        {
            // NAK timer expired, and there is loss to be reported.
            sendCtrl(UMSG_LOSSREPORT);

            CTimer::rdtsc(currtime_tk);
            m_ullNextNAKTime_tk = currtime_tk + m_ullNAKInt_tk;
        }
    } // ELSE {
    // we are not sending back repeated NAK anymore and rely on the sender's EXP for retransmission
    //if ((m_pRcvLossList->getLossLength() > 0) && (currtime_tk > m_ullNextNAKTime_tk))
    //{
    //   // NAK timer expired, and there is loss to be reported.
    //   sendCtrl(UMSG_LOSSREPORT);
    //
    //   CTimer::rdtsc(currtime_tk);
    //   m_ullNextNAKTime_tk = currtime_tk + m_ullNAKInt_tk;
    //}
    //}

    // In UDT the m_bUserDefinedRTO and m_iRTO were in CCC class.
    // There's nothing in the original code that alters these values.

    uint64_t next_exp_time_tk;
    if (m_CongCtl->RTO())
    {
        next_exp_time_tk = m_ullLastRspTime_tk + m_CongCtl->RTO() * m_ullCPUFrequency;
    }
    else
    {
        uint64_t exp_int_tk = (m_iEXPCount * (m_iRTT + 4 * m_iRTTVar) + COMM_SYN_INTERVAL_US) * m_ullCPUFrequency;
        if (exp_int_tk < m_iEXPCount * m_ullMinExpInt_tk)
            exp_int_tk = m_iEXPCount * m_ullMinExpInt_tk;
        next_exp_time_tk = m_ullLastRspTime_tk + exp_int_tk;
    }

    if (currtime_tk > next_exp_time_tk)
    {
        // Haven't received any information from the peer, is it dead?!
        // timeout: at least 16 expirations and must be greater than 5 seconds
        if ((m_iEXPCount > COMM_RESPONSE_MAX_EXP)
                && (currtime_tk - m_ullLastRspTime_tk > COMM_RESPONSE_TIMEOUT_US * m_ullCPUFrequency))
        {
            //
            // Connection is broken.
            // UDT does not signal any information about this instead of to stop quietly.
            // Application will detect this when it calls any UDT methods next time.
            //
            HLOGC(mglog.Debug, log << "CONNECTION EXPIRED after " << ((currtime_tk - m_ullLastRspTime_tk)/m_ullCPUFrequency) << "ms");
            m_bClosing = true;
            m_bBroken = true;
            m_iBrokenCounter = 30;

            // update snd U list to remove this socket
            m_pSndQueue->m_pSndUList->update(this, CSndUList::DO_RESCHEDULE);

            releaseSynch();

            // app can call any UDT API to learn the connection_broken error
            s_UDTUnited.m_EPoll.update_events(m_SocketID, m_sPollID, UDT_EPOLL_IN | UDT_EPOLL_OUT | UDT_EPOLL_ERR, true);

            CTimer::triggerEvent();

            return;
        }

        HLOGC(mglog.Debug, log << "EXP TIMER: count=" << m_iEXPCount << "/" << (+COMM_RESPONSE_MAX_EXP)
            << " elapsed=" << ((currtime_tk - m_ullLastRspTime_tk) / m_ullCPUFrequency) << "/" << (+COMM_RESPONSE_TIMEOUT_US) << "us");

        /* 
         * This part is only used with FileCC. This retransmits
         * unacknowledged packet only when nothing in the loss list.
         * This does not work well for real-time data that is delayed too much.
         * For LiveCC, see the case of SRM_FASTREXMIT later in function.
         */
        if (m_CongCtl->rexmitMethod() == SrtCongestion::SRM_LATEREXMIT)
        {
            // sender: Insert all the packets sent after last received acknowledgement into the sender loss list.
            // recver: Send out a keep-alive packet
            if (m_pSndBuffer->getCurrBufSize() > 0)
            {
                // protect packet retransmission
                CGuard::enterCS(m_AckLock, "ack");

                // LATEREXMIT works only under the following conditions:
                // - the "ACK window" is nonempty (there are some packets sent, but not ACK-ed)
                // - the sender loss list is empty (the receiver didn't send any LOSSREPORT, or LOSSREPORT was lost on track)
                // Otherwise the rexmit will be done EXCLUSIVELY basing on the received LOSSREPORTs.
                if ((CSeqNo::incseq(m_iSndCurrSeqNo) != m_iSndLastAck) && (m_pSndLossList->getLossLength() == 0))
                {
                    // resend all unacknowledged packets on timeout, but only if there is no packet in the loss list
                    int32_t csn = m_iSndCurrSeqNo;
                    int num = m_pSndLossList->insert(m_iSndLastAck, csn);
                    if (num > 0) {
                        CGuard::enterCS(m_StatsLock);
                        m_stats.traceSndLoss += 1; // num;
                        m_stats.sndLossTotal += 1; // num;
                        CGuard::leaveCS(m_StatsLock);

                        HLOGC(mglog.Debug, log << CONID() << "ENFORCED LATEREXMIT by ACK-TMOUT (scheduling): " << CSeqNo::incseq(m_iSndLastAck) << "-" << csn
                            << " (" << CSeqNo::seqoff(m_iSndLastAck, csn) << " packets)");
                    }
                }
                // protect packet retransmission
                CGuard::leaveCS(m_AckLock, "ack");

                checkSndTimers(DONT_REGEN_KM);
                updateCC(TEV_CHECKTIMER, TEV_CHT_REXMIT);

                // immediately restart transmission
                m_pSndQueue->m_pSndUList->update(this, CSndUList::DO_RESCHEDULE);
            }
            else
            {
                // (fix keepalive)
                // XXX (the fix was for Live transmission; this is used in file transmission. Restore?)
                //sendCtrl(UMSG_KEEPALIVE);
            }
        }
        ++ m_iEXPCount;

        /*
         * (keepalive fix)
         * duB:
         * It seems there is confusion of the direction of the Response here.
         * LastRspTime is supposed to be when receiving (data/ctrl) from peer
         * as shown in processCtrl and processData,
         * Here we set because we sent something?
         *
         * Disabling this code that prevent quick reconnection when peer disappear
         */
        // Reset last response time since we just sent a heart-beat.
        // (fixed) m_ullLastRspTime_tk = currtime_tk;

    }
    // sender: Insert some packets sent after last received acknowledgement into the sender loss list.
    //         This handles retransmission on timeout for lost NAK for peer sending only one NAK when loss detected.
    //         Not required if peer send Periodic NAK Reports.
    if (m_CongCtl->rexmitMethod() == SrtCongestion::SRM_FASTREXMIT
            // XXX Still, if neither FASTREXMIT nor LATEREXMIT part is executed, then
            // there's no "blind rexmit" done at all. The only other rexmit method
            // than LOSSREPORT-based is then NAKREPORT (the receiver sends LOSSREPORT
            // again after it didn't get a "response" for the previous one). MIND that
            // probably some method of "blind rexmit" MUST BE DONE, when TLPKTDROP is off.
            &&  !m_bPeerNakReport
            &&  m_pSndBuffer->getCurrBufSize() > 0)
    {
        uint64_t exp_int = (m_iReXmitCount * (m_iRTT + 4 * m_iRTTVar + 2 * COMM_SYN_INTERVAL_US) + COMM_SYN_INTERVAL_US) * m_ullCPUFrequency;

        if (currtime_tk > (m_ullLastRspAckTime_tk + exp_int))
        {
            // protect packet retransmission
            CGuard::enterCS(m_AckLock, "ack");
            if ((CSeqNo::seqoff(m_iSndLastAck, CSeqNo::incseq(m_iSndCurrSeqNo)) > 0))
            {
                // resend all unacknowledged packets on timeout
                int32_t csn = m_iSndCurrSeqNo;
                int num = m_pSndLossList->insert(m_iSndLastAck, csn);
                HLOGC(mglog.Debug, log << CONID() << "ENFORCED FASTREXMIT by ACK-TMOUT PREPARED: " << m_iSndLastAck << "-" << csn
                    << " (" << CSeqNo::seqoff(m_iSndLastAck, csn) << " packets)");

                HLOGC(mglog.Debug, log << "timeout lost: pkts=" <<  num << " rtt+4*var=" <<
                        m_iRTT + 4 * m_iRTTVar << " cnt=" <<  m_iReXmitCount << " diff="
                        << (currtime_tk - (m_ullLastRspAckTime_tk + exp_int)) << "");

                if (num > 0) {
                    CGuard::enterCS(m_StatsLock);
                    m_stats.traceSndLoss += 1; // num;
                    m_stats.sndLossTotal += 1; // num;
                    CGuard::leaveCS(m_StatsLock);
                }
            }
            // protect packet retransmission
            CGuard::leaveCS(m_AckLock, "ack");

            ++m_iReXmitCount;

            checkSndTimers(DONT_REGEN_KM);
            updateCC(TEV_CHECKTIMER, TEV_CHT_FASTREXMIT);

            // immediately restart transmission
            m_pSndQueue->m_pSndUList->update(this, CSndUList::DO_RESCHEDULE);
        }
    }

    //   uint64_t exp_int = (m_iRTT + 4 * m_iRTTVar + COMM_SYN_INTERVAL_US) * m_ullCPUFrequency;
    if (currtime_tk > m_ullLastSndTime_tk + (COMM_KEEPALIVE_PERIOD_US * m_ullCPUFrequency))
    {
        sendCtrl(UMSG_KEEPALIVE);
        HLOGP(mglog.Debug, "KEEPALIVE");
    }
}

void CUDT::addEPoll(const int eid)
{
   CGuard::enterCS(s_UDTUnited.m_EPoll.m_EPollLock, "glob.epoll");
   m_sPollID.insert(eid);
   CGuard::leaveCS(s_UDTUnited.m_EPoll.m_EPollLock, "glob.epoll");

   if (!stillConnected())
       return;

   CGuard::enterCS(m_RecvLock, "recv");
   if (m_pRcvBuffer->isRcvDataReady())
   {
      s_UDTUnited.m_EPoll.update_events(m_SocketID, m_sPollID, UDT_EPOLL_IN, true);
   }
   CGuard::leaveCS(m_RecvLock, "recv");

   if (m_iSndBufSize > m_pSndBuffer->getCurrBufSize())
   {
      s_UDTUnited.m_EPoll.update_events(m_SocketID, m_sPollID, UDT_EPOLL_OUT, true);
   }
}

void CUDT::removeEPoll(const int eid)
{
   // clear IO events notifications;
   // since this happens after the epoll ID has been removed, they cannot be set again
   set<int> remove;
   remove.insert(eid);
   s_UDTUnited.m_EPoll.update_events(m_SocketID, remove, UDT_EPOLL_IN | UDT_EPOLL_OUT, false);

   CGuard::enterCS(s_UDTUnited.m_EPoll.m_EPollLock, "glob.epoll");
   m_sPollID.erase(eid);
   CGuard::leaveCS(s_UDTUnited.m_EPoll.m_EPollLock, "glob.epoll");
}

void CUDT::ConnectSignal(ETransmissionEvent evt, EventSlot sl)
{
    if (evt >= TEV__SIZE)
        return; // sanity check

    m_Slots[evt].push_back(sl);
}

void CUDT::DisconnectSignal(ETransmissionEvent evt)
{
    if (evt >= TEV__SIZE)
        return; // sanity check

    m_Slots[evt].clear();
}

void CUDT::EmitSignal(ETransmissionEvent tev, EventVariant var)
{
    for (std::vector<EventSlot>::iterator i = m_Slots[tev].begin();
            i != m_Slots[tev].end(); ++i)
    {
        i->emit(tev, var);
    }
}

int CUDT::getsndbuffer(SRTSOCKET u, size_t* blocks, size_t* bytes)
{
    CUDTSocket* s = s_UDTUnited.locateSocket(u);
    if (!s || !s->m_pUDT)
        return -1;

    CSndBuffer* b = s->m_pUDT->m_pSndBuffer;

    if (!b)
        return -1;

    int bytecount, timespan;
    int count = b->getCurrBufSize(Ref(bytecount), Ref(timespan));

    if (blocks)
        *blocks = count;

    if (bytes)
        *bytes = bytecount;

    return std::abs(timespan);
}<|MERGE_RESOLUTION|>--- conflicted
+++ resolved
@@ -4794,13 +4794,8 @@
 void CUDT::addressAndSend(CPacket& pkt)
 {
     pkt.m_iID = m_PeerID;
-<<<<<<< HEAD
-    pkt.m_iTimeStamp = int(CTimer::getTime() - m_StartTime);
+    pkt.m_iTimeStamp = int(CTimer::getTime() - m_stats.startTime);
     m_pSndQueue->sendto(m_PeerAddr, pkt, m_SourceAddr);
-=======
-    pkt.m_iTimeStamp = int(CTimer::getTime() - m_stats.startTime);
-    m_pSndQueue->sendto(m_pPeerAddr, pkt, m_SourceAddr);
->>>>>>> 8e555837
 }
 
 
@@ -6599,13 +6594,8 @@
          }
 
          ctrlpkt.m_iID = m_PeerID;
-<<<<<<< HEAD
-         ctrlpkt.m_iTimeStamp = int(CTimer::getTime() - m_StartTime);
+         ctrlpkt.m_iTimeStamp = int(CTimer::getTime() - m_stats.startTime);
          nbsent = m_pSndQueue->sendto(m_PeerAddr, ctrlpkt, m_SourceAddr);
-=======
-         ctrlpkt.m_iTimeStamp = int(CTimer::getTime() - m_stats.startTime);
-         nbsent = m_pSndQueue->sendto(m_pPeerAddr, ctrlpkt, m_SourceAddr);
->>>>>>> 8e555837
          DebugAck("sendCtrl: " + CONID(), local_prevack, ack);
 
          m_ACKWindow.store(m_iAckSeqNo, m_iRcvLastAck);
@@ -7244,13 +7234,8 @@
              response.m_iID = m_PeerID;
              uint64_t currtime_tk;
              CTimer::rdtsc(currtime_tk);
-<<<<<<< HEAD
-             response.m_iTimeStamp = int(currtime_tk/m_ullCPUFrequency - m_StartTime);
+             response.m_iTimeStamp = int(currtime_tk/m_ullCPUFrequency - m_stats.startTime);
              int nbsent = m_pSndQueue->sendto(m_PeerAddr, response, m_SourceAddr);
-=======
-             response.m_iTimeStamp = int(currtime_tk/m_ullCPUFrequency - m_stats.startTime);
-             int nbsent = m_pSndQueue->sendto(m_pPeerAddr, response, m_SourceAddr);
->>>>>>> 8e555837
              if (nbsent)
              {
                  uint64_t currtime_tk;
