--- conflicted
+++ resolved
@@ -7399,15 +7399,10 @@
     }
 }
 
-<<<<<<< HEAD
-// [[using thread("SRT:SndQ:worker")]]
-int CUDT::packData(ref_t<CPacket> r_packet, ref_t<uint64_t> r_ts_tk, ref_t<sockaddr_any> r_src_adr)
-=======
-
 int CUDT::packLostData(CPacket& packet, uint64_t& origintime)
 {
     // protect m_iSndLastDataAck from updating by ACK processing
-    CGuard ackguard(m_AckLock);
+    CGuard ackguard(m_AckLock, "ack");
 
     while ((packet.m_iSeqNo = m_pSndLossList->getLostSeq()) >= 0)
     {
@@ -7477,8 +7472,8 @@
 }
 
 
-int CUDT::packData(CPacket& packet, uint64_t& ts_tk)
->>>>>>> 6f6b76b3
+// [[using thread("SRT:SndQ:worker")]]
+int CUDT::packData(ref_t<CPacket> r_packet, ref_t<uint64_t> r_ts_tk, ref_t<sockaddr_any> r_src_adr)
 {
    /// XXX THREAD_CHECK_AFFINITY(m_pSndQueue->threadId());
    CPacket& packet = *r_packet;
@@ -7524,62 +7519,7 @@
    payload = packLostData(packet, origintime);
    if (payload > 0)
    {
-<<<<<<< HEAD
-      // protect m_iSndLastDataAck from updating by ACK processing
-      CGuard ackguard(m_AckLock, "ack");
-
-      int offset = CSeqNo::seqoff(m_iSndLastDataAck, packet.m_iSeqNo);
-      if (offset < 0)
-         return 0;
-
-      int msglen;
-
-      payload = m_pSndBuffer->readData(&(packet.m_pcData), offset, packet.m_iMsgNo, origintime, msglen);
-
-      if (-1 == payload)
-      {
-         int32_t seqpair[2];
-         seqpair[0] = packet.m_iSeqNo;
-         seqpair[1] = CSeqNo::incseq(seqpair[0], msglen);
-         sendCtrl(UMSG_DROPREQ, &packet.m_iMsgNo, seqpair, 8);
-
-         // only one msg drop request is necessary
-         m_pSndLossList->remove(seqpair[1]);
-
-         // skip all dropped packets
-         if (CSeqNo::seqcmp(m_iSndCurrSeqNo, CSeqNo::incseq(seqpair[1])) < 0)
-             m_iSndCurrSeqNo = CSeqNo::incseq(seqpair[1]);
-
-         return 0;
-      }
-      // NOTE: This is just a sanity check. Returning 0 is impossible to happen
-      // in case of retransmission. If the offset was a positive value, then the
-      // block must exist in the old blocks because it wasn't yet cut off by ACK
-      // and has been already recorded as sent (otherwise the peer wouldn't send
-      // back the loss report). May something happen here in case when the send
-      // loss record has been updated by the FASTREXMIT.
-      else if (payload == 0)
-         return 0;
-
-      CGuard::enterCS(m_StatsLock);
-      ++ m_stats.traceRetrans;
-      ++ m_stats.retransTotal;
-      m_stats.traceBytesRetrans += payload;
-      m_stats.bytesRetransTotal += payload;
-      CGuard::leaveCS(m_StatsLock);
-
-      // Kinda confusion here. Despite the contextual interpretation of packet.m_iMsgNo around
-      // CSndBuffer::readData version 2 (version 1 doesn't return -1), in this particular
-      // case we can be sure that this is exactly the value of PH_MSGNO as a bitset.
-      // So, set here the rexmit flag if the peer understands it.
-      if ( m_bPeerRexmitFlag )
-      {
-          packet.m_iMsgNo |= PACKET_SND_REXMIT;
-      }
-      reason = "reXmit";
-=======
        reason = "reXmit";
->>>>>>> 6f6b76b3
    }
    else
    {
