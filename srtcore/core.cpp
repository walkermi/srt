/*
 * SRT - Secure, Reliable, Transport
 * Copyright (c) 2018 Haivision Systems Inc.
 * 
 * This Source Code Form is subject to the terms of the Mozilla Public
 * License, v. 2.0. If a copy of the MPL was not distributed with this
 * file, You can obtain one at http://mozilla.org/MPL/2.0/.
 * 
 */

/*****************************************************************************
Copyright (c) 2001 - 2011, The Board of Trustees of the University of Illinois.
All rights reserved.

Redistribution and use in source and binary forms, with or without
modification, are permitted provided that the following conditions are
met:

* Redistributions of source code must retain the above
  copyright notice, this list of conditions and the
  following disclaimer.

* Redistributions in binary form must reproduce the
  above copyright notice, this list of conditions
  and the following disclaimer in the documentation
  and/or other materials provided with the distribution.

* Neither the name of the University of Illinois
  nor the names of its contributors may be used to
  endorse or promote products derived from this
  software without specific prior written permission.

THIS SOFTWARE IS PROVIDED BY THE COPYRIGHT HOLDERS AND CONTRIBUTORS "AS
IS" AND ANY EXPRESS OR IMPLIED WARRANTIES, INCLUDING, BUT NOT LIMITED TO,
THE IMPLIED WARRANTIES OF MERCHANTABILITY AND FITNESS FOR A PARTICULAR
PURPOSE ARE DISCLAIMED. IN NO EVENT SHALL THE COPYRIGHT OWNER OR
CONTRIBUTORS BE LIABLE FOR ANY DIRECT, INDIRECT, INCIDENTAL, SPECIAL,
EXEMPLARY, OR CONSEQUENTIAL DAMAGES (INCLUDING, BUT NOT LIMITED TO,
PROCUREMENT OF SUBSTITUTE GOODS OR SERVICES; LOSS OF USE, DATA, OR
PROFITS; OR BUSINESS INTERRUPTION) HOWEVER CAUSED AND ON ANY THEORY OF
LIABILITY, WHETHER IN CONTRACT, STRICT LIABILITY, OR TORT (INCLUDING
NEGLIGENCE OR OTHERWISE) ARISING IN ANY WAY OUT OF THE USE OF THIS
SOFTWARE, EVEN IF ADVISED OF THE POSSIBILITY OF SUCH DAMAGE.
*****************************************************************************/

/*****************************************************************************
written by
   Yunhong Gu, last updated 02/28/2012
modified by
   Haivision Systems Inc.
*****************************************************************************/

#ifndef _WIN32
   #include <unistd.h>
   #include <netdb.h>
   #include <arpa/inet.h>
   #include <cerrno>
   #include <cstring>
   #include <cstdlib>
#else
   #include <winsock2.h>
   #include <ws2tcpip.h>
#endif
#include <cmath>
#include <sstream>
#include "srt.h"
#include "queue.h"
#include "core.h"
#include "logging.h"
#include "crypto.h"
#include "logging_api.h" // Required due to containing extern srt_logger_config

// Again, just in case when some "smart guy" provided such a global macro
#ifdef min
#undef min
#endif
#ifdef max
#undef max
#endif

using namespace std;

namespace srt_logging
{

struct AllFaOn
{
    LogConfig::fa_bitset_t allfa;

    AllFaOn()
    {
//        allfa.set(SRT_LOGFA_BSTATS, true);
        allfa.set(SRT_LOGFA_CONTROL, true);
        allfa.set(SRT_LOGFA_DATA, true);
        allfa.set(SRT_LOGFA_TSBPD, true);
        allfa.set(SRT_LOGFA_REXMIT, true);
#if ENABLE_HAICRYPT_LOGGING
        allfa.set(SRT_LOGFA_HAICRYPT, true);
#endif
    }
} logger_fa_all;

}

// We need it outside the namespace to preserve the global name.
// It's a part of "hidden API" (used by applications)
SRT_API srt_logging::LogConfig srt_logger_config (srt_logging::logger_fa_all.allfa);

namespace srt_logging
{

Logger glog(SRT_LOGFA_GENERAL, srt_logger_config, "SRT.g");
// Unused. If not found useful, maybe reuse for another FA.
//Logger blog(SRT_LOGFA_BSTATS, srt_logger_config, "SRT.b");
Logger mglog(SRT_LOGFA_CONTROL, srt_logger_config, "SRT.c");
Logger dlog(SRT_LOGFA_DATA, srt_logger_config, "SRT.d");
Logger tslog(SRT_LOGFA_TSBPD, srt_logger_config, "SRT.t");
Logger rxlog(SRT_LOGFA_REXMIT, srt_logger_config, "SRT.r");

}

using namespace srt_logging;

CUDTUnited CUDT::s_UDTUnited;

const SRTSOCKET UDT::INVALID_SOCK = CUDT::INVALID_SOCK;
const int UDT::ERROR = CUDT::ERROR;

// SRT Version constants
#define SRT_VERSION_UNK     0
#define SRT_VERSION_MAJ1    0x010000            /* Version 1 major */


#define SRT_VERSION_MAJ(v) (0xFF0000 & (v))     /* Major number ensuring backward compatibility */
#define SRT_VERSION_MIN(v) (0x00FF00 & (v))
#define SRT_VERSION_PCH(v) (0x0000FF & (v))

// NOTE: HAISRT_VERSION is primarily defined in the build file.
const int32_t SRT_DEF_VERSION = SrtParseVersion(SRT_VERSION);


//#define SRT_CMD_HSREQ       1           /* SRT Handshake Request (sender) */
#define SRT_CMD_HSREQ_MINSZ 8           /* Minumum Compatible (1.x.x) packet size (bytes) */
#define SRT_CMD_HSREQ_SZ    12          /* Current version packet size */
#if     SRT_CMD_HSREQ_SZ > SRT_CMD_MAXSZ
#error  SRT_CMD_MAXSZ too small
#endif
/*      Handshake Request (Network Order)
        0[31..0]:   SRT version     SRT_DEF_VERSION
        1[31..0]:   Options         0 [ | SRT_OPT_TSBPDSND ][ | SRT_OPT_HAICRYPT ]
        2[31..16]:  TsbPD resv      0
        2[15..0]:   TsbPD delay     [0..60000] msec
*/

//#define SRT_CMD_HSRSP       2           /* SRT Handshake Response (receiver) */
#define SRT_CMD_HSRSP_MINSZ 8           /* Minumum Compatible (1.x.x) packet size (bytes) */
#define SRT_CMD_HSRSP_SZ    12          /* Current version packet size */
#if     SRT_CMD_HSRSP_SZ > SRT_CMD_MAXSZ
#error  SRT_CMD_MAXSZ too small
#endif
/*      Handshake Response (Network Order)
        0[31..0]:   SRT version     SRT_DEF_VERSION
        1[31..0]:   Options         0 [ | SRT_OPT_TSBPDRCV [| SRT_OPT_TLPKTDROP ]][ | SRT_OPT_HAICRYPT]
                                      [ | SRT_OPT_NAKREPORT ] [ | SRT_OPT_REXMITFLG ]
        2[31..16]:  TsbPD resv      0
        2[15..0]:   TsbPD delay     [0..60000] msec
*/


void CUDT::construct()
{
    m_pSndBuffer = NULL;
    m_pRcvBuffer = NULL;
    m_pSndLossList = NULL;
    m_pRcvLossList = NULL;
    m_iReorderTolerance = 0;
    m_iMaxReorderTolerance = 0; // Sensible optimal value is 10, 0 preserves old behavior
    m_iConsecEarlyDelivery = 0; // how many times so far the packet considered lost has been received before TTL expires
    m_iConsecOrderedDelivery = 0;

    m_pSndQueue = NULL;
    m_pRcvQueue = NULL;
    m_pPeerAddr = NULL;
    m_pSNode = NULL;
    m_pRNode = NULL;

    m_ullSndHsLastTime_us = 0;
    m_iSndHsRetryCnt = SRT_MAX_HSRETRY+1; // Will be reset to 0 for HSv5, this value is important for HSv4

    // Initial status
    m_bOpened = false;
    m_bListening = false;
    m_bConnecting = false;
    m_bConnected = false;
    m_bClosing = false;
    m_bShutdown = false;
    m_bBroken = false;
    m_bPeerHealth = true;
    m_ullLingerExpiration = 0;
    m_llLastReqTime = 0;

    m_lSrtVersion = SRT_DEF_VERSION;
    m_lPeerSrtVersion = 0; // not defined until connected.
    m_lMinimumPeerSrtVersion = SRT_VERSION_MAJ1;

    m_iTsbPdDelay_ms = 0;
    m_iPeerTsbPdDelay_ms = 0;

    m_bPeerTsbPd = false;
    m_iPeerTsbPdDelay_ms = 0;
    m_bTsbPd = false;
    m_bTsbPdAckWakeup = false;
    m_bPeerTLPktDrop = false;

    m_uKmRefreshRatePkt = 0;
    m_uKmPreAnnouncePkt = 0;

    // Initilize mutex and condition variables
    initSynch();
}

CUDT::CUDT()
{
   construct();

   (void)SRT_DEF_VERSION;

   // Default UDT configurations
   m_iMSS = 1500;
   m_bSynSending = true;
   m_bSynRecving = true;
   m_iFlightFlagSize = 25600;
   m_iSndBufSize = 8192;
   m_iRcvBufSize = 8192; //Rcv buffer MUST NOT be bigger than Flight Flag size
   m_Linger.l_onoff = 1;
   m_Linger.l_linger = 180;
   m_iUDPSndBufSize = 65536;
   m_iUDPRcvBufSize = m_iRcvBufSize * m_iMSS;
   m_iSockType = UDT_DGRAM;
   m_iIPversion = AF_INET;
   m_bRendezvous = false;
#ifdef SRT_ENABLE_CONNTIMEO
   m_iConnTimeOut = 3000;
#endif
   m_iSndTimeOut = -1;
   m_iRcvTimeOut = -1;
   m_bReuseAddr = true;
   m_llMaxBW = -1;
#ifdef SRT_ENABLE_IPOPTS
   m_iIpTTL = -1;
   m_iIpToS = -1;
#endif
   m_CryptoSecret.len = 0;
   m_iSndCryptoKeyLen = 0;
   //Cfg
   m_bDataSender = false;       //Sender only if true: does not recv data
   m_bTwoWayData = false;
   m_bOPT_TsbPd = true;        //Enable TsbPd on sender
   m_iOPT_TsbPdDelay = SRT_LIVE_DEF_LATENCY_MS;
   m_iOPT_PeerTsbPdDelay = 0;       //Peer's TsbPd delay as receiver (here is its minimum value, if used)
   m_bOPT_TLPktDrop = true;
   m_iOPT_SndDropDelay = 0;
   m_bOPT_StrictEncryption = true;
   m_bTLPktDrop = true;         //Too-late Packet Drop
   m_bMessageAPI = true;
   m_zOPT_ExpPayloadSize = SRT_LIVE_DEF_PLSIZE;
   //Runtime
   m_bRcvNakReport = true;      //Receiver's Periodic NAK Reports
   m_llInputBW = 0;             // Application provided input bandwidth (internal input rate sampling == 0)
   m_iOverheadBW = 25;          // Percent above input stream rate (applies if m_llMaxBW == 0)
   m_bTwoWayData = false;

   m_pCache = NULL;

   // Default smoother is "live".
   // Available builtin smoother: "file".
   // Other smoothers can be registerred.

   // Note that 'select' returns false if there's no such smoother.
   // If so, smoother becomes unselected. Calling 'configure' on an
   // unselected smoother results in exception.
   m_Smoother.select("live");
}

CUDT::CUDT(const CUDT& ancestor)
{
   construct();

   // XXX Consider all below fields (except m_bReuseAddr) to be put
   // into a separate class for easier copying.

   // Default UDT configurations
   m_iMSS = ancestor.m_iMSS;
   m_bSynSending = ancestor.m_bSynSending;
   m_bSynRecving = ancestor.m_bSynRecving;
   m_iFlightFlagSize = ancestor.m_iFlightFlagSize;
   m_iSndBufSize = ancestor.m_iSndBufSize;
   m_iRcvBufSize = ancestor.m_iRcvBufSize;
   m_Linger = ancestor.m_Linger;
   m_iUDPSndBufSize = ancestor.m_iUDPSndBufSize;
   m_iUDPRcvBufSize = ancestor.m_iUDPRcvBufSize;
   m_iSockType = ancestor.m_iSockType;
   m_iIPversion = ancestor.m_iIPversion;
   m_bRendezvous = ancestor.m_bRendezvous;
#ifdef SRT_ENABLE_CONNTIMEO
   m_iConnTimeOut = ancestor.m_iConnTimeOut;
#endif
   m_iSndTimeOut = ancestor.m_iSndTimeOut;
   m_iRcvTimeOut = ancestor.m_iRcvTimeOut;
   m_bReuseAddr = true;	// this must be true, because all accepted sockets shared the same port with the listener
   m_llMaxBW = ancestor.m_llMaxBW;
#ifdef SRT_ENABLE_IPOPTS
   m_iIpTTL = ancestor.m_iIpTTL;
   m_iIpToS = ancestor.m_iIpToS;
#endif
   m_llInputBW = ancestor.m_llInputBW;
   m_iOverheadBW = ancestor.m_iOverheadBW;
   m_bDataSender = ancestor.m_bDataSender;
   m_bTwoWayData = ancestor.m_bTwoWayData;
   m_bOPT_TsbPd = ancestor.m_bOPT_TsbPd;
   m_iOPT_TsbPdDelay = ancestor.m_iOPT_TsbPdDelay;
   m_iOPT_PeerTsbPdDelay = ancestor.m_iOPT_PeerTsbPdDelay;
   m_bOPT_TLPktDrop = ancestor.m_bOPT_TLPktDrop;
   m_iOPT_SndDropDelay = ancestor.m_iOPT_SndDropDelay;
   m_bOPT_StrictEncryption = ancestor.m_bOPT_StrictEncryption;
   m_zOPT_ExpPayloadSize = ancestor.m_zOPT_ExpPayloadSize;
   m_bTLPktDrop = ancestor.m_bTLPktDrop;
   m_bMessageAPI = ancestor.m_bMessageAPI;
   //Runtime
   m_bRcvNakReport = ancestor.m_bRcvNakReport;

   m_CryptoSecret = ancestor.m_CryptoSecret;
   m_iSndCryptoKeyLen = ancestor.m_iSndCryptoKeyLen;

   m_uKmRefreshRatePkt = ancestor.m_uKmRefreshRatePkt;
   m_uKmPreAnnouncePkt = ancestor.m_uKmPreAnnouncePkt;

   m_pCache = ancestor.m_pCache;

   // Smoother's copy constructor copies the selection,
   // but not the underlying smoother object. After
   // copy-constructed, the 'configure' must be called on it again.
   m_Smoother = ancestor.m_Smoother;
}

CUDT::~CUDT()
{
   // release mutex/condtion variables
   destroySynch();

   //Wipeout critical data
   memset(&m_CryptoSecret, 0, sizeof(m_CryptoSecret));

   // destroy the data structures
   delete m_pSndBuffer;
   delete m_pRcvBuffer;
   delete m_pSndLossList;
   delete m_pRcvLossList;
   delete m_pPeerAddr;
   delete m_pSNode;
   delete m_pRNode;
}

// This function is to make it possible for both C and C++
// API to accept both bool and int types for boolean options.
// (it's not that C couldn't use <stdbool.h>, it's that people
// often forget to use correct type).
static bool bool_int_value(const void* optval, int optlen)
{
    if ( optlen == sizeof(bool) )
    {
        return *(bool*)optval;
    }

    if ( optlen == sizeof(int) )
    {
        return 0!=  *(int*)optval; // 0!= is a windows warning-killer int-to-bool conversion
    }
    return false;
}

void CUDT::setOpt(SRT_SOCKOPT optName, const void* optval, int optlen)
{
    if (m_bBroken || m_bClosing)
        throw CUDTException(MJ_CONNECTION, MN_CONNLOST, 0);

    CGuard cg(m_ConnectionLock);
    CGuard sendguard(m_SendLock);
    CGuard recvguard(m_RecvLock);

    switch (optName)
    {
    case SRTO_MSS:
        if (m_bOpened)
            throw CUDTException(MJ_NOTSUP, MN_ISBOUND, 0);

        if (*(int*)optval < int(CPacket::UDP_HDR_SIZE + CHandShake::m_iContentSize))
            throw CUDTException(MJ_NOTSUP, MN_INVAL, 0);

        m_iMSS = *(int*)optval;

        // Packet size cannot be greater than UDP buffer size
        if (m_iMSS > m_iUDPSndBufSize)
            m_iMSS = m_iUDPSndBufSize;
        if (m_iMSS > m_iUDPRcvBufSize)
            m_iMSS = m_iUDPRcvBufSize;

        break;

    case SRTO_SNDSYN:
        m_bSynSending = bool_int_value(optval, optlen);
        break;

    case SRTO_RCVSYN:
        m_bSynRecving = bool_int_value(optval, optlen);
        break;

    case SRTO_FC:
        if (m_bConnecting || m_bConnected)
            throw CUDTException(MJ_NOTSUP, MN_ISCONNECTED, 0);

        if (*(int*)optval < 1)
            throw CUDTException(MJ_NOTSUP, MN_INVAL);

        // Mimimum recv flight flag size is 32 packets
        if (*(int*)optval > 32)
            m_iFlightFlagSize = *(int*)optval;
        else
            m_iFlightFlagSize = 32;

        break;

    case SRTO_SNDBUF:
        if (m_bOpened)
            throw CUDTException(MJ_NOTSUP, MN_ISBOUND, 0);

        if (*(int*)optval <= 0)
            throw CUDTException(MJ_NOTSUP, MN_INVAL, 0);

        m_iSndBufSize = *(int*)optval / (m_iMSS - CPacket::UDP_HDR_SIZE);

        break;

    case SRTO_RCVBUF:
        if (m_bOpened)
            throw CUDTException(MJ_NOTSUP, MN_ISBOUND, 0);

        if (*(int*)optval <= 0)
            throw CUDTException(MJ_NOTSUP, MN_INVAL, 0);

        {
            // This weird cast through int is required because
            // API requires 'int', and internals require 'size_t';
            // their size is different on 64-bit systems.
            size_t val = size_t(*(int*)optval);

            // Mimimum recv buffer size is 32 packets
            size_t mssin_size = m_iMSS - CPacket::UDP_HDR_SIZE;

            // XXX This magic 32 deserves some constant
            if (val > mssin_size * 32)
                m_iRcvBufSize = val / mssin_size;
            else
                m_iRcvBufSize = 32;

            // recv buffer MUST not be greater than FC size
            if (m_iRcvBufSize > m_iFlightFlagSize)
                m_iRcvBufSize = m_iFlightFlagSize;
        }

        break;

    case SRTO_LINGER:
        m_Linger = *(linger*)optval;
        break;

    case SRTO_UDP_SNDBUF:
        if (m_bOpened)
            throw CUDTException(MJ_NOTSUP, MN_ISBOUND, 0);

        m_iUDPSndBufSize = *(int*)optval;

        if (m_iUDPSndBufSize < m_iMSS)
            m_iUDPSndBufSize = m_iMSS;

        break;

    case SRTO_UDP_RCVBUF:
        if (m_bOpened)
            throw CUDTException(MJ_NOTSUP, MN_ISBOUND, 0);

        m_iUDPRcvBufSize = *(int*)optval;

        if (m_iUDPRcvBufSize < m_iMSS)
            m_iUDPRcvBufSize = m_iMSS;

        break;

    case SRTO_RENDEZVOUS:
        if (m_bConnecting || m_bConnected)
            throw CUDTException(MJ_NOTSUP, MN_ISBOUND, 0);
        m_bRendezvous = bool_int_value(optval, optlen);
        break;

    case SRTO_SNDTIMEO:
        m_iSndTimeOut = *(int*)optval;
        break;

    case SRTO_RCVTIMEO:
        m_iRcvTimeOut = *(int*)optval;
        break;

    case SRTO_REUSEADDR:
        if (m_bOpened)
            throw CUDTException(MJ_NOTSUP, MN_ISBOUND, 0);
        m_bReuseAddr = bool_int_value(optval, optlen);
        break;

    case SRTO_MAXBW:
        m_llMaxBW = *(int64_t*)optval;

        // This can be done on both connected and unconnected socket.
        // When not connected, this will do nothing, however this
        // event will be repeated just after connecting anyway.
        if (m_bConnected)
            updateCC(TEV_INIT, TEV_INIT_RESET);
        break;

#ifdef SRT_ENABLE_IPOPTS
    case SRTO_IPTTL:
        if (m_bOpened)
            throw CUDTException(MJ_NOTSUP, MN_ISBOUND, 0);
        if (!(*(int*)optval == -1)
                &&  !((*(int*)optval >= 1) && (*(int*)optval <= 255)))
            throw CUDTException(MJ_NOTSUP, MN_INVAL, 0);
        m_iIpTTL = *(int*)optval;
        break;

    case SRTO_IPTOS:
        if (m_bOpened)
            throw CUDTException(MJ_NOTSUP, MN_ISBOUND, 0);
        m_iIpToS = *(int*)optval;
        break;
#endif

    case SRTO_INPUTBW:
        m_llInputBW = *(int64_t*)optval;
        // (only if connected; if not, then the value
        // from m_iOverheadBW will be used initially)
        if (m_bConnected)
            updateCC(TEV_INIT, TEV_INIT_INPUTBW);
        break;

    case SRTO_OHEADBW:
        if ((*(int*)optval < 5)
                ||  (*(int*)optval > 100))
            throw CUDTException(MJ_NOTSUP, MN_INVAL, 0);
        m_iOverheadBW = *(int*)optval;

        // Changed overhead BW, so spread the change
        // (only if connected; if not, then the value
        // from m_iOverheadBW will be used initially)
        if (m_bConnected)
            updateCC(TEV_INIT, TEV_INIT_OHEADBW);
        break;

    case SRTO_SENDER:
        if (m_bConnected)
            throw CUDTException(MJ_NOTSUP, MN_ISCONNECTED, 0);
        m_bDataSender = bool_int_value(optval, optlen);
        break;

    case SRTO_TSBPDMODE:
        if (m_bConnected)
            throw CUDTException(MJ_NOTSUP, MN_ISCONNECTED, 0);
        m_bOPT_TsbPd = bool_int_value(optval, optlen);
        break;

    case SRTO_TSBPDDELAY:
        if (m_bConnected)
            throw CUDTException(MJ_NOTSUP, MN_ISCONNECTED, 0);
        m_iOPT_TsbPdDelay = *(int*)optval;
        m_iOPT_PeerTsbPdDelay = *(int*)optval;
        break;

    case SRTO_RCVLATENCY:
        if (m_bConnected)
            throw CUDTException(MJ_NOTSUP, MN_ISCONNECTED, 0);
        m_iOPT_TsbPdDelay = *(int*)optval;
        break;

    case SRTO_PEERLATENCY:
        if (m_bConnected)
            throw CUDTException(MJ_NOTSUP, MN_ISCONNECTED, 0);
        m_iOPT_PeerTsbPdDelay = *(int*)optval;
        break;

    case SRTO_TLPKTDROP:
        if (m_bConnected)
            throw CUDTException(MJ_NOTSUP, MN_ISCONNECTED, 0);
        m_bOPT_TLPktDrop = bool_int_value(optval, optlen);
        break;

    case SRTO_SNDDROPDELAY:
        // Surprise: you may be connected to alter this option.
        // The application may manipulate this option on sender while transmitting.
        m_iOPT_SndDropDelay = *(int*)optval;
        break;

    case SRTO_PASSPHRASE:
        if (m_bConnected)
            throw CUDTException(MJ_NOTSUP, MN_ISCONNECTED, 0);

        // Password must be 10-80 characters.
        // Or it can be empty to clear the password.
        if ( (optlen != 0) && (optlen < 10 || optlen > HAICRYPT_SECRET_MAX_SZ) )
            throw CUDTException(MJ_NOTSUP, MN_INVAL, 0);

        memset(&m_CryptoSecret, 0, sizeof(m_CryptoSecret));
        m_CryptoSecret.typ = HAICRYPT_SECTYP_PASSPHRASE;
        m_CryptoSecret.len = (optlen <= (int)sizeof(m_CryptoSecret.str) ? optlen : (int)sizeof(m_CryptoSecret.str));
        memcpy(m_CryptoSecret.str, optval, m_CryptoSecret.len);
        break;

    case SRTO_PBKEYLEN:
    case _DEPRECATED_SRTO_SNDPBKEYLEN:
        if (m_bConnected)
            throw CUDTException(MJ_NOTSUP, MN_ISCONNECTED, 0);
        {
            int v = *(int*)optval;
            int allowed [4] = {
                0,   // Default value, if this results for initiator, defaults to 16. See below.
                16, // AES-128
                24, // AES-192
                32  // AES-256
            };
            int* allowed_end = allowed+4;
            if (find(allowed, allowed_end, v) == allowed_end)
            {
                LOGC(mglog.Error, log << "Invalid value for option SRTO_PBKEYLEN: " << v
                        << "; allowed are: 0, 16, 24, 32");
                throw CUDTException(MJ_NOTSUP, MN_INVAL, 0);
            }

            // Note: This works a little different in HSv4 and HSv5.

            // HSv4:
            // The party that is set SRTO_SENDER will send KMREQ, and it will
            // use default value 16, if SRTO_PBKEYLEN is the default value 0.
            // The responder that receives KMRSP has nothing to say about
            // PBKEYLEN anyway and it will take the length of the key from
            // the initiator (sender) as a good deal.
            //
            // HSv5:
            // The initiator (independently on the sender) will send KMREQ,
            // and as it should be the sender to decide about the PBKEYLEN.
            // Your application should do the following then:
            // 1. The sender should set PBKEYLEN to the required value.
            // 2. If the sender is initiator, it will create the key using
            //    its preset PBKEYLEN (or default 16, if not set) and the
            //    receiver-responder will take it as a good deal.
            // 3. Leave the PBKEYLEN value on the receiver as default 0.
            // 4. If sender is responder, it should then advertise the PBKEYLEN
            //    value in the initial handshake messages (URQ_INDUCTION if
            //    listener, and both URQ_WAVEAHAND and URQ_CONCLUSION in case
            //    of rendezvous, as it is the matter of luck who of them will
            //    eventually become the initiator). This way the receiver
            //    being an initiator will set m_iSndCryptoKeyLen before setting
            //    up KMREQ for sending to the sender-responder.
            //
            // Note that in HSv5 if both sides set PBKEYLEN, the responder
            // wins, unless the initiator is a sender (the effective PBKEYLEN
            // will be the one advertised by the responder). If none sets,
            // PBKEYLEN will default to 16.

            m_iSndCryptoKeyLen = v;
        }
        break;

    case SRTO_NAKREPORT:
        if (m_bConnected)
            throw CUDTException(MJ_NOTSUP, MN_ISCONNECTED, 0);
        m_bRcvNakReport = bool_int_value(optval, optlen);
        break;

#ifdef SRT_ENABLE_CONNTIMEO
    case SRTO_CONNTIMEO:
        m_iConnTimeOut = *(int*)optval;
        break;
#endif

    case SRTO_LOSSMAXTTL:
        m_iMaxReorderTolerance = *(int*)optval;
        break;

    case SRTO_VERSION:
        if (m_bConnected)
            throw CUDTException(MJ_NOTSUP, MN_ISCONNECTED, 0);
        m_lSrtVersion = *(uint32_t*)optval;
        break;

    case SRTO_MINVERSION:
        if (m_bConnected)
            throw CUDTException(MJ_NOTSUP, MN_ISCONNECTED, 0);
        m_lMinimumPeerSrtVersion = *(uint32_t*)optval;
        break;

    case SRTO_STREAMID:
        if (m_bConnected)
            throw CUDTException(MJ_NOTSUP, MN_ISCONNECTED, 0);

        if (size_t(optlen) > MAX_SID_LENGTH)
            throw CUDTException(MJ_NOTSUP, MN_INVAL, 0);

        m_sStreamName.assign((const char*)optval, optlen);
        break;

    case SRTO_SMOOTHER:
        if (m_bConnected)
            throw CUDTException(MJ_NOTSUP, MN_ISCONNECTED, 0);

        {
            string val;
            if ( optlen == -1 )
                val = (const char*)optval;
            else
                val.assign((const char*)optval, optlen);

            // Translate alias
            if (val == "vod")
                val = "file";

            bool res = m_Smoother.select(val);
            if (!res)
                throw CUDTException(MJ_NOTSUP, MN_INVAL, 0);
        }
        break;

   case SRTO_MESSAGEAPI:
        if (m_bConnected)
            throw CUDTException(MJ_NOTSUP, MN_ISCONNECTED, 0);

        m_bMessageAPI = bool_int_value(optval, optlen);
        break;

   case SRTO_PAYLOADSIZE:
        if (m_bConnected)
            throw CUDTException(MJ_NOTSUP, MN_ISCONNECTED, 0);

        if (*(int*)optval > SRT_LIVE_MAX_PLSIZE)
        {
            LOGC(mglog.Error, log << "SRTO_PAYLOADSIZE: value exceeds SRT_LIVE_MAX_PLSIZE, maximum payload per MTU.");
            throw CUDTException(MJ_NOTSUP, MN_INVAL, 0);
        }

        m_zOPT_ExpPayloadSize = *(int*)optval;
        break;

   case SRTO_TRANSTYPE:
        if (m_bConnected)
            throw CUDTException(MJ_NOTSUP, MN_ISCONNECTED, 0);

      // XXX Note that here the configuration for SRTT_LIVE
      // is the same as DEFAULT VALUES for these fields set
      // in CUDT::CUDT. 
      switch (*(SRT_TRANSTYPE*)optval)
      {
      case SRTT_LIVE:
          // Default live options:
          // - tsbpd: on
          // - latency: 120ms
          // - smoother: live
          // - extraction method: message (reading call extracts one message)
          m_bOPT_TsbPd = true;
          m_iOPT_TsbPdDelay = SRT_LIVE_DEF_LATENCY_MS;
          m_iOPT_PeerTsbPdDelay = 0;
          m_bOPT_TLPktDrop = true;
          m_iOPT_SndDropDelay = 0;
          m_bMessageAPI = true;
          m_bRcvNakReport = true;
          m_zOPT_ExpPayloadSize = SRT_LIVE_DEF_PLSIZE;
          m_Smoother.select("live");
          break;

      case SRTT_FILE:
          // File transfer mode:
          // - tsbpd: off
          // - latency: 0
          // - smoother: file (original UDT congestion control)
          // - extraction method: stream (reading call extracts as many bytes as available and fits in buffer)
          m_bOPT_TsbPd = false;
          m_iOPT_TsbPdDelay = 0;
          m_iOPT_PeerTsbPdDelay = 0;
          m_bOPT_TLPktDrop = false;
          m_iOPT_SndDropDelay = -1;
          m_bMessageAPI = false;
          m_bRcvNakReport = false;
          m_zOPT_ExpPayloadSize = 0; // use maximum
          m_Smoother.select("file");
          break;

      default:
          throw CUDTException(MJ_NOTSUP, MN_INVAL, 0);
      }
      break;

   case SRTO_KMREFRESHRATE:
      if (m_bConnected)
          throw CUDTException(MJ_NOTSUP, MN_ISCONNECTED, 0);

      // If you first change the KMREFRESHRATE, KMPREANNOUNCE
      // will be set to the maximum allowed value
      m_uKmRefreshRatePkt = *(int*)optval;
      if (m_uKmPreAnnouncePkt == 0 || m_uKmPreAnnouncePkt > (m_uKmRefreshRatePkt-1)/2)
      {
          m_uKmPreAnnouncePkt = (m_uKmRefreshRatePkt-1)/2;
          LOGC(mglog.Warn, log << "SRTO_KMREFRESHRATE=0x"
                  << hex << m_uKmRefreshRatePkt << ": setting SRTO_KMPREANNOUNCE=0x"
                  << hex << m_uKmPreAnnouncePkt);
      }
      break;

   case SRTO_KMPREANNOUNCE:
      if (m_bConnected)
          throw CUDTException(MJ_NOTSUP, MN_ISCONNECTED, 0);
      {
          int val = *(int*)optval;
          int kmref = m_uKmRefreshRatePkt == 0 ? HAICRYPT_DEF_KM_REFRESH_RATE : m_uKmRefreshRatePkt;
          if (val > (kmref-1)/2)
          {
              LOGC(mglog.Error, log << "SRTO_KMPREANNOUNCE=0x" << hex << val
                      << " exceeds KmRefresh/2, 0x" << ((kmref-1)/2) << " - OPTION REJECTED.");
              throw CUDTException(MJ_NOTSUP, MN_INVAL, 0);
          }

          m_uKmPreAnnouncePkt = val;
      }
      break;

   case SRTO_STRICTENC:
      if (m_bConnected)
          throw CUDTException(MJ_NOTSUP, MN_ISCONNECTED, 0);

        m_bOPT_StrictEncryption = bool_int_value(optval, optlen);
        break;

    default:
        throw CUDTException(MJ_NOTSUP, MN_INVAL, 0);
    }
}

void CUDT::getOpt(SRT_SOCKOPT optName, void* optval, int& optlen)
{
   CGuard cg(m_ConnectionLock);

   switch (optName)
   {
   case SRTO_MSS:
      *(int*)optval = m_iMSS;
      optlen = sizeof(int);
      break;

   case SRTO_SNDSYN:
      *(bool*)optval = m_bSynSending;
      optlen = sizeof(bool);
      break;

   case SRTO_RCVSYN:
      *(bool*)optval = m_bSynRecving;
      optlen = sizeof(bool);
      break;

   case SRTO_ISN:
      *(int*)optval = m_iISN;
      optlen = sizeof(int);
      break;

   case SRTO_FC:
      *(int*)optval = m_iFlightFlagSize;
      optlen = sizeof(int);
      break;

   case SRTO_SNDBUF:
      *(int*)optval = m_iSndBufSize * (m_iMSS - CPacket::UDP_HDR_SIZE);
      optlen = sizeof(int);
      break;

   case SRTO_RCVBUF:
      *(int*)optval = m_iRcvBufSize * (m_iMSS - CPacket::UDP_HDR_SIZE);
      optlen = sizeof(int);
      break;

   case SRTO_LINGER:
      if (optlen < (int)(sizeof(linger)))
         throw CUDTException(MJ_NOTSUP, MN_INVAL, 0);

      *(linger*)optval = m_Linger;
      optlen = sizeof(linger);
      break;

   case SRTO_UDP_SNDBUF:
      *(int*)optval = m_iUDPSndBufSize;
      optlen = sizeof(int);
      break;

   case SRTO_UDP_RCVBUF:
      *(int*)optval = m_iUDPRcvBufSize;
      optlen = sizeof(int);
      break;

   case SRTO_RENDEZVOUS:
      *(bool *)optval = m_bRendezvous;
      optlen = sizeof(bool);
      break;

   case SRTO_SNDTIMEO:
      *(int*)optval = m_iSndTimeOut;
      optlen = sizeof(int);
      break;

   case SRTO_RCVTIMEO:
      *(int*)optval = m_iRcvTimeOut;
      optlen = sizeof(int);
      break;

   case SRTO_REUSEADDR:
      *(bool *)optval = m_bReuseAddr;
      optlen = sizeof(bool);
      break;

   case SRTO_MAXBW:
      *(int64_t*)optval = m_llMaxBW;
      optlen = sizeof(int64_t);
      break;

   case SRTO_STATE:
      *(int32_t*)optval = s_UDTUnited.getStatus(m_SocketID);
      optlen = sizeof(int32_t);
      break;

   case SRTO_EVENT:
   {
      int32_t event = 0;
      if (m_bBroken)
         event |= UDT_EPOLL_ERR;
      else
      {
         CGuard::enterCS(m_RecvLock);
         if (m_pRcvBuffer && m_pRcvBuffer->isRcvDataReady())
            event |= UDT_EPOLL_IN;
         CGuard::leaveCS(m_RecvLock);
         if (m_pSndBuffer && (m_iSndBufSize > m_pSndBuffer->getCurrBufSize()))
            event |= UDT_EPOLL_OUT;
      }
      *(int32_t*)optval = event;
      optlen = sizeof(int32_t);
      break;
   }

   case SRTO_SNDDATA:
      if (m_pSndBuffer)
         *(int32_t*)optval = m_pSndBuffer->getCurrBufSize();
      else
         *(int32_t*)optval = 0;
      optlen = sizeof(int32_t);
      break;

   case SRTO_RCVDATA:
      if (m_pRcvBuffer)
      {
         CGuard::enterCS(m_RecvLock);
         *(int32_t*)optval = m_pRcvBuffer->getRcvDataSize();
         CGuard::leaveCS(m_RecvLock);
      }
      else
         *(int32_t*)optval = 0;
      optlen = sizeof(int32_t);
      break;

#ifdef SRT_ENABLE_IPOPTS
   case SRTO_IPTTL:
      if (m_bOpened)
         *(int32_t*)optval = m_pSndQueue->getIpTTL();
      else
         *(int32_t*)optval = m_iIpTTL;
      break;

   case SRTO_IPTOS:
      if (m_bOpened)
         *(int32_t*)optval = m_pSndQueue->getIpToS();
      else
         *(int32_t*)optval = m_iIpToS;
      break;
#endif

   case SRTO_SENDER:
      *(int32_t*)optval = m_bDataSender;
      optlen = sizeof(int32_t);
      break;


   case SRTO_TSBPDMODE:
      *(int32_t*)optval = m_bOPT_TsbPd;
      optlen = sizeof(int32_t);
      break;

   case SRTO_TSBPDDELAY:
   case SRTO_RCVLATENCY:
      *(int32_t*)optval = m_iTsbPdDelay_ms;
      optlen = sizeof(int32_t);
      break;

   case SRTO_PEERLATENCY:
      *(int32_t*)optval = m_iPeerTsbPdDelay_ms;
      optlen = sizeof(int32_t);
      break;

   case SRTO_TLPKTDROP:
      *(int32_t*)optval = m_bTLPktDrop;
      optlen = sizeof(int32_t);
      break;

   case SRTO_SNDDROPDELAY:
      *(int32_t*)optval = m_iOPT_SndDropDelay;
      optlen = sizeof(int32_t);
      break;

   case SRTO_PBKEYLEN:
      if (m_pCryptoControl)
         *(int32_t*)optval = m_pCryptoControl->KeyLen(); // Running Key length.
      else
         *(int32_t*)optval = m_iSndCryptoKeyLen; // May be 0.
      optlen = sizeof(int32_t);
      break;

   case SRTO_KMSTATE:
      if (!m_pCryptoControl)
          *(int32_t*)optval = SRT_KM_S_UNSECURED;
      else if (m_bDataSender)
          *(int32_t*)optval = m_pCryptoControl->m_SndKmState;
      else
          *(int32_t*)optval = m_pCryptoControl->m_RcvKmState;
      break;

   case SRTO_SNDKMSTATE: // State imposed by Agent depending on PW and KMX
      if (m_pCryptoControl)
         *(int32_t*)optval = m_pCryptoControl->m_SndKmState;
      else
         *(int32_t*)optval = SRT_KM_S_UNSECURED;
      optlen = sizeof(int32_t);
      break;

   case SRTO_RCVKMSTATE: // State returned by Peer as informed during KMX
      if (m_pCryptoControl)
         *(int32_t*)optval = m_pCryptoControl->m_RcvKmState;
      else
         *(int32_t*)optval = SRT_KM_S_UNSECURED;
      optlen = sizeof(int32_t);
      break;

   case SRTO_NAKREPORT:
      *(bool*)optval = m_bRcvNakReport;
      optlen = sizeof(bool);
      break;

   case SRTO_VERSION:
      *(int32_t*)optval = m_lSrtVersion;
      optlen = sizeof(int32_t);
      break;

   case SRTO_PEERVERSION:
      *(int32_t*)optval = m_lPeerSrtVersion;
      optlen = sizeof(int32_t);
      break;

#ifdef SRT_ENABLE_CONNTIMEO
   case SRTO_CONNTIMEO:
      *(int*)optval = m_iConnTimeOut;
      optlen = sizeof(int);
      break;
#endif

   case SRTO_MINVERSION:
      *(uint32_t*)optval = m_lMinimumPeerSrtVersion;
      optlen = sizeof(uint32_t);
      break;

   case SRTO_STREAMID:
      if (size_t(optlen) < m_sStreamName.size()+1)
          throw CUDTException(MJ_NOTSUP, MN_INVAL, 0);

      strcpy((char*)optval, m_sStreamName.c_str());
      optlen = m_sStreamName.size();
      break;

   case SRTO_SMOOTHER:
      {
          string tt = m_Smoother.selected_name();
          strcpy((char*)optval, tt.c_str());
          optlen = tt.size();
      }
      break;

   case SRTO_MESSAGEAPI:
      optlen = sizeof (bool);
      *(bool*)optval = m_bMessageAPI;
      break;

   case SRTO_PAYLOADSIZE:
      optlen = sizeof (int);
      *(int*)optval = m_zOPT_ExpPayloadSize;
      break;

   case SRTO_STRICTENC:
      optlen = sizeof (int32_t); // also with TSBPDMODE and SENDER
      *(int32_t*)optval = m_bOPT_StrictEncryption;
      break;

   default:
      throw CUDTException(MJ_NOTSUP, MN_NONE, 0);
   }
}

bool CUDT::setstreamid(SRTSOCKET u, const std::string& sid)
{
    CUDT* that = getUDTHandle(u);
    if (!that)
        return false;

    if (sid.size() >= MAX_SID_LENGTH)
        return false;

    if (that->m_bConnected)
        return false;

    that->m_sStreamName = sid;
    return true;
}

std::string CUDT::getstreamid(SRTSOCKET u)
{
    CUDT* that = getUDTHandle(u);
    if (!that)
        return "";

    return that->m_sStreamName;
}

// XXX REFACTOR: Make common code for CUDT constructor and clearData,
// possibly using CUDT::construct.
void CUDT::clearData()
{
   // Initial sequence number, loss, acknowledgement, etc.
   int udpsize = m_iMSS - CPacket::UDP_HDR_SIZE;
   m_iMaxSRTPayloadSize = udpsize - CPacket::HDR_SIZE;

   HLOGC(mglog.Debug, log << "clearData: PAYLOAD SIZE: " << m_iMaxSRTPayloadSize);

   m_iEXPCount = 1;
   m_iBandwidth = 1;    //pkts/sec
   // XXX use some constant for this 16
   m_iDeliveryRate = 16;
   m_iByteDeliveryRate = 16 * m_iMaxSRTPayloadSize;
   m_iAckSeqNo = 0;
   m_ullLastAckTime_tk = 0;

   // trace information
   m_StartTime = CTimer::getTime();
   m_llSentTotal = m_llRecvTotal = m_iSndLossTotal = m_iRcvLossTotal = m_iRetransTotal = m_iSentACKTotal = m_iRecvACKTotal = m_iSentNAKTotal = m_iRecvNAKTotal = 0;
   m_LastSampleTime = CTimer::getTime();
   m_llTraceSent = m_llTraceRecv = m_iTraceSndLoss = m_iTraceRcvLoss = m_iTraceRetrans = m_iSentACK = m_iRecvACK = m_iSentNAK = m_iRecvNAK = 0;
   m_iTraceRcvRetrans = 0;
   m_iTraceReorderDistance = 0;
   m_fTraceBelatedTime = 0.0;
   m_iTraceRcvBelated = 0;

   m_iSndDropTotal          = 0;
   m_iTraceSndDrop          = 0;
   m_iRcvDropTotal          = 0;
   m_iTraceRcvDrop          = 0;

   m_iRcvUndecryptTotal        = 0;
   m_iTraceRcvUndecrypt        = 0;

   m_ullBytesSentTotal      = 0;
   m_ullBytesRecvTotal      = 0;
   m_ullBytesRetransTotal   = 0;
   m_ullTraceBytesSent      = 0;
   m_ullTraceBytesRecv      = 0;
   m_ullTraceBytesRetrans   = 0;
#ifdef SRT_ENABLE_LOSTBYTESCOUNT
   m_ullTraceRcvBytesLoss   = 0;
#endif
   m_ullSndBytesDropTotal   = 0;
   m_ullRcvBytesDropTotal   = 0;
   m_ullTraceSndBytesDrop   = 0;
   m_ullTraceRcvBytesDrop   = 0;
   m_ullRcvBytesUndecryptTotal = 0;
   m_ullTraceRcvBytesUndecrypt = 0;

   // Resetting these data because this happens when agent isn't connected.
   m_bPeerTsbPd = false;
   m_iPeerTsbPdDelay_ms = 0;

   m_bTsbPd = m_bOPT_TsbPd; // Take the values from user-configurable options
   m_iTsbPdDelay_ms = m_iOPT_TsbPdDelay;
   m_bTLPktDrop = m_bOPT_TLPktDrop;
   m_bPeerTLPktDrop = false;

   m_bPeerNakReport = false;

   m_bPeerRexmitFlag = false;

   m_llSndDuration = m_llSndDurationTotal = 0;

   m_RdvState = CHandShake::RDV_INVALID;
   m_ullRcvPeerStartTime = 0;
}

void CUDT::open()
{
   CGuard cg(m_ConnectionLock);

   clearData();

   // structures for queue
   if (m_pSNode == NULL)
      m_pSNode = new CSNode;
   m_pSNode->m_pUDT = this;
   m_pSNode->m_llTimeStamp_tk = 1;
   m_pSNode->m_iHeapLoc = -1;

   if (m_pRNode == NULL)
      m_pRNode = new CRNode;
   m_pRNode->m_pUDT = this;
   m_pRNode->m_llTimeStamp_tk = 1;
   m_pRNode->m_pPrev = m_pRNode->m_pNext = NULL;
   m_pRNode->m_bOnList = false;

   m_iRTT = 10 * COMM_SYN_INTERVAL_US;
   m_iRTTVar = m_iRTT >> 1;
   m_ullCPUFrequency = CTimer::getCPUFrequency();

   // set up the timers
   m_ullSYNInt_tk = COMM_SYN_INTERVAL_US * m_ullCPUFrequency;

   // set minimum NAK and EXP timeout to 300ms
   /*
      XXX This code is blocked because the value of
      m_ullMinNakInt_tk will be overwritten again in setupCC.
      And in setupCC it will have an opportunity to make the
      value overridden according to the statements in the Smoother.

#ifdef SRT_ENABLE_NAKREPORT
   if (m_bRcvNakReport)
      m_ullMinNakInt_tk = m_iMinNakInterval_us * m_ullCPUFrequency;
   else
#endif
*/
   m_ullMinNakInt_tk = 300000 * m_ullCPUFrequency;
   m_ullMinExpInt_tk = 300000 * m_ullCPUFrequency;

   m_ullACKInt_tk = m_ullSYNInt_tk;
   m_ullNAKInt_tk = m_ullMinNakInt_tk;

   uint64_t currtime_tk;
   CTimer::rdtsc(currtime_tk);
   m_ullLastRspTime_tk = currtime_tk;
   m_ullNextACKTime_tk = currtime_tk + m_ullSYNInt_tk;
   m_ullNextNAKTime_tk = currtime_tk + m_ullNAKInt_tk;
   m_ullLastRspAckTime_tk = currtime_tk;
   m_iReXmitCount = 1;
   // Fix keepalive
   m_ullLastSndTime_tk = currtime_tk;

   m_iPktCount = 0;
   m_iLightACKCount = 1;

   m_ullTargetTime_tk = 0;
   m_ullTimeDiff_tk = 0;

   // Now UDT is opened.
   m_bOpened = true;
}

void CUDT::setListenState()
{
   CGuard cg(m_ConnectionLock);

   if (!m_bOpened)
      throw CUDTException(MJ_NOTSUP, MN_NONE, 0);

   if (m_bConnecting || m_bConnected)
      throw CUDTException(MJ_NOTSUP, MN_ISCONNECTED, 0);

   // listen can be called more than once
   if (m_bListening)
      return;

   // if there is already another socket listening on the same port
   if (m_pRcvQueue->setListener(this) < 0)
      throw CUDTException(MJ_NOTSUP, MN_BUSY, 0);

   m_bListening = true;
}

size_t CUDT::fillSrtHandshake(uint32_t* srtdata, size_t srtlen, int msgtype, int hs_version)
{
    if ( srtlen < SRT_HS__SIZE )
    {
        LOGC(mglog.Fatal, log << "IPE: fillSrtHandshake: buffer too small: " << srtlen << " (expected: " << SRT_HS__SIZE << ")");
        return 0;
    }

    srtlen = SRT_HS__SIZE; // We use only that much space.

    memset(srtdata, 0, sizeof(uint32_t)*srtlen);
    /* Current version (1.x.x) SRT handshake */
    srtdata[SRT_HS_VERSION] = m_lSrtVersion;  /* Required version */
    srtdata[SRT_HS_FLAGS] |= SRT_OPT_HAICRYPT;

    switch (msgtype)
    {
    case SRT_CMD_HSREQ: return fillSrtHandshake_HSREQ(srtdata, srtlen, hs_version);
    case SRT_CMD_HSRSP: return fillSrtHandshake_HSRSP(srtdata, srtlen, hs_version);
    default: LOGC(mglog.Fatal, log << "IPE: createSrtHandshake/sendSrtMsg called with value " << msgtype); return 0;
    }
}

size_t CUDT::fillSrtHandshake_HSREQ(uint32_t* srtdata, size_t /* srtlen - unused */, int hs_version)
{
    // INITIATOR sends HSREQ.

    // The TSBPD(SND|RCV) options are being set only if the TSBPD is set in the current agent.
    // The agent has a decisive power only in the range of RECEIVING the data, however it can
    // also influence the peer's latency. If agent doesn't set TSBPD mode, it doesn't send any
    // latency flags, although the peer might still want to do Rx with TSBPD. When agent sets
    // TsbPd mode, it defines latency values for Rx (itself) and Tx (peer's Rx). If peer does
    // not set TsbPd mode, it will simply ignore the proposed latency (PeerTsbPdDelay), although
    // if it has received the Rx latency as well, it must honor it and respond accordingly
    // (the latter is only in case of HSv5 and bidirectional connection).
    if (m_bOPT_TsbPd)
    {
        m_iTsbPdDelay_ms = m_iOPT_TsbPdDelay;
        m_iPeerTsbPdDelay_ms = m_iOPT_PeerTsbPdDelay;
        /*
         * Sent data is real-time, use Time-based Packet Delivery,
         * set option bit and configured delay
         */
        srtdata[SRT_HS_FLAGS] |= SRT_OPT_TSBPDSND;

        if ( hs_version < CUDT::HS_VERSION_SRT1 )
        {
            // HSv4 - this uses only one value.
            srtdata[SRT_HS_LATENCY] = SRT_HS_LATENCY_LEG::wrap(m_iPeerTsbPdDelay_ms);
        }
        else
        {
            // HSv5 - this will be understood only since this version when this exists.
            srtdata[SRT_HS_LATENCY] = SRT_HS_LATENCY_SND::wrap(m_iPeerTsbPdDelay_ms);

            m_bTsbPd = true;
            // And in the reverse direction.
            srtdata[SRT_HS_FLAGS] |= SRT_OPT_TSBPDRCV;
            srtdata[SRT_HS_LATENCY] |= SRT_HS_LATENCY_RCV::wrap(m_iTsbPdDelay_ms);

            // This wasn't there for HSv4, this setting is only for the receiver.
            // HSv5 is bidirectional, so every party is a receiver.

            if (m_bTLPktDrop)
                srtdata[SRT_HS_FLAGS] |= SRT_OPT_TLPKTDROP;
        }
    }

    // I support SRT_OPT_REXMITFLG. Do you?
    srtdata[SRT_HS_FLAGS] |= SRT_OPT_REXMITFLG;

    // Declare the API used. The flag is set for "stream" API because
    // the older versions will never set this flag, but all old SRT versions use message API.
    if (!m_bMessageAPI)
        srtdata[SRT_HS_FLAGS] |= SRT_OPT_STREAM;

    HLOGC(mglog.Debug, log << "HSREQ/snd: LATENCY[SND:" << SRT_HS_LATENCY_SND::unwrap(srtdata[SRT_HS_LATENCY])
        << " RCV:" << SRT_HS_LATENCY_RCV::unwrap(srtdata[SRT_HS_LATENCY]) << "] FLAGS["
        << SrtFlagString(srtdata[SRT_HS_FLAGS]) << "]");

    return 3;
}

size_t CUDT::fillSrtHandshake_HSRSP(uint32_t* srtdata, size_t /* srtlen - unused */, int hs_version)
{
    // Setting m_ullRcvPeerStartTime is done ine processSrtMsg_HSREQ(), so
    // this condition will be skipped only if this function is called without
    // getting first received HSREQ. Doesn't look possible in both HSv4 and HSv5.
    if (m_ullRcvPeerStartTime != 0)
    {
        // If Agent doesn't set TSBPD, it will not set the TSBPD flag back to the Peer.
        // The peer doesn't have be disturbed by it anyway.
        if (m_bTsbPd)
        {
            /* 
             * We got and transposed peer start time (HandShake request timestamp),
             * we can support Timestamp-based Packet Delivery
             */
            srtdata[SRT_HS_FLAGS] |= SRT_OPT_TSBPDRCV;

            if ( hs_version < HS_VERSION_SRT1 )
            {
                // HSv4 - this uses only one value
                srtdata[SRT_HS_LATENCY] = SRT_HS_LATENCY_LEG::wrap(m_iTsbPdDelay_ms);
            }
            else
            {
                // HSv5 - this puts "agent's" latency into RCV field and "peer's" -
                // into SND field.
                srtdata[SRT_HS_LATENCY] = SRT_HS_LATENCY_RCV::wrap(m_iTsbPdDelay_ms);
            }
        }
        else
        {
            HLOGC(mglog.Debug, log << "HSRSP/snd: TSBPD off, NOT responding TSBPDRCV flag.");
        }

        // Hsv5, only when peer has declared TSBPD mode.
        // The flag was already set, and the value already "maximized" in processSrtMsg_HSREQ().
        if (m_bPeerTsbPd && hs_version >= HS_VERSION_SRT1 )
        {
            // HSv5 is bidirectional - so send the TSBPDSND flag, and place also the
            // peer's latency into SND field.
            srtdata[SRT_HS_FLAGS] |= SRT_OPT_TSBPDSND;
            srtdata[SRT_HS_LATENCY] |= SRT_HS_LATENCY_SND::wrap(m_iPeerTsbPdDelay_ms);

            HLOGC(mglog.Debug, log << "HSRSP/snd: HSv5 peer uses TSBPD, responding TSBPDSND latency=" << m_iPeerTsbPdDelay_ms);
        }
        else
        {
            HLOGC(mglog.Debug, log << "HSRSP/snd: HSv" << (hs_version == CUDT::HS_VERSION_UDT4 ? 4 : 5)
                << " with peer TSBPD=" << (m_bPeerTsbPd ? "on" : "off") << " - NOT responding TSBPDSND");
        }

        if (m_bTLPktDrop)
            srtdata[SRT_HS_FLAGS] |= SRT_OPT_TLPKTDROP;
    }
    else
    {
        LOGC(mglog.Fatal, log << "IPE: fillSrtHandshake_HSRSP: m_ullRcvPeerStartTime NOT SET!");
        return 0;
    }


    if (m_bRcvNakReport)
    {
        // HSv5: Note that this setting is independent on the value of
        // m_bPeerNakReport, which represent this setting in the peer.

        srtdata[SRT_HS_FLAGS] |= SRT_OPT_NAKREPORT;
        /*
         * NAK Report is so efficient at controlling bandwidth that sender TLPktDrop
         * is not needed. SRT 1.0.5 to 1.0.7 sender TLPktDrop combined with SRT 1.0
         * Timestamp-Based Packet Delivery was not well implemented and could drop
         * big I-Frame tail before sending once on low latency setups.
         * Disabling TLPktDrop in the receiver SRT Handshake Reply prevents the sender
         * from enabling Too-Late Packet Drop.
         */
        if (m_lPeerSrtVersion <= SrtVersion(1, 0, 7))
            srtdata[SRT_HS_FLAGS] &= ~SRT_OPT_TLPKTDROP;
    }

    if ( m_lSrtVersion >= SrtVersion(1, 2, 0) )
    {
        if (!m_bPeerRexmitFlag)
        {
            // Peer does not request to use rexmit flag, if so,
            // we won't use as well.
            HLOGC(mglog.Debug, log << "HSRSP/snd: AGENT understands REXMIT flag, but PEER DOES NOT. NOT setting.");
        }
        else
        {
            // Request that the rexmit bit be used as a part of msgno.
            srtdata[SRT_HS_FLAGS] |= SRT_OPT_REXMITFLG;
            HLOGF(mglog.Debug, "HSRSP/snd: AGENT UNDERSTANDS REXMIT flag and PEER reported that it does, too." );
        }
    }
    else
    {
        // Since this is now in the code, it can occur only in case when you change the 
        // version specification in the build configuration.
        HLOGF(mglog.Debug, "HSRSP/snd: AGENT DOES NOT UNDERSTAND REXMIT flag" );
    }

    HLOGC(mglog.Debug, log << "HSRSP/snd: LATENCY[SND:" << SRT_HS_LATENCY_SND::unwrap(srtdata[SRT_HS_LATENCY])
        << " RCV:" << SRT_HS_LATENCY_RCV::unwrap(srtdata[SRT_HS_LATENCY]) << "] FLAGS["
        << SrtFlagString(srtdata[SRT_HS_FLAGS]) << "]");

    return 3;
}

size_t CUDT::prepareSrtHsMsg(int cmd, uint32_t* srtdata, size_t size)
{
    size_t srtlen = fillSrtHandshake(srtdata, size, cmd, handshakeVersion());
    HLOGF(mglog.Debug, "CMD:%s(%d) Len:%d Version: %s Flags: %08X (%s) sdelay:%d",
            MessageTypeStr(UMSG_EXT, cmd).c_str(), cmd, (int)(srtlen * sizeof(int32_t)),
            SrtVersionString(srtdata[SRT_HS_VERSION]).c_str(),
            srtdata[SRT_HS_FLAGS],
            SrtFlagString(srtdata[SRT_HS_FLAGS]).c_str(),
            srtdata[SRT_HS_LATENCY]);

    return srtlen;
}

void CUDT::sendSrtMsg(int cmd, uint32_t *srtdata_in, int srtlen_in)
{
    CPacket srtpkt;
    int32_t srtcmd = (int32_t)cmd;

    static const size_t SRTDATA_MAXSIZE = SRT_CMD_MAXSZ/sizeof(int32_t);

    // This is in order to issue a compile error if the SRT_CMD_MAXSZ is
    // too small to keep all the data. As this is "static const", declaring
    // an array of such specified size in C++ isn't considered VLA.
    static const int SRTDATA_SIZE = SRTDATA_MAXSIZE >= SRT_HS__SIZE ? SRTDATA_MAXSIZE : -1;

    // This will be effectively larger than SRT_HS__SIZE, but it will be also used
    // for incoming data. We have a guarantee that it won't be larger than SRTDATA_MAXSIZE.
    uint32_t srtdata[SRTDATA_SIZE];

    int srtlen = 0;

    if ( cmd == SRT_CMD_REJECT )
    {
        // This is a value returned by processSrtMsg underlying layer, potentially
        // to be reported here. Should this happen, just send a rejection message.
        cmd = SRT_CMD_HSRSP;
        srtdata[SRT_HS_VERSION] = 0;
    }

    switch(cmd){
    case SRT_CMD_HSREQ:
    case SRT_CMD_HSRSP:
        srtlen = prepareSrtHsMsg(cmd, srtdata, SRTDATA_SIZE);
        break;

    case SRT_CMD_KMREQ: //Sender
    case SRT_CMD_KMRSP: //Receiver
        srtlen = srtlen_in;
        /* Msg already in network order
         * But CChannel:sendto will swap again (assuming 32-bit fields)
         * Pre-swap to cancel it.
         */
        HtoNLA(srtdata, srtdata_in, srtlen);
        m_pCryptoControl->updateKmState(cmd, srtlen); // <-- THIS function can't be moved to CUDT

        break;

    default:
        LOGF(mglog.Error,  "sndSrtMsg: cmd=%d unsupported", cmd);
        break;
    }

    if (srtlen > 0)
    {
        /* srtpkt.pack will set message data in network order */
        srtpkt.pack(UMSG_EXT, &srtcmd, srtdata, srtlen * sizeof(int32_t));
        addressAndSend(srtpkt);
    }
}



// PREREQUISITE:
// pkt must be set the buffer and configured for UMSG_HANDSHAKE.
// Note that this function replaces also serialization for the HSv4.
bool CUDT::createSrtHandshake(ref_t<CPacket> r_pkt, ref_t<CHandShake> r_hs,
        int srths_cmd, int srtkm_cmd,
        const uint32_t* kmdata, size_t kmdata_wordsize /* IN WORDS, NOT BYTES!!! */)
{
    CPacket& pkt = *r_pkt;
    CHandShake& hs = *r_hs;

    // This function might be called before the opposite version was recognized.
    // Check if the version is exactly 4 because this means that the peer has already
    // sent something - asynchronously, and usually in rendezvous - and we already know
    // that the peer is version 4. In this case, agent must behave as HSv4, til the end.
    if (m_ConnRes.m_iVersion == HS_VERSION_UDT4)
    {
        hs.m_iVersion = HS_VERSION_UDT4;
        hs.m_iType = UDT_DGRAM;
        if (hs.m_extension)
        {
            // Should be impossible
            LOGC(mglog.Error, log << "createSrtHandshake: IPE: EXTENSION SET WHEN peer reports version 4 - fixing...");
            hs.m_extension = false;
        }
    }
    else
    {
        hs.m_iType = 0; // Prepare it for flags
    }

    HLOGC(mglog.Debug, log << "createSrtHandshake: buf size=" << pkt.getLength()
            << " hsx=" << MessageTypeStr(UMSG_EXT, srths_cmd)
            << " kmx=" << MessageTypeStr(UMSG_EXT, srtkm_cmd)
            << " kmdata_wordsize=" << kmdata_wordsize << " version=" << hs.m_iVersion);

    // Once you are certain that the version is HSv5, set the enc type flags
    // to advertise pbkeylen. Otherwise make sure that the old interpretation
    // will correctly pick up the type field. PBKEYLEN should be advertized
    // regardless of what URQ stage the handshake is (note that in case of rendezvous
    // CONCLUSION might be the FIRST MESSAGE EVER RECEIVED by a party).
    if (hs.m_iVersion > HS_VERSION_UDT4)
    {
        // Check if there was a failure to receie HSREQ before trying to craft HSRSP.
        // If fillSrtHandshake_HSRSP catches the condition of m_ullRcvPeerStartTime == 0,
        // it will return size 0, which will mess up with further extension procedures;
        // PREVENT THIS HERE.
        if (hs.m_iReqType == URQ_CONCLUSION && srths_cmd == SRT_CMD_HSRSP && m_ullRcvPeerStartTime == 0)
        {
            LOGC(mglog.Error, log << "createSrtHandshake: IPE (non-fatal): Attempting to craft HSRSP without received HSREQ. BLOCKING extensions.");
            hs.m_extension = false;
        }

        // The situation when this function is called without requested extensions
        // is URQ_CONCLUSION in rendezvous mode in some of the transitions.
        // In this case for version 5 just clear the m_iType field, as it has
        // different meaning in HSv5 and contains extension flags.
        //
        // Keep 0 in the SRT_HSTYPE_HSFLAGS field, but still advertise PBKEYLEN
        // in the SRT_HSTYPE_ENCFLAGS field.
        hs.m_iType = SrtHSRequest::wrapFlags(false /*no magic in HSFLAGS*/, m_iSndCryptoKeyLen);
        bool whether SRT_ATR_UNUSED = m_iSndCryptoKeyLen != 0;
        HLOGC(mglog.Debug, log << "createSrtHandshake: " << (whether ? "" : "NOT ") << " Advertising PBKEYLEN - value = " << m_iSndCryptoKeyLen);

        // Note: This is required only when sending a HS message without SRT extensions.
        // When this is to be sent with SRT extensions, then KMREQ will be attached here
        // and the PBKEYLEN will be extracted from it. If this is going to attach KMRSP
        // here, it's already too late (it should've been advertised before getting the first
        // handshake message with KMREQ).
    }
    else
    {
        hs.m_iType = UDT_DGRAM;
    }

    // values > URQ_CONCLUSION include also error types
    // if (hs.m_iVersion == HS_VERSION_UDT4 || hs.m_iReqType > URQ_CONCLUSION) <--- This condition was checked b4 and it's only valid for caller-listener mode
    if (!hs.m_extension)
    {
        // Serialize only the basic handshake, if this is predicted for
        // Hsv4 peer or this is URQ_INDUCTION or URQ_WAVEAHAND.
        size_t hs_size = pkt.getLength();
        hs.store_to(pkt.m_pcData, Ref(hs_size));
        pkt.setLength(hs_size);
        HLOGC(mglog.Debug, log << "createSrtHandshake: (no ext) size=" << hs_size << " data: " << hs.show());
        return true;
    }

    // Sanity check, applies to HSv5 only cases.
    if (srths_cmd == SRT_CMD_HSREQ && m_SrtHsSide == HSD_RESPONDER)
    {
        LOGC(mglog.Fatal, log << "IPE: SRT_CMD_HSREQ was requested to be sent in HSv5 by an INITIATOR side!");
        return false; // should cause rejection
    }

    string logext = "HSX";

    bool have_kmreq = false;
    bool have_sid = false;
    bool have_smoother = false;

    // Install the SRT extensions
    hs.m_iType |= CHandShake::HS_EXT_HSREQ;

    if ( srths_cmd == SRT_CMD_HSREQ )
    {
        if ( m_sStreamName != "" )
        {
            have_sid = true;
            hs.m_iType |= CHandShake::HS_EXT_CONFIG;
            logext += ",SID";
        }

    }

    string sm = m_Smoother.selected_name();
    if (sm != "" && sm != "live")
    {
        have_smoother = true;
        hs.m_iType |= CHandShake::HS_EXT_CONFIG;
        logext += ",SMOOTHER";
    }

    // Prevent adding KMRSP only in case when BOTH:
    // - Agent has set no password
    // - no KMREQ has arrived from Peer
    // KMRSP must be always sent when:
    // - Agent set a password, Peer did not send KMREQ: Agent sets snd=NOSECRET.
    // - Agent set no password, but Peer sent KMREQ: Ageng sets rcv=NOSECRET.
    if (m_CryptoSecret.len > 0 || kmdata_wordsize > 0)
    {
        have_kmreq = true;
        hs.m_iType |= CHandShake::HS_EXT_KMREQ;
        logext += ",KMX";
    }

    HLOGC(mglog.Debug, log << "createSrtHandshake: (ext: " << logext << ") data: " << hs.show());

    // NOTE: The HSREQ is practically always required, although may happen
    // in future that CONCLUSION can be sent multiple times for a separate
    // stream encryption support, and this way it won't enclose HSREQ.
    // Also, KMREQ may occur multiple times.

    // So, initially store the UDT legacy handshake.
    size_t hs_size = pkt.getLength(), total_ra_size = (hs_size/sizeof(uint32_t)); // Maximum size of data
    hs.store_to(pkt.m_pcData, Ref(hs_size)); // hs_size is updated

    size_t ra_size = hs_size/sizeof(int32_t);

    // Now attach the SRT handshake for HSREQ
    size_t offset = ra_size;
    uint32_t* p = reinterpret_cast<uint32_t*>(pkt.m_pcData);
    // NOTE: since this point, ra_size has a size in int32_t elements, NOT BYTES.

    // The first 4-byte item is the CMD/LENGTH spec.
    uint32_t* pcmdspec = p+offset; // Remember the location to be filled later, when we know the length
    ++offset;

    // Now use the original function to store the actual SRT_HS data
    // ra_size after that
    // NOTE: so far, ra_size is m_iMaxSRTPayloadSize expressed in number of elements.
    // WILL BE CHANGED HERE.
    ra_size = fillSrtHandshake(p+offset, total_ra_size - offset, srths_cmd, HS_VERSION_SRT1);
    *pcmdspec = HS_CMDSPEC_CMD::wrap(srths_cmd) | HS_CMDSPEC_SIZE::wrap(ra_size);

    HLOGC(mglog.Debug, log << "createSrtHandshake: after HSREQ: offset=" << offset << " HSREQ size=" << ra_size << " space left: " << (total_ra_size - offset));

    if (have_sid)
    {
        // Use only in REQ phase and only if stream name is set
        offset += ra_size;
        pcmdspec = p+offset;
        ++offset;

        // Now prepare the string with 4-byte alignment. The string size is limited
        // to half the payload size. Just a sanity check to not pack too much into
        // the conclusion packet.
        size_t size_limit = m_iMaxSRTPayloadSize/2;

        if ( m_sStreamName.size() >= size_limit )
        {
            LOGC(mglog.Error, log << "createSrtHandshake: stream id too long, limited to " << (size_limit-1) << " bytes");
            return false;
        }

        size_t wordsize = (m_sStreamName.size()+3)/4;
        size_t aligned_bytesize = wordsize*4;

        memset(p+offset, 0, aligned_bytesize);
        memcpy(p+offset, m_sStreamName.data(), m_sStreamName.size());

        ra_size = wordsize;
        *pcmdspec = HS_CMDSPEC_CMD::wrap(SRT_CMD_SID) | HS_CMDSPEC_SIZE::wrap(ra_size);

        HLOGC(mglog.Debug, log << "createSrtHandshake: after SID [" << m_sStreamName << "] length=" << m_sStreamName.size() << " alignedln=" << aligned_bytesize
            << ": offset=" << offset << " SID size=" << ra_size << " space left: " << (total_ra_size - offset));
    }

    if (have_smoother)
    {
        // Pass the smoother to the other side as informational.
        // The other side should reject connection if it uses a different smoother.
        // The other side should also respond with the smoother it uses, if its non-default (for backward compatibility).

        // XXX Consider change the smoother settings in the listener socket to "adaptive"
        // smoother and also "adaptive" value of CUDT::m_bMessageAPI so that the caller
        // may ask for whatever kind of transmission it wants, or select transmission
        // type differently for different connections, however with the same listener.

        offset += ra_size;
        pcmdspec = p+offset;
        ++offset;

        size_t wordsize = (sm.size()+3)/4;
        size_t aligned_bytesize = wordsize*4;

        memset(p+offset, 0, aligned_bytesize);
        memcpy(p+offset, sm.data(), sm.size());

        ra_size = wordsize;
        *pcmdspec = HS_CMDSPEC_CMD::wrap(SRT_CMD_SMOOTHER) | HS_CMDSPEC_SIZE::wrap(ra_size);

        HLOGC(mglog.Debug, log << "createSrtHandshake: after SMOOTHER [" << sm << "] length=" << sm.size() << " alignedln=" << aligned_bytesize
            << ": offset=" << offset << " SMOOTHER size=" << ra_size << " space left: " << (total_ra_size - offset));
    }

    // When encryption turned on
    if (have_kmreq)
    {
        HLOGC(mglog.Debug, log << "createSrtHandshake: "
                << (m_CryptoSecret.len > 0 ? "Agent uses ENCRYPTION" : "Peer requires ENCRYPTION"));
        if ( srtkm_cmd == SRT_CMD_KMREQ )
        {
            bool have_any_keys = false;
            for (size_t ki = 0; ki < 2; ++ki)
            {
                // Skip those that have expired
                if ( !m_pCryptoControl->getKmMsg_needSend(ki, false) )
                    continue;

                m_pCryptoControl->getKmMsg_markSent(ki, false);

                offset += ra_size;

                size_t msglen = m_pCryptoControl->getKmMsg_size(ki);
                // Make ra_size back in element unit
                // Add one extra word if the size isn't aligned to 32-bit.
                ra_size = (msglen / sizeof(uint32_t)) + (msglen % sizeof(uint32_t) ? 1 : 0);

                // Store the CMD + SIZE in the next field
                *(p + offset) = HS_CMDSPEC_CMD::wrap(srtkm_cmd) | HS_CMDSPEC_SIZE::wrap(ra_size);
                ++offset;

                // Copy the key - do the endian inversion because another endian inversion
                // will be done for every control message before sending, and this KM message
                // is ALREADY in network order.
                const uint32_t* keydata = reinterpret_cast<const uint32_t*>(m_pCryptoControl->getKmMsg_data(ki));

                HLOGC(mglog.Debug, log << "createSrtHandshake: KMREQ: adding key #" << ki
                    << " length=" << ra_size << " words (KmMsg_size=" << msglen << ")");
                    // XXX INSECURE ": [" << FormatBinaryString((uint8_t*)keydata, msglen) << "]";

                // Yes, I know HtoNLA and NtoHLA do exactly the same operation, but I want
                // to be clear about the true intention.
                NtoHLA(p + offset, keydata, ra_size);
                have_any_keys = true;
            }

            if ( !have_any_keys )
            {
                LOGC(mglog.Error, log << "createSrtHandshake: IPE: all keys have expired, no KM to send.");
                return false;
            }
        }
        else if ( srtkm_cmd == SRT_CMD_KMRSP )
        {
            uint32_t failure_kmrsp[] = { SRT_KM_S_UNSECURED };
            const uint32_t* keydata = 0;

            // Shift the starting point with the value of previously added block,
            // to start with the new one.
            offset += ra_size;

            if (kmdata_wordsize == 0)
            {
                LOGC(mglog.Error, log << "createSrtHandshake: Agent has PW, but Peer sent no KMREQ. Sending error KMRSP response");
                ra_size = 1;
                keydata = failure_kmrsp;

                // Update the KM state as well
                m_pCryptoControl->m_SndKmState = SRT_KM_S_NOSECRET; // Agent has PW, but Peer won't decrypt
                m_pCryptoControl->m_RcvKmState = SRT_KM_S_UNSECURED; // Peer won't encrypt as well.
            }
            else
            {
                if (!kmdata)
                {
                    LOGC(mglog.Fatal, log << "createSrtHandshake: IPE: srtkm_cmd=SRT_CMD_KMRSP and no kmdata!");
                    return false;
                }
                ra_size = kmdata_wordsize;
                keydata = reinterpret_cast<const uint32_t*>(kmdata);
            }

            *(p + offset) = HS_CMDSPEC_CMD::wrap(srtkm_cmd) | HS_CMDSPEC_SIZE::wrap(ra_size);
            ++offset; // Once cell, containting CMD spec and size
            HLOGC(mglog.Debug, log << "createSrtHandshake: KMRSP: applying returned key length="
                    << ra_size); // XXX INSECURE << " words: [" << FormatBinaryString((uint8_t*)kmdata, kmdata_wordsize*sizeof(uint32_t)) << "]";

            NtoHLA(p + offset, keydata, ra_size);
        }
        else
        {
            LOGC(mglog.Fatal, log << "createSrtHandshake: IPE: wrong value of srtkm_cmd: " << srtkm_cmd);
            return false;
        }
    }

    // ra_size + offset has a value in element unit.
    // Switch it again to byte unit.
    pkt.setLength((ra_size + offset) * sizeof(int32_t));

    HLOGC(mglog.Debug, log << "createSrtHandshake: filled HSv5 handshake flags: "
        << CHandShake::ExtensionFlagStr(hs.m_iType) << " length: " << pkt.getLength() << " bytes");

    return true;
}

static int FindExtensionBlock(uint32_t* begin, size_t total_length,
        ref_t<size_t> r_out_len, ref_t<uint32_t*> r_next_block)
{
    // Check if there's anything to process
    if (total_length == 0)
    {
        *r_next_block = NULL;
        *r_out_len = 0;
        return SRT_CMD_NONE;
    }

    size_t& out_len = *r_out_len;
    uint32_t*& next_block = *r_next_block;
    // This function extracts the block command from the block and its length.
    // The command value is returned as a function result.
    // The size of that command block is stored into out_len.
    // The beginning of the prospective next block is stored in next_block.

    // The caller must be aware that:
    // - exactly one element holds the block header (cmd+size), so the actual data are after this one.
    // - the returned size is the number of uint32_t elements since that first data element
    // - the remaining size should be manually calculated as total_length - 1 - out_len, or
    // simply, as next_block - begin.

    // Note that if the total_length is too short to extract the whole block, it will return
    // SRT_CMD_NONE. Note that total_length includes this first CMDSPEC word.
    //
    // When SRT_CMD_NONE is returned, it means that nothing has been extracted and nothing else
    // can be further extracted from this block.

    int cmd = HS_CMDSPEC_CMD::unwrap(*begin);
    size_t size = HS_CMDSPEC_SIZE::unwrap(*begin);

    if ( size + 1 > total_length )
        return SRT_CMD_NONE;

    out_len = size;

    if ( total_length == size + 1 )
        next_block = NULL;
    else
        next_block = begin + 1 + size;

    return cmd;
}

static inline bool NextExtensionBlock(ref_t<uint32_t*> begin, uint32_t* next, ref_t<size_t> length)
{
    if (!next)
        return false;

    *length = *length - (next - *begin);
    *begin = next;
    return true;
}

bool CUDT::processSrtMsg(const CPacket *ctrlpkt)
{
    uint32_t *srtdata = (uint32_t *)ctrlpkt->m_pcData;
    size_t len = ctrlpkt->getLength();
    int etype = ctrlpkt->getExtendedType();
    uint32_t ts = ctrlpkt->m_iTimeStamp;

    int res = SRT_CMD_NONE;

    HLOGC(mglog.Debug, log << "Dispatching message type=" << etype << " data length=" << (len/sizeof(int32_t)));
    switch (etype)
    {
    case SRT_CMD_HSREQ:
        {
            res = processSrtMsg_HSREQ(srtdata, len, ts, CUDT::HS_VERSION_UDT4);
            break;
        }
    case SRT_CMD_HSRSP:
        {
            res = processSrtMsg_HSRSP(srtdata, len, ts, CUDT::HS_VERSION_UDT4);
            break;
        }
    case SRT_CMD_KMREQ:
        // Special case when the data need to be processed here
        // and the appropriate message must be constructed for sending.
        // No further processing required
        {
            uint32_t srtdata_out[SRTDATA_MAXSIZE];
            size_t len_out = 0;
            res = m_pCryptoControl->processSrtMsg_KMREQ(srtdata, len, srtdata_out, Ref(len_out), CUDT::HS_VERSION_UDT4);
            if ( res == SRT_CMD_KMRSP )
            {
                if (len_out == 1)
                {
                    if (m_bOPT_StrictEncryption)
                    {
                        LOGC(mglog.Error, log << "KMREQ FAILURE: " << KmStateStr(SRT_KM_STATE(srtdata_out[0]))
                                << " - rejecting per strict encryption");
                        return false;
                    }
                    HLOGC(mglog.Debug, log << "MKREQ -> KMRSP FAILURE state: " << KmStateStr(SRT_KM_STATE(srtdata_out[0])));
                }
                else
                {
                    HLOGC(mglog.Debug, log << "KMREQ -> requested to send KMRSP length=" << len_out);
                }
                sendSrtMsg(SRT_CMD_KMRSP, srtdata_out, len_out);
            }
            // XXX Dead code. processSrtMsg_KMREQ now doesn't return any other value now.
            // Please review later.
            else
            {
                LOGC(mglog.Error, log << "KMREQ failed to process the request - ignoring");
            }

            return true; // already done what's necessary
        }

    case SRT_CMD_KMRSP:
        {
            // KMRSP doesn't expect any following action
            m_pCryptoControl->processSrtMsg_KMRSP(srtdata, len, CUDT::HS_VERSION_UDT4);
            return true; // nothing to do
        }

    default:
        return false;
    }

    if ( res == SRT_CMD_NONE )
        return true;

    // Send the message that the message handler requested.
    sendSrtMsg(res);

    return true;
}

int CUDT::processSrtMsg_HSREQ(const uint32_t* srtdata, size_t len, uint32_t ts, int hsv)
{
    // Set this start time in the beginning, regardless as to whether TSBPD is being
    // used or not. This must be done in the Initiator as well as Responder.

    /*
     * Compute peer StartTime in our time reference
     * This takes time zone, time drift into account.
     * Also includes current packet transit time (rtt/2)
     */
#if 0                   //Debug PeerStartTime if not 1st HS packet
    {
        uint64_t oldPeerStartTime = m_ullRcvPeerStartTime;
        m_ullRcvPeerStartTime = CTimer::getTime() - (uint64_t)((uint32_t)ts);
        if (oldPeerStartTime) {
            LOGC(mglog.Note, log << "rcvSrtMsg: 2nd PeerStartTime diff=" <<  
                    (m_ullRcvPeerStartTime - oldPeerStartTime) << " usec");

        }
    }
#else
    m_ullRcvPeerStartTime = CTimer::getTime() - (uint64_t)((uint32_t)ts);
#endif

    // Prepare the initial runtime values of latency basing on the option values.
    // They are going to get the value fixed HERE.
    m_iTsbPdDelay_ms = m_iOPT_TsbPdDelay;
    m_iPeerTsbPdDelay_ms = m_iOPT_PeerTsbPdDelay;

    if (len < SRT_CMD_HSREQ_MINSZ)
    {
        /* Packet smaller than minimum compatible packet size */
        LOGF(mglog.Error,  "HSREQ/rcv: cmd=%d(HSREQ) len=%" PRIzu " invalid", SRT_CMD_HSREQ, len);
        return SRT_CMD_NONE;
    }

    LOGF(mglog.Note,  "HSREQ/rcv: cmd=%d(HSREQ) len=%" PRIzu " vers=0x%x opts=0x%x delay=%d", 
            SRT_CMD_HSREQ, len, srtdata[SRT_HS_VERSION], srtdata[SRT_HS_FLAGS],
            SRT_HS_LATENCY_RCV::unwrap(srtdata[SRT_HS_LATENCY]));

    m_lPeerSrtVersion = srtdata[SRT_HS_VERSION];
    uint32_t peer_srt_options = srtdata[SRT_HS_FLAGS];

    if ( hsv == CUDT::HS_VERSION_UDT4 )
    {
        if ( m_lPeerSrtVersion >= SRT_VERSION_FEAT_HSv5 )
        {
            LOGC(mglog.Error, log << "HSREQ/rcv: With HSv4 version >= "
                << SrtVersionString(SRT_VERSION_FEAT_HSv5) << " is not acceptable.");
            return SRT_CMD_REJECT;
        }
    }
    else
    {
        if ( m_lPeerSrtVersion < SRT_VERSION_FEAT_HSv5 )
        {
            LOGC(mglog.Error, log << "HSREQ/rcv: With HSv5 version must be >= "
                << SrtVersionString(SRT_VERSION_FEAT_HSv5) << " .");
            return SRT_CMD_REJECT;
        }
    }

    // Check also if the version satisfies the minimum required version
    if ( m_lPeerSrtVersion < m_lMinimumPeerSrtVersion )
    {
        LOGC(mglog.Error, log << "HSREQ/rcv: Peer version: " << SrtVersionString(m_lPeerSrtVersion)
            << " is too old for requested: " << SrtVersionString(m_lMinimumPeerSrtVersion) << " - REJECTING");
        return SRT_CMD_REJECT;
    }

    HLOGC(mglog.Debug, log << "HSREQ/rcv: PEER Version: "
        << SrtVersionString(m_lPeerSrtVersion)
        << " Flags: " << peer_srt_options
        << "(" << SrtFlagString(peer_srt_options) << ")");

    m_bPeerRexmitFlag = IsSet(peer_srt_options, SRT_OPT_REXMITFLG);
    HLOGF(mglog.Debug, "HSREQ/rcv: peer %s REXMIT flag", m_bPeerRexmitFlag ? "UNDERSTANDS" : "DOES NOT UNDERSTAND" );

    // Check if both use the same API type. Reject if not.
    bool peer_message_api = !IsSet(peer_srt_options, SRT_OPT_STREAM);
    if ( peer_message_api != m_bMessageAPI )
    {
        LOGC(mglog.Error, log << "HSREQ/rcv: Agent uses "
            << (m_bMessageAPI ? "MESSAGE" : "STREAM") << " API, but the Peer declares "
            << (peer_message_api ? "MESSAGE" : "STREAM") << " API. Not compatible transmission type, rejecting.");
        return SRT_CMD_REJECT;
    }

    if ( len < SRT_HS_LATENCY+1 )
    {
        // 3 is the size when containing VERSION, FLAGS and LATENCY. Less size
        // makes it contain only the first two. Let's make it acceptable, as long
        // as the latency flags aren't set.
        if ( IsSet(peer_srt_options, SRT_OPT_TSBPDSND) || IsSet(peer_srt_options, SRT_OPT_TSBPDRCV) )
        {
            LOGC(mglog.Error, log << "HSREQ/rcv: Peer sent only VERSION + FLAGS HSREQ, but TSBPD flags are set. Rejecting.");
            return SRT_CMD_REJECT;
        }

        LOGC(mglog.Warn, log << "HSREQ/rcv: Peer sent only VERSION + FLAGS HSREQ, not getting any TSBPD settings.");
        // Don't process any further settings in this case. Turn off TSBPD, just for a case.
        m_bTsbPd = false;
        m_bPeerTsbPd = false;
        return SRT_CMD_HSRSP;
    }

    uint32_t latencystr = srtdata[SRT_HS_LATENCY];

    if ( IsSet(peer_srt_options, SRT_OPT_TSBPDSND) )
    {
        //TimeStamp-based Packet Delivery feature enabled
        if ( !m_bTsbPd )
        {
            LOGC(mglog.Warn, log << "HSREQ/rcv: Agent did not set rcv-TSBPD - ignoring proposed latency from peer");

            // Note: also don't set the peer TSBPD flag HERE because
            // - in HSv4 it will be a sender, so it doesn't matter anyway
            // - in HSv5 if it's going to receive, the TSBPDRCV flag will define it.
        }
        else
        {
            int peer_decl_latency;
            if ( hsv < CUDT::HS_VERSION_SRT1 )
            {
                // In HSv4 there is only one value and this is the latency
                // that the sender peer proposes for the agent.
                peer_decl_latency = SRT_HS_LATENCY_LEG::unwrap(latencystr);
            }
            else
            {
                // In HSv5 there are latency declared for sending and receiving separately.

                // SRT_HS_LATENCY_SND is the value that the peer proposes to be the
                // value used by agent when receiving data. We take this as a local latency value.
                peer_decl_latency = SRT_HS_LATENCY_SND::unwrap(srtdata[SRT_HS_LATENCY]);
            }


            // Use the maximum latency out of latency from our settings and the latency
            // "proposed" by the peer.
            int maxdelay = std::max(m_iTsbPdDelay_ms, peer_decl_latency);
            HLOGC(mglog.Debug, log << "HSREQ/rcv: LOCAL/RCV LATENCY: Agent:" << m_iTsbPdDelay_ms
                << " Peer:" << peer_decl_latency << "  Selecting:" << maxdelay);
            m_iTsbPdDelay_ms = maxdelay;
        }
    }
    else
    {
        std::string how_about_agent = m_bTsbPd ? "BUT AGENT DOES" : "and nor does Agent";
        HLOGC(mglog.Debug, log << "HSREQ/rcv: Peer DOES NOT USE latency for sending - " << how_about_agent);
    }

    // This happens when the HSv5 RESPONDER receives the HSREQ message; it declares
    // that the peer INITIATOR will receive the data and informs about its predefined
    // latency. We need to maximize this with our setting of the peer's latency and
    // record as peer's latency, which will be then sent back with HSRSP.
    if ( hsv > CUDT::HS_VERSION_UDT4 && IsSet(peer_srt_options, SRT_OPT_TSBPDRCV) )
    {
        // So, PEER uses TSBPD, set the flag.
        // NOTE: it doesn't matter, if AGENT uses TSBPD.
        m_bPeerTsbPd = true;

        // SRT_HS_LATENCY_RCV is the value that the peer declares as to be
        // used by it when receiving data. We take this as a peer's value,
        // and select the maximum of this one and our proposed latency for the peer.
        int peer_decl_latency = SRT_HS_LATENCY_RCV::unwrap(latencystr);
        int maxdelay = std::max(m_iPeerTsbPdDelay_ms, peer_decl_latency);
        HLOGC(mglog.Debug, log << "HSREQ/rcv: PEER/RCV LATENCY: Agent:" << m_iPeerTsbPdDelay_ms
            << " Peer:" << peer_decl_latency << " Selecting:" << maxdelay);
        m_iPeerTsbPdDelay_ms = maxdelay;
    }
    else
    {
        std::string how_about_agent = m_bTsbPd ? "BUT AGENT DOES" : "and nor does Agent";
        HLOGC(mglog.Debug, log << "HSREQ/rcv: Peer DOES NOT USE latency for receiving - " << how_about_agent);
    }

    if ( hsv > CUDT::HS_VERSION_UDT4 )
    {
        // This is HSv5, do the same things as required for the sending party in HSv4,
        // as in HSv5 this can also be a sender.
        if (IsSet(peer_srt_options, SRT_OPT_TLPKTDROP))
        {
            //Too late packets dropping feature supported
            m_bPeerTLPktDrop = true;
        }
        if (IsSet(peer_srt_options, SRT_OPT_NAKREPORT))
        {
            //Peer will send Periodic NAK Reports
            m_bPeerNakReport = true;
        }
    }


    return SRT_CMD_HSRSP;
}

int CUDT::processSrtMsg_HSRSP(const uint32_t* srtdata, size_t len, uint32_t ts, int hsv)
{
    // XXX Check for mis-version
    // With HSv4 we accept only version less than 1.2.0
    if ( hsv == CUDT::HS_VERSION_UDT4 && srtdata[SRT_HS_VERSION] >= SRT_VERSION_FEAT_HSv5 )
    {
        LOGC(mglog.Error, log << "HSRSP/rcv: With HSv4 version >= 1.2.0 is not acceptable.");
        return SRT_CMD_NONE;
    }

    if (len < SRT_CMD_HSRSP_MINSZ)
    {
        /* Packet smaller than minimum compatible packet size */
        LOGF(mglog.Error,  "HSRSP/rcv: cmd=%d(HSRSP) len=%" PRIzu " invalid", SRT_CMD_HSRSP, len);
        return SRT_CMD_NONE;
    }

    // Set this start time in the beginning, regardless as to whether TSBPD is being
    // used or not. This must be done in the Initiator as well as Responder. In case when
    // agent is sender only (HSv4) this value simply won't be used.

    /*
     * Compute peer StartTime in our time reference
     * This takes time zone, time drift into account.
     * Also includes current packet transit time (rtt/2)
     */
#if 0                   //Debug PeerStartTime if not 1st HS packet
    {
        uint64_t oldPeerStartTime = m_ullRcvPeerStartTime;
        m_ullRcvPeerStartTime = CTimer::getTime() - (uint64_t)((uint32_t)ts);
        if (oldPeerStartTime) {
            LOGC(mglog.Note, log << "rcvSrtMsg: 2nd PeerStartTime diff=" <<  
                    (m_ullRcvPeerStartTime - oldPeerStartTime) << " usec");

        }
    }
#else
    m_ullRcvPeerStartTime = CTimer::getTime() - (uint64_t)((uint32_t)ts);
#endif

    m_lPeerSrtVersion = srtdata[SRT_HS_VERSION];
    uint32_t peer_srt_options = srtdata[SRT_HS_FLAGS];

    HLOGF(mglog.Debug, "HSRSP/rcv: Version: %s Flags: SND:%08X (%s)",
            SrtVersionString(m_lPeerSrtVersion).c_str(),
            peer_srt_options,
            SrtFlagString(peer_srt_options).c_str());


    if ( hsv == CUDT::HS_VERSION_UDT4 )
    {
        // The old HSv4 way: extract just one value and put it under peer.
        if (IsSet(peer_srt_options, SRT_OPT_TSBPDRCV))
        {
            //TsbPd feature enabled
            m_bPeerTsbPd = true;
            m_iPeerTsbPdDelay_ms = SRT_HS_LATENCY_LEG::unwrap(srtdata[SRT_HS_LATENCY]);
            HLOGC(mglog.Debug, log << "HSRSP/rcv: LATENCY: Peer/snd:" << m_iPeerTsbPdDelay_ms
                << " (Agent: declared:" << m_iTsbPdDelay_ms << " rcv:" << m_iTsbPdDelay_ms << ")");
        }
        // TSBPDSND isn't set in HSv4 by the RESPONDER, because HSv4 RESPONDER is always RECEIVER.
    }
    else
    {
        // HSv5 way: extract the receiver latency and sender latency, if used.

        if (IsSet(peer_srt_options, SRT_OPT_TSBPDRCV))
        {
            //TsbPd feature enabled
            m_bPeerTsbPd = true;
            m_iPeerTsbPdDelay_ms = SRT_HS_LATENCY_RCV::unwrap(srtdata[SRT_HS_LATENCY]);
            HLOGC(mglog.Debug, log << "HSRSP/rcv: LATENCY: Peer/snd:" << m_iPeerTsbPdDelay_ms << "ms");
        }
        else
        {
            HLOGC(mglog.Debug, log << "HSRSP/rcv: Peer (responder) DOES NOT USE latency");
        }

        if (IsSet(peer_srt_options, SRT_OPT_TSBPDSND))
        {
            if (!m_bTsbPd)
            {
                LOGC(mglog.Warn, log << "HSRSP/rcv: BUG? Peer (responder) declares sending latency, but Agent turned off TSBPD.");
            }
            else
            {
                // Take this value as a good deal. In case when the Peer did not "correct" the latency
                // because it has TSBPD turned off, just stay with the present value defined in options.
                m_iTsbPdDelay_ms = SRT_HS_LATENCY_SND::unwrap(srtdata[SRT_HS_LATENCY]);
                HLOGC(mglog.Debug, log << "HSRSP/rcv: LATENCY Agent/rcv: " << m_iTsbPdDelay_ms << "ms");
            }
        }
    }

    if ((m_lSrtVersion >= SrtVersion(1, 0, 5)) && IsSet(peer_srt_options, SRT_OPT_TLPKTDROP))
    {
        //Too late packets dropping feature supported
        m_bPeerTLPktDrop = true;
    }

    if ((m_lSrtVersion >= SrtVersion(1, 1, 0)) && IsSet(peer_srt_options, SRT_OPT_NAKREPORT))
    {
        //Peer will send Periodic NAK Reports
        m_bPeerNakReport = true;
    }

    if ( m_lSrtVersion >= SrtVersion(1, 2, 0) )
    {
        if ( IsSet(peer_srt_options, SRT_OPT_REXMITFLG) )
        {
            //Peer will use REXMIT flag in packet retransmission.
            m_bPeerRexmitFlag = true;
            HLOGP(mglog.Debug, "HSRSP/rcv: 1.2.0+ Agent understands REXMIT flag and so does peer.");
        }
        else
        {
            HLOGP(mglog.Debug, "HSRSP/rcv: Agent understands REXMIT flag, but PEER DOES NOT");
        }
    }
    else
    {
        HLOGF(mglog.Debug, "HSRSP/rcv: <1.2.0 Agent DOESN'T understand REXMIT flag");
    }

    handshakeDone();

    return SRT_CMD_NONE;
}

// This function is called only when the URQ_CONCLUSION handshake has been received from the peer.
bool CUDT::interpretSrtHandshake(const CHandShake& hs, const CPacket& hspkt, uint32_t* out_data, size_t* out_len)
{
    // Initialize out_len to 0 to handle the unencrypted case
    if ( out_len )
        *out_len = 0;

    // The version=0 statement as rejection is used only since HSv5.
    // The HSv4 sends the AGREEMENT handshake message with version=0, do not misinterpret it.
    if ( m_ConnRes.m_iVersion > HS_VERSION_UDT4 && hs.m_iVersion == 0 )
    {
        LOGC(mglog.Error, log << "HS VERSION = 0, meaning the handshake has been rejected.");
        return false;
    }

    if ( hs.m_iVersion < HS_VERSION_SRT1 )
        return true; // do nothing

    // Anyway, check if the handshake contains any extra data.
    if ( hspkt.getLength() <= CHandShake::m_iContentSize )
    {
        // This would mean that the handshake was at least HSv5, but somehow no extras were added.
        // Dismiss it then, however this has to be logged.
        LOGC(mglog.Error, log << "HS VERSION=" << hs.m_iVersion << " but no handshake extension found!");
        return false;
    }

    // We still believe it should work, let's check the flags.
    int ext_flags = SrtHSRequest::SRT_HSTYPE_HSFLAGS::unwrap(hs.m_iType);
    if ( ext_flags == 0 )
    {
        LOGC(mglog.Error, log << "HS VERSION=" << hs.m_iVersion << " but no handshake extension flags are set!");
        return false;
    }

    HLOGC(mglog.Debug, log << "HS VERSION=" << hs.m_iVersion << " EXTENSIONS: " << CHandShake::ExtensionFlagStr(ext_flags));

    // Ok, now find the beginning of an int32_t array that follows the UDT handshake.
    uint32_t* p = reinterpret_cast<uint32_t*>(hspkt.m_pcData + CHandShake::m_iContentSize);
    size_t size = hspkt.getLength() - CHandShake::m_iContentSize; // Due to previous cond check we grant it's >0

    if ( IsSet(ext_flags, CHandShake::HS_EXT_HSREQ) )
    {
        HLOGC(mglog.Debug, log << "interpretSrtHandshake: extracting HSREQ/RSP type extension");
        uint32_t* begin = p;
        uint32_t* next = 0;
        size_t length = size / sizeof(uint32_t);
        size_t blocklen = 0;

        for(;;) // this is ONE SHOT LOOP
        {
            int cmd = FindExtensionBlock(begin, length, Ref(blocklen), Ref(next));

            size_t bytelen = blocklen*sizeof(uint32_t);

            if ( cmd == SRT_CMD_HSREQ )
            {
                // Set is the size as it should, then give it for interpretation for
                // the proper function.
                if ( blocklen < SRT_HS__SIZE )
                {
                    LOGC(mglog.Error, log << "HS-ext HSREQ found but invalid size: " << bytelen
                        << " (expected: " << SRT_HS__SIZE << ")");
                    return false; // don't interpret
                }

                int rescmd = processSrtMsg_HSREQ(begin+1, bytelen, hspkt.m_iTimeStamp, HS_VERSION_SRT1);
                // Interpreted? Then it should be responded with SRT_CMD_HSRSP.
                if ( rescmd != SRT_CMD_HSRSP )
                {
                    LOGC(mglog.Error, log << "interpretSrtHandshake: process HSREQ returned unexpected value " << rescmd);
                    return false;
                }
                handshakeDone();
                updateAfterSrtHandshake(SRT_CMD_HSREQ, HS_VERSION_SRT1);
            }
            else if ( cmd == SRT_CMD_HSRSP )
            {
                // Set is the size as it should, then give it for interpretation for
                // the proper function.
                if ( blocklen < SRT_HS__SIZE )
                {
                    LOGC(mglog.Error, log << "HS-ext HSRSP found but invalid size: " << bytelen
                        << " (expected: " << SRT_HS__SIZE << ")");

                    return false; // don't interpret
                }

                int rescmd = processSrtMsg_HSRSP(begin+1, bytelen, hspkt.m_iTimeStamp, HS_VERSION_SRT1);
                // Interpreted? Then it should be responded with SRT_CMD_NONE.
                // (nothing to be responded for HSRSP, unless there was some kinda problem)
                if ( rescmd != SRT_CMD_NONE )
                {
                    LOGC(mglog.Error, log << "interpretSrtHandshake: process HSRSP returned unexpected value " << rescmd);
                    return false;
                }
                handshakeDone();
                updateAfterSrtHandshake(SRT_CMD_HSRSP, HS_VERSION_SRT1);
            }
            else if ( cmd == SRT_CMD_NONE )
            {
                LOGC(mglog.Error, log << "interpretSrtHandshake: no HSREQ/HSRSP block found in the handshake msg!");
                // This means that there can be no more processing done by FindExtensionBlock().
                // And we haven't found what we need - otherwise one of the above cases would pass
                // and lead to exit this loop immediately.
                return false;
            }
            else
            {
                // Any other kind of message extracted. Search on.
                length -= (next - begin);
                begin = next;
                if (begin)
                    continue;
            }

            break;
        }
    }

    HLOGC(mglog.Debug, log << "interpretSrtHandshake: HSREQ done, checking KMREQ");

    // Now check the encrypted

    bool encrypted = false;

    if ( IsSet(ext_flags, CHandShake::HS_EXT_KMREQ) )
    {
        HLOGC(mglog.Debug, log << "interpretSrtHandshake: extracting KMREQ/RSP type extension");

        if (!m_pCryptoControl->hasPassphrase())
        {
            if (m_bOPT_StrictEncryption)
            {
                LOGC(mglog.Error, log << "HS KMREQ: Peer declares encryption, but agent does not - rejecting per strict requirement");
                return false;
            }

            LOGC(mglog.Error, log << "HS KMREQ: Peer declares encryption, but agent does not - still allowing connection.");

            // Still allow for connection, and allow Agent to send unencrypted stream to the peer.
            // Also normally allow the key to be processed; worst case it will send the failure response.
        }

        uint32_t* begin = p;
        uint32_t* next = 0;
        size_t length = size / sizeof(uint32_t);
        size_t blocklen = 0;

        for(;;) // This is one shot loop, unless REPEATED by 'continue'.
        {
            int cmd = FindExtensionBlock(begin, length, Ref(blocklen), Ref(next));

            HLOGC(mglog.Debug, log << "interpretSrtHandshake: found extension: (" << cmd << ") " << MessageTypeStr(UMSG_EXT, cmd));

            size_t bytelen = blocklen*sizeof(uint32_t);
            if ( cmd == SRT_CMD_KMREQ )
            {
                if ( !out_data || !out_len )
                {
                    LOGC(mglog.Fatal, log << "IPE: HS/KMREQ extracted without passing target buffer!");
                    return false;
                }

                int res = m_pCryptoControl->processSrtMsg_KMREQ(begin+1, bytelen, out_data, Ref(*out_len), HS_VERSION_SRT1);
                if ( res != SRT_CMD_KMRSP )
                {
                    // Something went wrong.
                    HLOGC(mglog.Debug, log << "interpretSrtHandshake: KMREQ processing failed - returned " << res);
                    return false;
                }
                if (*out_len == 1)
                {
                    // This means that there was an abnormal encryption situation occurred.
                    // This is inacceptable in case of strict encryption.
                    if (m_bOPT_StrictEncryption)
                    {
                        LOGC(mglog.Error, log << "interpretSrtHandshake: KMREQ result abnornal - rejecting per strict encryption");
                        return false;
                    }
                }
                encrypted = true;
            }
            else if ( cmd == SRT_CMD_KMRSP )
            {
                int res = m_pCryptoControl->processSrtMsg_KMRSP(begin+1, bytelen, HS_VERSION_SRT1);
                if (m_bOPT_StrictEncryption && res == -1)
                {
                    LOGC(mglog.Error, log << "KMRSP failed - rejecting connection as per strict encryption.");
                    return false;
                }
                encrypted = true;
            }
            else if ( cmd == SRT_CMD_NONE )
            {
                LOGC(mglog.Error, log << "HS KMREQ expected - none found!");
                return false;
            }
            else
            {
                HLOGC(mglog.Debug, log << "interpretSrtHandshake: ... skipping " << MessageTypeStr(UMSG_EXT, cmd));
                if (NextExtensionBlock(Ref(begin), next, Ref(length)))
                    continue;
            }

            break;
        }
    }

    bool have_smoother = false;
    string agsm = m_Smoother.selected_name();
    if (agsm == "")
    {
        agsm = "live";
        m_Smoother.select("live");
    }

    if ( IsSet(ext_flags, CHandShake::HS_EXT_CONFIG) )
    {
        HLOGC(mglog.Debug, log << "interpretSrtHandshake: extracting various CONFIG extensions");

        uint32_t* begin = p;
        uint32_t* next = 0;
        size_t length = size / sizeof(uint32_t);
        size_t blocklen = 0;

        for(;;) // This is one shot loop, unless REPEATED by 'continue'.
        {
            int cmd = FindExtensionBlock(begin, length, Ref(blocklen), Ref(next));

            HLOGC(mglog.Debug, log << "interpretSrtHandshake: found extension: (" << cmd << ") " << MessageTypeStr(UMSG_EXT, cmd));

            size_t bytelen = blocklen*sizeof(uint32_t);
            if ( cmd == SRT_CMD_SID )
            {
                // Copied through a cleared array. This is because the length is aligned to 4
                // where the padding is filled by zero bytes. For the case when the string is
                // exactly of a 4-divisible length, we make a big array with maximum allowed size
                // filled with zeros. Copying to this array should then copy either only the valid
                // characters of the string (if the lenght is divisible by 4), or the string with
                // padding zeros. In all these cases in the resulting array we should have all
                // subsequent characters of the string plus at least one '\0' at the end. This will
                // make it a perfect NUL-terminated string, to be used to initialize a string.
                char target[MAX_SID_LENGTH+1];
                memset(target, 0, MAX_SID_LENGTH+1);
                memcpy(target, begin+1, bytelen);
                m_sStreamName = target;
                HLOGC(mglog.Debug, log << "CONNECTOR'S REQUESTED SID [" << m_sStreamName << "] (bytelen=" << bytelen << " blocklen=" << blocklen << ")");
            }
            else if ( cmd == SRT_CMD_SMOOTHER )
            {
                if (have_smoother)
                {
                    LOGC(mglog.Error, log << "SMOOTHER BLOCK REPEATED!");
                    return false;
                }
                // Declare that smoother has been received
                have_smoother = true;

                char target[MAX_SID_LENGTH+1];
                memset(target, 0, MAX_SID_LENGTH+1);
                memcpy(target, begin+1, bytelen);
                string sm = target;

                // As the smoother has been declared by the peer,
                // check if your smoother is compatible.
                // sm cannot be empty, but the agent's sm can be empty meaning live.
                if (sm != agsm)
                {
                    LOGC(mglog.Error, log << "PEER'S SMOOTHER '" << sm << "' does not match AGENT'S SMOOTHER '" << agsm << "'");
                    return false;
                }

                HLOGC(mglog.Debug, log << "CONNECTOR'S SMOOTHER [" << sm << "] (bytelen=" << bytelen << " blocklen=" << blocklen << ")");
            }
            else if ( cmd == SRT_CMD_NONE )
            {
                break;
            }
            else
            {
                // Found some block that is not interesting here. Skip this and get the next one.
                HLOGC(mglog.Debug, log << "interpretSrtHandshake: ... skipping " << MessageTypeStr(UMSG_EXT, cmd));
            }

            if ( !NextExtensionBlock(Ref(begin), next, Ref(length)) )
                break;
        }
    }

    // Post-checks
    // Check if peer declared encryption
    if (!encrypted && m_CryptoSecret.len > 0)
    {
        if (m_bOPT_StrictEncryption)
        {
            LOGC(mglog.Error, log << "HS EXT: Agent declares encryption, but Peer does not - rejecting connection per strict requirement.");
            return false;
        }

        LOGC(mglog.Error, log << "HS EXT: Agent declares encryption, but Peer does not (Agent can still receive unencrypted packets from Peer).");

        // This is required so that the sender is still allowed to send data, when encryption is required,
        // just this will be for waste because the receiver won't decrypt them anyway.
        m_pCryptoControl->createFakeSndContext();
        m_pCryptoControl->m_SndKmState = SRT_KM_S_NOSECRET; // Because Peer did not send KMX, though Agent has pw
        m_pCryptoControl->m_RcvKmState = SRT_KM_S_UNSECURED; // Because Peer has no PW, as has sent no KMREQ.
        return true;
    }

    // If agent has set some nondefault smoother, then smoother is expected from the peer.
    if (agsm != "live" && !have_smoother)
    {
        LOGC(mglog.Error, log << "HS EXT: Agent uses '" << agsm << "' smoother, but peer DID NOT DECLARE smoother (assuming 'live').");
        return false;
    }

    // Ok, finished, for now.
    return true;
}

void CUDT::startConnect(const sockaddr* serv_addr, int32_t forced_isn)
{
    CGuard cg(m_ConnectionLock);

    HLOGC(mglog.Debug, log << "startConnect: -> " << SockaddrToString(serv_addr) << "...");

    if (!m_bOpened)
        throw CUDTException(MJ_NOTSUP, MN_NONE, 0);

    if (m_bListening)
        throw CUDTException(MJ_NOTSUP, MN_ISCONNECTED, 0);

    if (m_bConnecting || m_bConnected)
        throw CUDTException(MJ_NOTSUP, MN_ISCONNECTED, 0);

    // record peer/server address
    delete m_pPeerAddr;
    m_pPeerAddr = (AF_INET == m_iIPversion) ? (sockaddr*)new sockaddr_in : (sockaddr*)new sockaddr_in6;
    memcpy(m_pPeerAddr, serv_addr, (AF_INET == m_iIPversion) ? sizeof(sockaddr_in) : sizeof(sockaddr_in6));

    // register this socket in the rendezvous queue
    // RendezevousQueue is used to temporarily store incoming handshake, non-rendezvous connections also require this function
#ifdef SRT_ENABLE_CONNTIMEO
    uint64_t ttl = m_iConnTimeOut * uint64_t(1000);
#else
    uint64_t ttl = 3000000;
#endif
    // XXX DEBUG
    //ttl = 0x1000000000000000;
    // XXX
    if (m_bRendezvous)
        ttl *= 10;
    ttl += CTimer::getTime();
    m_pRcvQueue->registerConnector(m_SocketID, this, m_iIPversion, serv_addr, ttl);

    // The m_iType is used in the INDUCTION for nothing. This value is only regarded
    // in CONCLUSION handshake, however this must be created after the handshake version
    // is already known. UDT_DGRAM is the value that was the only valid in the old SRT 
    // with HSv4 (it supported only live transmission), for HSv5 it will be changed to
    // handle handshake extension flags.
    m_ConnReq.m_iType = UDT_DGRAM;

    // This is my current configuration
    if (m_bRendezvous)
    {
        // For rendezvous, use version 5 in the waveahand and the cookie.
        // In case when you get the version 4 waveahand, simply switch to
        // the legacy HSv4 rendezvous and this time send version 4 CONCLUSION.

        // The HSv4 client simply won't check the version nor the cookie and it
        // will be sending its waveahands with version 4. Only when the party
        // has sent version 5 waveahand should the agent continue with HSv5
        // rendezvous.
        m_ConnReq.m_iVersion = HS_VERSION_SRT1;
        //m_ConnReq.m_iVersion = HS_VERSION_UDT4; // <--- Change in order to do regression test.
        m_ConnReq.m_iReqType = URQ_WAVEAHAND;
        m_ConnReq.m_iCookie = bake(serv_addr);

        // This will be also passed to a HSv4 rendezvous, but fortunately the old
        // SRT didn't read this field from URQ_WAVEAHAND message, only URQ_CONCLUSION.
        m_ConnReq.m_iType = SrtHSRequest::wrapFlags(false /* no MAGIC here */, m_iSndCryptoKeyLen);
        bool whether SRT_ATR_UNUSED = m_iSndCryptoKeyLen != 0;
        HLOGC(mglog.Debug, log << "startConnect (rnd): " << (whether ? "" : "NOT ") << " Advertising PBKEYLEN - value = " << m_iSndCryptoKeyLen);
        m_RdvState = CHandShake::RDV_WAVING;
        m_SrtHsSide = HSD_DRAW; // initially not resolved.
    }
    else
    {
        // For caller-listener configuration, set the version 4 for INDUCTION
        // due to a serious problem in UDT code being also in the older SRT versions:
        // the listener peer simply sents the EXACT COPY of the caller's induction
        // handshake, except the cookie, which means that when the caller sents version 5,
        // the listener will respond with version 5, which is a false information. Therefore
        // HSv5 clients MUST send HS_VERSION_UDT4 from the caller, regardless of currently
        // supported handshake version.
        //
        // The HSv5 listener should only respond with INDUCTION with m_iVersion == HS_VERSION_SRT1.
        m_ConnReq.m_iVersion = HS_VERSION_UDT4;
        m_ConnReq.m_iReqType = URQ_INDUCTION;
        m_ConnReq.m_iCookie = 0;
        m_RdvState = CHandShake::RDV_INVALID;
    }

    m_ConnReq.m_iMSS = m_iMSS;
    m_ConnReq.m_iFlightFlagSize = (m_iRcvBufSize < m_iFlightFlagSize)? m_iRcvBufSize : m_iFlightFlagSize;
    m_ConnReq.m_iID = m_SocketID;
    CIPAddress::ntop(serv_addr, m_ConnReq.m_piPeerIP, m_iIPversion);

    if ( forced_isn == 0 )
    {
        // Random Initial Sequence Number (normal mode)
        srand((unsigned int)CTimer::getTime());
        m_iISN = m_ConnReq.m_iISN = (int32_t)(CSeqNo::m_iMaxSeqNo * (double(rand()) / RAND_MAX));
    }
    else
    {
        // Predefined ISN (for debug purposes)
        m_iISN = m_ConnReq.m_iISN = forced_isn;
    }

    m_iLastDecSeq = m_iISN - 1;
    m_iSndLastAck = m_iISN;
    m_iSndLastDataAck = m_iISN;
    m_iSndLastFullAck = m_iISN;
    m_iSndCurrSeqNo = m_iISN - 1;
    m_iSndLastAck2 = m_iISN;
    m_ullSndLastAck2Time = CTimer::getTime();

    // Inform the server my configurations.
    CPacket reqpkt;
    reqpkt.setControl(UMSG_HANDSHAKE);
    reqpkt.allocate(m_iMaxSRTPayloadSize);
    // XXX NOTE: Now the memory for the payload part is allocated automatically,
    // and such allocated memory is also automatically deallocated in the
    // destructor. If you use CPacket::allocate, remember that you must not:
    // - delete this memory
    // - assign to m_pcData.
    // If you use only manual assignment to m_pCData, this is then manual
    // allocation and so it won't be deallocated in the destructor.
    //
    // (Desired would be to disallow modification of m_pcData outside the
    // control of methods.)

    // ID = 0, connection request
    reqpkt.m_iID = 0;

    size_t hs_size = m_iMaxSRTPayloadSize;
    m_ConnReq.store_to(reqpkt.m_pcData, Ref(hs_size));

    // Note that CPacket::allocate() sets also the size
    // to the size of the allocated buffer, which not
    // necessarily is to be the size of the data.
    reqpkt.setLength(hs_size);

    uint64_t now = CTimer::getTime();
    reqpkt.m_iTimeStamp = int32_t(now - m_StartTime);

    HLOGC(mglog.Debug, log << CONID() << "CUDT::startConnect: REQ-TIME set HIGH (" << now << "). SENDING HS: " << m_ConnReq.show());

    /*
     * Race condition if non-block connect response thread scheduled before we set m_bConnecting to true?
     * Connect response will be ignored and connecting will wait until timeout.
     * Maybe m_ConnectionLock handling problem? Not used in CUDT::connect(const CPacket& response)
     */
    m_llLastReqTime = now;
    m_bConnecting = true;
    m_pSndQueue->sendto(serv_addr, reqpkt);

    //
    ///
    ////  ---> CONTINUE TO: <PEER>.CUDT::processConnectRequest()
    ///        (Take the part under condition: hs.m_iReqType == URQ_INDUCTION)
    ////  <--- RETURN WHEN: m_pSndQueue->sendto() is called.
    ////  .... SKIP UNTIL m_pRcvQueue->recvfrom() HERE....
    ////       (the first "sendto" will not be called due to being too early)
    ///
    //

    // asynchronous connect, return immediately
    if (!m_bSynRecving)
    {
        HLOGC(mglog.Debug, log << CONID() << "startConnect: ASYNC MODE DETECTED. Deferring the process to RcvQ:worker");
        return;
    }

    // Wait for the negotiated configurations from the peer side.

    // This packet only prepares the storage where we will read the
    // next incoming packet.
    CPacket response;
    response.setControl(UMSG_HANDSHAKE);
    response.allocate(m_iMaxSRTPayloadSize);

    CUDTException e;
    EConnectStatus cst = CONN_CONTINUE;

    while (!m_bClosing)
    {
        int64_t tdiff = CTimer::getTime() - m_llLastReqTime;
        // avoid sending too many requests, at most 1 request per 250ms

        // SHORT VERSION: 
        // The immediate first run of this loop WILL SKIP THIS PART, so
        // the processing really begins AFTER THIS CONDITION.
        //
        // Note that some procedures inside may set m_llLastReqTime to 0,
        // which will result of this condition to trigger immediately in
        // the next iteration.
        if (tdiff > 250000)
        {
            HLOGC(mglog.Debug, log << "startConnect: LOOP: time to send (" << tdiff << " > 250000). size=" << reqpkt.getLength());

            if (m_bRendezvous)
                reqpkt.m_iID = m_ConnRes.m_iID;

            now = CTimer::getTime();
#if ENABLE_HEAVY_LOGGING
            {
                CHandShake debughs;
                debughs.load_from(reqpkt.m_pcData, reqpkt.getLength());
                HLOGC(mglog.Debug, log << CONID() << "startConnect: REQ-TIME HIGH (" << now << "). cont/sending HS to peer: " << debughs.show());
            }
#endif

            m_llLastReqTime = now;
            reqpkt.m_iTimeStamp = int32_t(now - m_StartTime);
            m_pSndQueue->sendto(serv_addr, reqpkt);
        }
        else
        {
            HLOGC(mglog.Debug, log << "startConnect: LOOP: too early to send - " << tdiff << " < 250000");
        }

        cst = CONN_CONTINUE;
        response.setLength(m_iMaxSRTPayloadSize);
        if (m_pRcvQueue->recvfrom(m_SocketID, Ref(response)) > 0)
        {
            HLOGC(mglog.Debug, log << CONID() << "startConnect: got response for connect request");
            cst = processConnectResponse(response, &e, true /*synchro*/);

            HLOGC(mglog.Debug, log << CONID() << "startConnect: response processing result: " << ConnectStatusStr(cst));

            // Expected is that:
            // - the peer responded with URQ_INDUCTION + cookie. This above function
            //   should check that and craft the URQ_CONCLUSION handshake, in which
            //   case this function returns CONN_CONTINUE. As an extra action taken
            //   for that case, we set the SECURING mode if encryption requested,
            //   and serialize again the handshake, possibly together with HS extension
            //   blocks, if HSv5 peer responded. The serialized handshake will be then
            //   sent again, as the loop is repeated.
            // - the peer responded with URQ_CONCLUSION. This handshake was accepted
            //   as a connection, and for >= HSv5 the HS extension blocks have been
            //   also read and interpreted. In this case this function returns:
            //   - CONN_ACCEPT, if everything was correct - break this loop and return normally
            //   - CONN_REJECT in case of any problems with the delivered handshake
            //     (incorrect data or data conflict) - throw error exception
            // - the peer responded with any of URQ_ERROR_*.  - throw error exception
            //
            // The error exception should make the API connect() function fail, if blocking
            // or mark the failure for that socket in epoll, if non-blocking.

            if ( cst == CONN_RENDEZVOUS )
            {
                // When this function returned CONN_RENDEZVOUS, this requires
                // very special processing for the Rendezvous-v5 algorithm. This MAY
                // involve also preparing a new handshake form, also interpreting the
                // SRT handshake extension and crafting SRT handshake extension for the
                // peer, which should be next sent. When this function returns CONN_CONTINUE,
                // it means that it has done all that was required, however none of the below
                // things has to be done (this function will do it by itself if needed).
                // Otherwise the handshake rolling can be interrupted and considered complete.
                cst = processRendezvous(Ref(reqpkt), response, serv_addr, true /*synchro*/, RST_OK);
                if (cst == CONN_CONTINUE)
                    continue;
                break;
            }

<<<<<<< HEAD
            if (cst != CONN_CONTINUE && cst != CONN_CONFUSED)
=======
            if (cst == CONN_REJECT)
                sendCtrl(UMSG_SHUTDOWN);

            if ( cst != CONN_CONTINUE )
>>>>>>> c732d8d6
                break; // --> OUTSIDE-LOOP

            // IMPORTANT
            // [[using assert(m_pCryptoControl != nullptr)]];

            // new request/response should be sent out immediately on receving a response
            HLOGC(mglog.Debug, log << "startConnect: SYNC CONNECTION STATUS:" << ConnectStatusStr(cst) << ", REQ-TIME: LOW.");
            m_llLastReqTime = 0;

            // Now serialize the handshake again to the existing buffer so that it's
            // then sent later in this loop.

            // First, set the size back to the original size, m_iMaxSRTPayloadSize because
            // this is the size of the originally allocated space. It might have been
            // shrunk by serializing the INDUCTION handshake (which was required before
            // sending this packet to the output queue) and therefore be too
            // small to store the CONCLUSION handshake (with HSv5 extensions).
            reqpkt.setLength(m_iMaxSRTPayloadSize);

            HLOGC(mglog.Debug, log << "startConnect: creating HS CONCLUSION: buffer size=" << reqpkt.getLength());

            // NOTE: BUGFIX: SERIALIZE AGAIN.
            // The original UDT code didn't do it, so it was theoretically
            // turned into conclusion, but was sending still the original
            // induction handshake challenge message. It was working only
            // thanks to that simultaneously there were being sent handshake
            // messages from a separate thread (CSndQueue::worker) from
            // RendezvousQueue, this time serialized properly, which caused
            // that with blocking mode there was a kinda initial "drunk
            // passenger with taxi driver talk" until the RendezvousQueue sends
            // (when "the time comes") the right CONCLUSION handshake
            // challenge message.
            //
            // Now that this is fixed, the handshake messages from RendezvousQueue
            // are sent only when there is a rendezvous mode or non-blocking mode.
            if ( !createSrtHandshake(Ref(reqpkt), Ref(m_ConnReq), SRT_CMD_HSREQ, SRT_CMD_KMREQ, 0, 0))
            {
                LOGC(mglog.Error, log << "createSrtHandshake failed - REJECTING.");
                cst = CONN_REJECT;
                break;
            }
            // These last 2 parameters designate the buffer, which is in use only for SRT_CMD_KMRSP.
            // If m_ConnReq.m_iVersion == HS_VERSION_UDT4, this function will do nothing,
            // except just serializing the UDT handshake.
            // The trick is that the HS challenge is with version HS_VERSION_UDT4, but the
            // listener should respond with HS_VERSION_SRT1, if it is HSv5 capable.
        }

        HLOGC(mglog.Debug, log << "startConnect: timeout from Q:recvfrom, looping again; cst=" << ConnectStatusStr(cst));

#if ENABLE_HEAVY_LOGGING
        // Non-fatal assertion
        if (cst == CONN_REJECT) // Might be returned by processRendezvous
        {
            LOGC(mglog.Error, log << "startConnect: IPE: cst=REJECT NOT EXPECTED HERE, the loop should've been interrupted!");
            break;
        }
#endif

        if (CTimer::getTime() > ttl)
        {
            // timeout
            e = CUDTException(MJ_SETUP, MN_TIMEOUT, 0);
            break;
        }
    }

    // <--- OUTSIDE-LOOP
    // Here will fall the break when not CONN_CONTINUE.
    // CONN_RENDEZVOUS is handled by processRendezvous.
    // CONN_ACCEPT will skip this and pass on.
    if ( cst == CONN_REJECT )
    {
        e = CUDTException(MJ_SETUP, MN_REJECTED, 0);
    }

    if (e.getErrorCode() == 0)
    {
        if (m_bClosing)                                                 // if the socket is closed before connection...
            e = CUDTException(MJ_SETUP); // XXX NO MN ?
        else if (m_ConnRes.m_iReqType == URQ_ERROR_REJECT)                          // connection request rejected
            e = CUDTException(MJ_SETUP, MN_REJECTED, 0);
        else if ((!m_bRendezvous) && (m_ConnRes.m_iISN != m_iISN))      // secuity check
            e = CUDTException(MJ_SETUP, MN_SECURITY, 0);
    }

    if (e.getErrorCode() != 0)
    {
        // The process is to be abnormally terminated, remove the connector
        // now because most likely no other processing part has done anything with it.
        m_pRcvQueue->removeConnector(m_SocketID);
        throw e;
    }

    HLOGC(mglog.Debug, log << CONID() << "startConnect: handshake exchange succeeded");

    // Parameters at the end.
    HLOGC(mglog.Debug, log << "startConnect: END. Parameters:"
        " mss=" << m_iMSS <<
        " max-cwnd-size=" << m_Smoother->cgWindowMaxSize() <<
        " cwnd-size=" << m_Smoother->cgWindowSize() <<
        " rtt=" << m_iRTT <<
        " bw=" << m_iBandwidth);
}

// Asynchronous connection
EConnectStatus CUDT::processAsyncConnectResponse(const CPacket& pkt) ATR_NOEXCEPT
{
    EConnectStatus cst = CONN_CONTINUE;
    CUDTException e;

    CGuard cg(m_ConnectionLock); // FIX
    HLOGC(mglog.Debug, log << CONID() << "processAsyncConnectResponse: got response for connect request, processing");
    cst = processConnectResponse(pkt, &e, false);

    HLOGC(mglog.Debug, log << CONID() << "processAsyncConnectResponse: response processing result: "
        << ConnectStatusStr(cst) << "REQ-TIME LOW to enforce immediate response");
    m_llLastReqTime = 0;

    return cst;
}

bool CUDT::processAsyncConnectRequest(EReadStatus rst, EConnectStatus cst, const CPacket& response, const sockaddr* serv_addr)
{
    // IMPORTANT!

    // This function is called, still asynchronously, but in the order
    // of call just after the call to the above processAsyncConnectResponse.
    // This should have got the original value returned from
    // processConnectResponse through processAsyncConnectResponse.

    CPacket request;
    request.setControl(UMSG_HANDSHAKE);
    request.allocate(m_iMaxSRTPayloadSize);
    uint64_t now = CTimer::getTime();
    request.m_iTimeStamp = int(now - this->m_StartTime);

    HLOGC(mglog.Debug, log << "processAsyncConnectRequest: REQ-TIME: HIGH (" << now << "). Should prevent too quick responses.");
    m_llLastReqTime = now;
    // ID = 0, connection request
    request.m_iID = !m_bRendezvous ? 0 : m_ConnRes.m_iID;

    bool status = true;

    if ( cst == CONN_RENDEZVOUS )
    {
        HLOGC(mglog.Debug, log << "processAsyncConnectRequest: passing to processRendezvous");
        cst = processRendezvous(Ref(request), response, serv_addr, false /*asynchro*/, rst);
        if (cst == CONN_ACCEPT)
        {
            HLOGC(mglog.Debug, log << "processAsyncConnectRequest: processRendezvous completed the process and responded by itself. Done.");
            return true;
        }

        if (cst != CONN_CONTINUE)
        {
            LOGC(mglog.Error, log << "processAsyncConnectRequest: REJECT reported from processRendezvous, not processing further.");
            status = false;
        }
    }
    else if (cst == CONN_REJECT)
    {
            LOGC(mglog.Error, log << "processAsyncConnectRequest: REJECT reported from HS processing, not processing further.");
            return false;
    }
    else
    {
        // (this procedure will be also run for HSv4 rendezvous)
        HLOGC(mglog.Debug, log << "processAsyncConnectRequest: serializing HS: buffer size=" << request.getLength());
        if (!createSrtHandshake(Ref(request), Ref(m_ConnReq), SRT_CMD_HSREQ, SRT_CMD_KMREQ, 0, 0))
        {
            // All 'false' returns from here are IPE-type, mostly "invalid argument" plus "all keys expired".
            LOGC(mglog.Error, log << "IPE: processAsyncConnectRequest: createSrtHandshake failed, dismissing.");
            status = false;
        }
        else
        {
            HLOGC(mglog.Debug, log << "processAsyncConnectRequest: sending HS reqtype=" << RequestTypeStr(m_ConnReq.m_iReqType)
                    << " to socket " << request.m_iID << " size=" << request.getLength());
        }
    }

    if (!status)
    {
        return false;
        /* XXX Shouldn't it send a single response packet for the rejection?
        // Set the version to 0 as "handshake rejection" status and serialize it 
        CHandShake zhs;
        size_t size = request.getLength();
        zhs.store_to(request.m_pcData, Ref(size));
        request.setLength(size);
        */
    }

    HLOGC(mglog.Debug, log << "processAsyncConnectRequest: sending request packet, setting REQ-TIME HIGH.");
    m_llLastReqTime = CTimer::getTime();
    m_pSndQueue->sendto(serv_addr, request);
    return status;
}

void CUDT::cookieContest()
{
    if (m_SrtHsSide != HSD_DRAW)
        return;

    HLOGC(mglog.Debug, log << "cookieContest: agent=" << m_ConnReq.m_iCookie << " peer=" << m_ConnRes.m_iCookie);

    if ( m_ConnReq.m_iCookie == 0 || m_ConnRes.m_iCookie == 0 )
    {
        // Note that it's virtually impossible that Agent's cookie is not ready, this
        // shall be considered IPE.
        // Not all cookies are ready, don't start the contest.
        return;
    }

    // INITIATOR/RESPONDER role is resolved by COOKIE CONTEST.
    //
    // The cookie contest must be repeated every time because it
    // may change the state at some point.
    int better_cookie = m_ConnReq.m_iCookie - m_ConnRes.m_iCookie;

    if ( better_cookie > 0 )
    {
        m_SrtHsSide = HSD_INITIATOR;
        return;
    }

    if ( better_cookie < 0 )
    {
        m_SrtHsSide = HSD_RESPONDER;
        return;
    }

    // DRAW! The only way to continue would be to force the
    // cookies to be regenerated and to start over. But it's
    // not worth a shot - this is an extremely rare case.
    // This can simply do reject so that it can be started again.

    // Pretend then that the cookie contest wasn't done so that
    // it's done again. Cookies are baked every time anew, however
    // the successful initial contest remains valid no matter how
    // cookies will change.

    m_SrtHsSide = HSD_DRAW;
}

EConnectStatus CUDT::processRendezvous(ref_t<CPacket> reqpkt, const CPacket& response, const sockaddr* serv_addr, bool synchro, EReadStatus rst)
{
    if ( m_RdvState == CHandShake::RDV_CONNECTED )
    {
        HLOGC(mglog.Debug, log << "processRendezvous: already in CONNECTED state.");
        return CONN_ACCEPT;
    }

    uint32_t kmdata[SRTDATA_MAXSIZE];
    size_t kmdatasize = SRTDATA_MAXSIZE;
    CPacket& rpkt = *reqpkt;

    cookieContest();

    // We know that the other side was contacted and the other side has sent
    // the handshake message - we know then both cookies. If it's a draw, it's
    // a very rare case of creating identical cookies.
    if (m_SrtHsSide == HSD_DRAW)
    {
        LOGC(mglog.Error, log << "COOKIE CONTEST UNRESOLVED: can't assign connection roles, please wait another minute.");
        return CONN_REJECT;
    }

    UDTRequestType rsp_type = URQ_ERROR_INVALID; // just to track uninitialized errors

    // We can assume that the Handshake packet received here as 'response'
    // is already serialized in m_ConnRes. Check extra flags that are meaningful
    // for further processing here.

    int ext_flags = SrtHSRequest::SRT_HSTYPE_HSFLAGS::unwrap(m_ConnRes.m_iType);
    bool needs_extension = ext_flags != 0; // Initial value: received HS has extensions.
    bool needs_hsrsp;
    rendezvousSwitchState(Ref(rsp_type), Ref(needs_extension), Ref(needs_hsrsp));
    if (rsp_type > URQ_FAILURE_TYPES)
    {
        HLOGC(mglog.Debug, log << "processRendezvous: rejecting due to switch-state response: " << RequestTypeStr(rsp_type));
        return CONN_REJECT;
    }
    checkUpdateCryptoKeyLen("processRendezvous", m_ConnRes.m_iType);

    // We have three possibilities here as it comes to HSREQ extensions:

    // 1. The agent is loser in attention state, it sends EMPTY conclusion (without extensions)
    // 2. The agent is loser in initiated state, it interprets incoming HSREQ and creates HSRSP
    // 3. The agent is winner in attention or fine state, it sends HSREQ extension
    m_ConnReq.m_iReqType = rsp_type;
    m_ConnReq.m_extension = needs_extension;

    if (rsp_type > URQ_FAILURE_TYPES)
    {
        HLOGC(mglog.Debug, log << "processRendezvous: rejecting due to switch-state response: " << RequestTypeStr(rsp_type));
        return CONN_REJECT;
    }

    // This must be done before prepareConnectionObjects().
    applyResponseSettings();

    // This must be done before interpreting and creating HSv5 extensions.
    if ( !prepareConnectionObjects(m_ConnRes, m_SrtHsSide, 0))
    {
        HLOGC(mglog.Debug, log << "processRendezvous: rejecting due to problems in prepareConnectionObjects.");
        return CONN_REJECT;
    }

    // Case 2.
    if ( needs_hsrsp )
    {
        // This means that we have received HSREQ extension with the handshake, so we need to interpret
        // it and craft the response.
        if (rst == RST_OK)
        {
            // We have JUST RECEIVED packet in this session (not that this is called as periodic update).
            // Sanity check
            m_llLastReqTime = 0;
            if (response.getLength() == size_t(-1))
            {
                LOGC(mglog.Fatal, log << "IPE: rst=RST_OK, but the packet has set -1 length - REJECTING (REQ-TIME: LOW)");
                return CONN_REJECT;
            }

            if ( !interpretSrtHandshake(m_ConnRes, response, kmdata, &kmdatasize) )
            {
                HLOGC(mglog.Debug, log << "processRendezvous: rejecting due to problems in interpretSrtHandshake REQ-TIME: LOW.");
                return CONN_REJECT;
            }

            // Pass on, inform about the shortened response-waiting period.
            HLOGC(mglog.Debug, log << "processRendezvous: setting REQ-TIME: LOW. Forced to respond immediately.");
        }
        else
        {
            // If the last CONCLUSION message didn't contain the KMX extension, there's
            // no key recorded yet, so it can't be extracted. Mark this kmdatasize empty though.
            int hs_flags = SrtHSRequest::SRT_HSTYPE_HSFLAGS::unwrap(m_ConnRes.m_iType);
            if (IsSet(hs_flags, CHandShake::HS_EXT_KMREQ))
            {
                // This is a periodic handshake update, so you need to extract the KM data from the
                // first message, provided that it is there.
                size_t msgsize = m_pCryptoControl->getKmMsg_size(0);
                if (msgsize == 0)
                {
                    switch (m_pCryptoControl->m_RcvKmState)
                    {
                        // If the KMX process ended up with a failure, the KMX is not recorded.
                        // In this case as the KMRSP answer the "failure status" should be crafted.
                    case SRT_KM_S_NOSECRET:
                    case SRT_KM_S_BADSECRET:
                        {
                            HLOGC(mglog.Debug, log << "processRendezvous: No KMX recorded, status = NOSECRET. Respond with NOSECRET.");

                            // Just do the same thing as in CCryptoControl::processSrtMsg_KMREQ for that case,
                            // that is, copy the NOSECRET code into KMX message.
                            memcpy(kmdata, &m_pCryptoControl->m_RcvKmState, sizeof(int32_t));
                            kmdatasize = 1;
                        }
                        break;

                    default:
                        // Remaining values:
                        // UNSECURED: should not fall here at alll
                        // SECURING: should not happen in HSv5
                        // SECURED: should have received the recorded KMX correctly (getKmMsg_size(0) > 0)
                        {
                            // Remaining situations:
                            // - password only on this site: shouldn't be considered to be sent to a no-password site
                            LOGC(mglog.Error, log << "processRendezvous: IPE: PERIODIC HS: NO KMREQ RECORDED KMSTATE: RCV="
                                    << KmStateStr(m_pCryptoControl->m_RcvKmState) << " SND="
                                    << KmStateStr(m_pCryptoControl->m_SndKmState));
                            return CONN_REJECT;
                        }
                        break;
                    }
                }
                else
                {
                    kmdatasize = msgsize/4;
                    if (msgsize > kmdatasize*4)
                    {
                        // Sanity check
                        LOGC(mglog.Error, log << "IPE: KMX data not aligned to 4 bytes! size=" << msgsize);
                        memset(kmdata+(kmdatasize*4), 0, msgsize - (kmdatasize*4));
                        ++kmdatasize;
                    }

                    HLOGC(mglog.Debug, log << "processRendezvous: getting KM DATA from the fore-recorded KMX from KMREQ, size=" << kmdatasize);
                    memcpy(kmdata, m_pCryptoControl->getKmMsg_data(0), msgsize);
                }
            }
            else
            {
                HLOGC(mglog.Debug, log << "processRendezvous: no KMX flag - not extracting KM data for KMRSP");
                kmdatasize = 0;
            }
        }

        // No matter the value of needs_extension, the extension is always needed
        // when HSREQ was interpreted (to store HSRSP extension).
        m_ConnReq.m_extension = true;

        HLOGC(mglog.Debug, log << "processRendezvous: HSREQ extension ok, creating HSRSP response. kmdatasize=" << kmdatasize);

        rpkt.setLength(m_iMaxSRTPayloadSize);
        if (!createSrtHandshake(reqpkt, Ref(m_ConnReq), SRT_CMD_HSRSP, SRT_CMD_KMRSP, kmdata, kmdatasize))
        {
            HLOGC(mglog.Debug, log << "processRendezvous: rejecting due to problems in createSrtHandshake. REQ-TIME: LOW");
            m_llLastReqTime = 0;
            return CONN_REJECT;
        }

        // This means that it has received URQ_CONCLUSION with HSREQ, agent is then in RDV_FINE
        // state, it sends here URQ_CONCLUSION with HSREQ/KMREQ extensions and it awaits URQ_AGREEMENT.
        return CONN_CONTINUE;
    }

    // Special case: if URQ_AGREEMENT is to be sent, when this side is INITIATOR,
    // then it must have received HSRSP, so it must interpret it. Otherwise it would
    // end up with URQ_DONE, which means that it is the other side to interpret HSRSP.
    if ( m_SrtHsSide == HSD_INITIATOR && m_ConnReq.m_iReqType == URQ_AGREEMENT )
    {
        // The same is done in CUDT::postConnect(), however this section will
        // not be done in case of rendezvous. The section in postConnect() is
        // predicted to run only in regular CALLER handling.

        if (rst != RST_OK || response.getLength() == size_t(-1))
        {
            // Actually the -1 length would be an IPE, but it's likely that this was reported already.
            HLOGC(mglog.Debug, log << "processRendezvous: no INCOMING packet, NOT interpreting extensions (relying on exising data)");
        }
        else
        {
            HLOGC(mglog.Debug, log << "processRendezvous: INITIATOR, will send AGREEMENT - interpreting HSRSP extension");
            if ( !interpretSrtHandshake(m_ConnRes, response, 0, 0) )
            {
                m_ConnReq.m_iReqType = URQ_ERROR_REJECT;
            }
        }
        // This should be false, make a kinda assert here.
        if ( needs_extension )
        {
            LOGC(mglog.Fatal, log << "IPE: INITIATOR responding AGREEMENT should declare no extensions to HS");
            m_ConnReq.m_extension = false;
        }
    }

    HLOGC(mglog.Debug, log << CONID() << "processRendezvous: COOKIES Agent/Peer: "
        << m_ConnReq.m_iCookie << "/" << m_ConnRes.m_iCookie
        << " HSD:" << (m_SrtHsSide == HSD_INITIATOR ? "initiator" : "responder")
        << " STATE:" << CHandShake::RdvStateStr(m_RdvState) << " ...");

    if ( rsp_type == URQ_DONE )
    {
        HLOGC(mglog.Debug, log << "... WON'T SEND any response, both sides considered connected");
    }
    else
    {
        HLOGC(mglog.Debug, log << "... WILL SEND " << RequestTypeStr(rsp_type) << " "
        << (m_ConnReq.m_extension ? "with" : "without") << " SRT HS extensions");
    }

    // This marks the information for the serializer that
    // the SRT handshake extension is required.
    // Rest of the data will be filled together with
    // serialization.
    m_ConnReq.m_extension = needs_extension;

    rpkt.setLength(m_iMaxSRTPayloadSize);
    if ( m_RdvState == CHandShake::RDV_CONNECTED )
    {
        // When synchro=false, don't lock a mutex for rendezvous queue.
        // This is required when this function is called in the
        // receive queue worker thread - it would lock itself.
        int cst = postConnect(response, true, 0, synchro);
        if ( cst == CONN_REJECT )
        {
            HLOGC(mglog.Debug, log << "processRendezvous: rejecting due to problems in postConnect.");
            return CONN_REJECT;
        }
    }

    // URQ_DONE or URQ_AGREEMENT can be the result if the state is RDV_CONNECTED.
    // If URQ_DONE, then there's nothing to be done, when URQ_AGREEMENT then return
    // CONN_CONTINUE to make the caller send again the contents if the packet buffer,
    // this time with URQ_AGREEMENT message, but still consider yourself connected.
    if ( rsp_type == URQ_DONE )
    {
        HLOGC(mglog.Debug, log << "processRendezvous: rsp=DONE, reporting ACCEPT (nothing to respond)");
        return CONN_ACCEPT;
    }

    // createSrtHandshake moved here because if the above conditions are satisfied,
    // no response is going to be send, so nothing needs to be "created".

    // needs_extension here distinguishes between cases 1 and 3.
    // NOTE: in case when interpretSrtHandshake was run under the conditions above (to interpret HSRSP),
    // then createSrtHandshake below will create only empty AGREEMENT message.
    if ( !createSrtHandshake(reqpkt, Ref(m_ConnReq), SRT_CMD_HSREQ, SRT_CMD_KMREQ, 0, 0))
    {
        LOGC(mglog.Error, log << "createSrtHandshake failed (IPE?), connection rejected. REQ-TIME: LOW");
        m_llLastReqTime = 0;
        return CONN_REJECT;
    }

    if ( rsp_type == URQ_AGREEMENT && m_RdvState == CHandShake::RDV_CONNECTED )
    {
        // We are using our own serialization method (not the one called after
        // processConnectResponse, this is skipped in case when this function
        // is called), so we can also send this immediately. Agreement must be
        // sent just once and the party must switch into CONNECTED state - in
        // contrast to CONCLUSION messages, which should be sent in loop repeatedly.
        //
        // Even though in theory the AGREEMENT message sent just once may miss
        // the target (as normal thing in UDP), this is little probable to happen,
        // and this doesn't matter much because even if the other party doesn't
        // get AGREEMENT, but will get payload or KEEPALIVE messages, it will
        // turn into connected state as well. The AGREEMENT is rather kinda
        // catalyzer here and may turn the entity on the right track faster. When
        // AGREEMENT is missed, it may have kinda initial tearing.

        uint64_t now = CTimer::getTime();
        HLOGC(mglog.Debug, log << "processRendezvous: rsp=AGREEMENT, reporting ACCEPT and sending just this one, REQ-TIME HIGH (" << now << ").");
        m_llLastReqTime = now;
        rpkt.m_iTimeStamp = int32_t(now - m_StartTime);
        m_pSndQueue->sendto(serv_addr, rpkt);

        return CONN_ACCEPT;
    }

    if (rst == RST_OK)
    {
        // the request time must be updated so that the next handshake can be sent out immediately
        HLOGC(mglog.Debug, log << "processRendezvous: rsp=" << RequestTypeStr(m_ConnReq.m_iReqType)
                << " REQ-TIME: LOW to send immediately, consider yourself conencted");
        m_llLastReqTime = 0;
    }
    else
    {
        HLOGC(mglog.Debug, log << "processRendezvous: REQ-TIME: remains previous value, consider yourself connected");
    }
    return CONN_CONTINUE;
}

EConnectStatus CUDT::processConnectResponse(const CPacket& response, CUDTException* eout, bool synchro) ATR_NOEXCEPT
{
    // NOTE: ASSUMED LOCK ON: m_ConnectionLock.

    // this is the 2nd half of a connection request. If the connection is setup successfully this returns 0.
    // Returned values:
    // - CONN_REJECT: there was some error when processing the response, connection should be rejected
    // - CONN_ACCEPT: the handshake is done and finished correctly
    // - CONN_CONTINUE: the induction handshake has been processed correctly, and expects CONCLUSION handshake

   if (!m_bConnecting)
      return CONN_REJECT;

   // This is required in HSv5 rendezvous, in which it should send the URQ_AGREEMENT message to
   // the peer, however switch to connected state. 
   HLOGC(mglog.Debug, log << "processConnectResponse: TYPE:" <<
           (response.isControl() ?  MessageTypeStr(response.getType(), response.getExtendedType())
            : string("DATA")));
   //ConnectStatus res = CONN_REJECT; // used later for status - must be declared here due to goto POST_CONNECT.

   // For HSv4, the data sender is INITIATOR, and the data receiver is RESPONDER,
   // regardless of the connecting side affiliation. This will be changed for HSv5.
   bool bidirectional = false;
   HandshakeSide hsd = m_bDataSender ? HSD_INITIATOR : HSD_RESPONDER;
   // (defined here due to 'goto' below).

   // SRT peer may send the SRT handshake private message (type 0x7fff) before a keep-alive.

   // This condition is checked when the current agent is trying to do connect() in rendezvous mode,
   // but the peer was faster to send a handshake packet earlier. This makes it continue with connecting
   // process if the peer is already behaving as if the connection was already established.
   
   // This value will check either the initial value, which is less than SRT1, or
   // the value previously loaded to m_ConnReq during the previous handshake response.
   // For the initial form this value should not be checked.
   bool hsv5 = m_ConnRes.m_iVersion >= HS_VERSION_SRT1;

   if (m_bRendezvous
           && (
               m_RdvState == CHandShake::RDV_CONNECTED // somehow Rendezvous-v5 switched it to CONNECTED.
               || !response.isControl()                         // WAS A PAYLOAD PACKET.
               || (response.getType() == UMSG_KEEPALIVE)    // OR WAS A UMSG_KEEPALIVE message.
               || (response.getType() == UMSG_EXT)          // OR WAS a CONTROL packet of some extended type (i.e. any SRT specific)
              )
           // This may happen if this is an initial state in which the socket type was not yet set.
           // If this is a field that holds the response handshake record from the peer, this means that it wasn't received yet.
           // HSv5: added version check because in HSv5 the m_iType field has different meaning
           // and it may be 0 in case when the handshake does not carry SRT extensions.
           && ( hsv5 || m_ConnRes.m_iType != UDT_UNDEFINED))
   {
       //a data packet or a keep-alive packet comes, which means the peer side is already connected
       // in this situation, the previously recorded response will be used
       // In HSv5 this situation is theoretically possible if this party has missed the URQ_AGREEMENT message.
       HLOGC(mglog.Debug, log << CONID() << "processConnectResponse: already connected - pinning in");
       if (hsv5)
       {
           m_RdvState = CHandShake::RDV_CONNECTED;
       }

       return postConnect(response, hsv5, eout, synchro);
   }

   if (!response.isControl(UMSG_HANDSHAKE))
   {
       if (!response.isControl())
       {
           LOGC(mglog.Error, log << CONID() << "processConnectResponse: received DATA while HANDSHAKE expected");
       }
       else
       {
           LOGC(mglog.Error, log << CONID()
                   << "processConnectResponse: received NOT UMSG_HANDSHAKE before connection established: "
                   << MessageTypeStr(response.getType(), response.getExtendedType()));
       }
       return CONN_CONFUSED;
   }


   if ( m_ConnRes.load_from(response.m_pcData, response.getLength()) == -1 )
   {
       // Handshake data were too small to reach the Handshake structure. Reject.
       LOGC(mglog.Error, log << CONID() << "processConnectResponse: HANDSHAKE data buffer too small - possible blueboxing. Rejecting.");
       return CONN_REJECT;
   }

   HLOGC(mglog.Debug, log << CONID() << "processConnectResponse: HS RECEIVED: " << m_ConnRes.show());
   if ( m_ConnRes.m_iReqType > URQ_FAILURE_TYPES )
   {
       return CONN_REJECT;
   }

   if ( size_t(m_ConnRes.m_iMSS) > CPacket::ETH_MAX_MTU_SIZE )
   {
       // Yes, we do abort to prevent buffer overrun. Set your MSS correctly
       // and you'll avoid problems.
       LOGC(mglog.Fatal, log << "MSS size " << m_iMSS << "exceeds MTU size!");
       return CONN_REJECT;
   }

   // (see createCrypter() call below)
   //
   // The CCryptoControl attached object must be created early
   // because it will be required to create a conclusion handshake in HSv5
   // 
   if (m_bRendezvous)
   {
       // SANITY CHECK: A rendezvous socket should reject any caller requests (it's not a listener)
       if (m_ConnRes.m_iReqType == URQ_INDUCTION)
       {
           LOGC(mglog.Error, log << CONID() << "processConnectResponse: Rendezvous-point received INDUCTION handshake (expected WAVEAHAND). Rejecting.");
           return CONN_REJECT;
       }

       // The procedure for version 5 is completely different and changes the states
       // differently, so the old code will still maintain HSv4 the old way.

       if ( m_ConnRes.m_iVersion > HS_VERSION_UDT4 )
       {
           HLOGC(mglog.Debug, log << CONID() << "processConnectResponse: Rendezvous HSv5 DETECTED.");
           return CONN_RENDEZVOUS; // --> will continue in CUDT::processRendezvous().
       }

       HLOGC(mglog.Debug, log << CONID() << "processConnectResponse: Rendsezvous HSv4 DETECTED.");
       // So, here it has either received URQ_WAVEAHAND handshake message (while it should be in URQ_WAVEAHAND itself)
       // or it has received URQ_CONCLUSION/URQ_AGREEMENT message while this box has already sent URQ_WAVEAHAND to the peer,
       // and DID NOT send the URQ_CONCLUSION yet.

       if ( m_ConnReq.m_iReqType == URQ_WAVEAHAND
               || m_ConnRes.m_iReqType == URQ_WAVEAHAND )
       {
           HLOGC(mglog.Debug, log << CONID() << "processConnectResponse: REQ-TIME LOW. got HS RDV. Agent state:" << RequestTypeStr(m_ConnReq.m_iReqType)
               << " Peer HS:" << m_ConnRes.show());

           // Here we could have received WAVEAHAND or CONCLUSION.
           // For HSv4 simply switch to CONCLUSION for the sake of further handshake rolling.
           // For HSv5, make the cookie contest and basing on this decide, which party
           // should provide the HSREQ/KMREQ attachment.

           createCrypter(hsd, false /* unidirectional */);

           m_ConnReq.m_iReqType = URQ_CONCLUSION;
           // the request time must be updated so that the next handshake can be sent out immediately.
           m_llLastReqTime = 0;
           return CONN_CONTINUE;
       }
       else
       {
           HLOGC(mglog.Debug, log << CONID() << "processConnectResponse: Rendezvous HSv4 PAST waveahand");
       }
   }
   else
   {
      // set cookie
      if (m_ConnRes.m_iReqType == URQ_INDUCTION)
      {
         HLOGC(mglog.Debug, log << CONID() << "processConnectResponse: REQ-TIME LOW; got INDUCTION HS response (cookie:"
             << hex << m_ConnRes.m_iCookie << " version:" << dec << m_ConnRes.m_iVersion << "), sending CONCLUSION HS with this cookie");

         m_ConnReq.m_iCookie = m_ConnRes.m_iCookie;
         m_ConnReq.m_iReqType = URQ_CONCLUSION;

         // Here test if the LISTENER has responded with version HS_VERSION_SRT1,
         // it means that it is HSv5 capable. It can still accept the HSv4 handshake.
         if ( m_ConnRes.m_iVersion > HS_VERSION_UDT4 )
         {
             int hs_flags = SrtHSRequest::SRT_HSTYPE_HSFLAGS::unwrap(m_ConnRes.m_iType);

             if (hs_flags != SrtHSRequest::SRT_MAGIC_CODE)
             {
                 LOGC(mglog.Warn, log << "processConnectResponse: Listener HSv5 did not set the SRT_MAGIC_CODE");
             }

             checkUpdateCryptoKeyLen("processConnectResponse", m_ConnRes.m_iType);

             // This will catch HS_VERSION_SRT1 and any newer.
             // Set your highest version.
             m_ConnReq.m_iVersion = HS_VERSION_SRT1;
             // CONTROVERSIAL: use 0 as m_iType according to the meaning in HSv5.
             // The HSv4 client might not understand it, which means that agent
             // must switch itself to HSv4 rendezvous, and this time iType sould
             // be set to UDT_DGRAM value.
             m_ConnReq.m_iType = 0;

             // This marks the information for the serializer that
             // the SRT handshake extension is required.
             // Rest of the data will be filled together with
             // serialization.
             m_ConnReq.m_extension = true;

             // For HSv5, the caller is INITIATOR and the listener is RESPONDER.
             // The m_bDataSender value should be completely ignored and the
             // connection is always bidirectional.
             bidirectional = true;
             hsd = HSD_INITIATOR;
         }
         m_llLastReqTime = 0;
         createCrypter(hsd, bidirectional);

         // NOTE: This setup sets URQ_CONCLUSION and appropriate data in the handshake structure.
         // The full handshake to be sent will be filled back in the caller function -- CUDT::startConnect().
         return CONN_CONTINUE;
      }
   }

   return postConnect(response, false, eout, synchro);
}

void CUDT::applyResponseSettings()
{
    // Re-configure according to the negotiated values.
    m_iMSS = m_ConnRes.m_iMSS;
    m_iFlowWindowSize = m_ConnRes.m_iFlightFlagSize;
    int udpsize = m_iMSS - CPacket::UDP_HDR_SIZE;
    m_iMaxSRTPayloadSize = udpsize - CPacket::HDR_SIZE;
    m_iPeerISN = m_ConnRes.m_iISN;
    m_iRcvLastAck = m_ConnRes.m_iISN;
#ifdef ENABLE_LOGGING
    m_iDebugPrevLastAck = m_iRcvLastAck;
#endif
    m_iRcvLastSkipAck = m_iRcvLastAck;
    m_iRcvLastAckAck = m_ConnRes.m_iISN;
    m_iRcvCurrSeqNo = m_ConnRes.m_iISN - 1;
    m_PeerID = m_ConnRes.m_iID;
    memcpy(m_piSelfIP, m_ConnRes.m_piPeerIP, 16);

    HLOGC(mglog.Debug, log << CONID() << "applyResponseSettings: HANSHAKE CONCLUDED. SETTING: payload-size=" << m_iMaxSRTPayloadSize
        << " mss=" << m_ConnRes.m_iMSS
        << " flw=" << m_ConnRes.m_iFlightFlagSize
        << " isn=" << m_ConnRes.m_iISN
        << " peerID=" << m_ConnRes.m_iID);
}

EConnectStatus CUDT::postConnect(const CPacket& response, bool rendezvous, CUDTException* eout, bool synchro)
{
    if (m_ConnRes.m_iVersion < HS_VERSION_SRT1 )
        m_ullRcvPeerStartTime = 0; // will be set correctly in SRT HS.

    // This procedure isn't being executed in rendezvous because
    // in rendezvous it's completed before calling this function.
    if ( !rendezvous )
    {
        // NOTE: THIS function must be called before calling prepareConnectionObjects.
        // The reason why it's not part of prepareConnectionObjects is that the activities
        // done there are done SIMILAR way in acceptAndRespond, which also calls this
        // function. In fact, prepareConnectionObjects() represents the code that was
        // done separately in processConnectResponse() and acceptAndRespond(), so this way
        // this code is now common. Now acceptAndRespond() does "manually" something similar
        // to applyResponseSettings(), just a little bit differently. This SHOULD be made
        // common as a part of refactoring job, just needs a bit more time.
        //
        // Currently just this function must be called always BEFORE prepareConnectionObjects
        // everywhere except acceptAndRespond().
        applyResponseSettings();

        // This will actually be done also in rendezvous HSv4,
        // however in this case the HSREQ extension will not be attached,
        // so it will simply go the "old way".
        bool ok = prepareConnectionObjects(m_ConnRes, m_SrtHsSide, eout);
        // May happen that 'response' contains a data packet that was sent in rendezvous mode.
        // In this situation the interpretation of handshake was already done earlier.
        if (ok && response.isControl())
        {
            ok = interpretSrtHandshake(m_ConnRes, response, 0, 0);
            if (!ok && eout)
            {
                *eout = CUDTException(MJ_SETUP, MN_REJECTED, 0);
            }
        }
        if ( !ok )
            return CONN_REJECT;
    }

    CInfoBlock ib;
    ib.m_iIPversion = m_iIPversion;
    CInfoBlock::convert(m_pPeerAddr, m_iIPversion, ib.m_piIP);
    if (m_pCache->lookup(&ib) >= 0)
    {
        m_iRTT = ib.m_iRTT;
        m_iBandwidth = ib.m_iBandwidth;
    }

    setupCC();

    // And, I am connected too.
    m_bConnecting = false;
    m_bConnected = true;

    // register this socket for receiving data packets
    m_pRNode->m_bOnList = true;
    m_pRcvQueue->setNewEntry(this);

    // XXX Problem around CONN_CONFUSED!
    // If some too-eager packets were received from a listener
    // that thinks it's connected, but his last handshake was missed,
    // they are collected by CRcvQueue::storePkt. The removeConnector
    // function will want to delete them all, so it would be nice
    // if these packets can be re-delivered. Of course the listener
    // should be prepared to resend them (as every packet can be lost
    // on UDP), but it's kinda overkill when we have them already and
    // can dispatch them.

    // Remove from rendezvous queue (in this particular case it's
    // actually removing the socket that undergoes asynchronous HS processing).
    // Removing at THIS point because since when setNewEntry is called,
    // the next iteration in the CRcvQueue::worker loop will be dispatching
    // packets normally, as within-connection, so the "connector" won't
    // play any role since this time.
    // The connector, however, must stay alive until the setNewEntry is called
    // because otherwise the packets that are coming for this socket before the
    // connection process is complete will be rejected as "attack", instead of
    // being enqueued for later pickup from the queue.
    m_pRcvQueue->removeConnector(m_SocketID, synchro);

    // acknowledge the management module.
    s_UDTUnited.connect_complete(m_SocketID);

    // acknowledde any waiting epolls to write
    s_UDTUnited.m_EPoll.update_events(m_SocketID, m_sPollID, UDT_EPOLL_OUT, true);

    LOGC(mglog.Note, log << "Connection established to: " << SockaddrToString(m_pPeerAddr));

    return CONN_ACCEPT;
}

void CUDT::checkUpdateCryptoKeyLen(const char* loghdr, int32_t typefield)
{
    int enc_flags = SrtHSRequest::SRT_HSTYPE_ENCFLAGS::unwrap(typefield);

    // potentially 0-7 values are possible.
    // When 0, don't change anything - it should rely on the value 0.
    // When 1, 5, 6, 7, this is kinda internal error - ignore.
    if (enc_flags >= 2 && enc_flags <= 4) // 2 = 128, 3 = 192, 4 = 256
    {
        int rcv_pbkeylen = SrtHSRequest::SRT_PBKEYLEN_BITS::wrap(enc_flags);
        if (m_iSndCryptoKeyLen == 0)
        {
            m_iSndCryptoKeyLen = rcv_pbkeylen;
            HLOGC(mglog.Debug, log << loghdr << ": PBKEYLEN adopted from advertised value: " << m_iSndCryptoKeyLen);
        }
        else if (m_iSndCryptoKeyLen != rcv_pbkeylen)
        {
            // Conflict. Use SRTO_SENDER flag to check if this side should accept
            // the enforcement, otherwise simply let it win.
            if (!m_bDataSender)
            {
                LOGC(mglog.Warn, log << loghdr << ": PBKEYLEN conflict - OVERRIDDEN " << m_iSndCryptoKeyLen
                       << " by " << rcv_pbkeylen << " from PEER (as AGENT is not SRTO_SENDER)");
                m_iSndCryptoKeyLen = rcv_pbkeylen;
            }
            else
            {
                LOGC(mglog.Warn, log << loghdr << ": PBKEYLEN conflict - keep " << m_iSndCryptoKeyLen << "; peer-advertised PBKEYLEN "
                        << rcv_pbkeylen << " rejected because Agent is SRTO_SENDER");
            }
        }
    }
    else if (enc_flags != 0)
    {
        LOGC(mglog.Error, log << loghdr << ": IPE: enc_flags outside allowed 2, 3, 4: " << enc_flags);
    }
    else
    {
        HLOGC(mglog.Debug, log << loghdr << ": No encryption flags found in type field: " << typefield);
    }
}

// Rendezvous
void CUDT::rendezvousSwitchState(ref_t<UDTRequestType> rsptype, ref_t<bool> needs_extension, ref_t<bool> needs_hsrsp)
{
    UDTRequestType req = m_ConnRes.m_iReqType;
    int hs_flags = SrtHSRequest::SRT_HSTYPE_HSFLAGS::unwrap(m_ConnRes.m_iType);
    bool has_extension = !!hs_flags; // it holds flags, if no flags, there are no extensions.

    const HandshakeSide& hsd = m_SrtHsSide;
    // Note important possibilities that are considered here:

    // 1. The serial arrangement. This happens when one party has missed the
    // URQ_WAVEAHAND message, it sent its own URQ_WAVEAHAND message, and then the
    // firstmost message it received from the peer is URQ_CONCLUSION, as a response
    // for agent's URQ_WAVEAHAND.
    //
    // In this case, Agent switches to RDV_FINE state and Peer switches to RDV_ATTENTION state.
    //
    // 2. The parallel arrangement. This happens when the URQ_WAVEAHAND message sent
    // by both parties are almost in a perfect synch (a rare, but possible case). In this
    // case, both parties receive one another's URQ_WAVEAHAND message and both switch to
    // RDV_ATTENTION state.
    //
    // It's not possible to predict neither which arrangement will happen, or which
    // party will be RDV_FINE in case when the serial arrangement has happened. What
    // will actually happen will depend on random conditions.
    //
    // No matter this randomity, we have a limited number of possible conditions:
    //
    // Stating that "agent" is the party that has received the URQ_WAVEAHAND in whatever
    // arrangement, we are certain, that "agent" switched to RDV_ATTENTION, and peer:
    //
    // - switched to RDV_ATTENTION state (so, both are in the same state independently)
    // - switched to RDV_FINE state (so, the message interchange is actually more-less sequenced)
    //
    // In particular, there's no possibility of a situation that both are in RDV_FINE state
    // because the agent can switch to RDV_FINE state only if it received URQ_CONCLUSION from
    // the peer, while the peer could not send URQ_CONCLUSION without switching off RDV_WAVING
    // (actually to RDV_ATTENTION). There's also no exit to RDV_FINE from RDV_ATTENTION.

    // DEFAULT STATEMENT: don't attach extensions to URQ_CONCLUSION, neither HSREQ nor HSRSP.
    *needs_extension = false;
    *needs_hsrsp = false;

    string reason;

#if ENABLE_HEAVY_LOGGING

    HLOGC(mglog.Debug, log << "rendezvousSwitchState: HS: " << m_ConnRes.show());

    struct LogAtTheEnd
    {
        CHandShake::RendezvousState ost;
        UDTRequestType orq;
        const CHandShake::RendezvousState& nst;
        const UDTRequestType& nrq;
        bool& needext;
        bool& needrsp;
        string& reason;

        ~LogAtTheEnd()
        {
            HLOGC(mglog.Debug, log << "rendezvousSwitchState: STATE["
                << CHandShake::RdvStateStr(ost) << "->" << CHandShake::RdvStateStr(nst) << "] REQTYPE["
                << RequestTypeStr(orq) << "->" << RequestTypeStr(nrq) << "] "
                << "ext:" << (needext ? (needrsp ? "HSRSP" : "HSREQ") : "NONE")
                << (reason == "" ? string() : "reason:" + reason));
        }
      } l_logend = {m_RdvState, req, m_RdvState, *rsptype, *needs_extension, *needs_hsrsp, reason};

#endif

    switch (m_RdvState)
    {
    case CHandShake::RDV_INVALID: return;

    case CHandShake::RDV_WAVING:
        {
            if ( req == URQ_WAVEAHAND )
            {
                m_RdvState = CHandShake::RDV_ATTENTION;

                // NOTE: if this->isWinner(), attach HSREQ
                *rsptype = URQ_CONCLUSION;
                if ( hsd == HSD_INITIATOR )
                    *needs_extension = true;
                return;
            }

            if ( req == URQ_CONCLUSION )
            {
                m_RdvState = CHandShake::RDV_FINE;
                *rsptype = URQ_CONCLUSION;

                *needs_extension = true; // (see below - this needs to craft either HSREQ or HSRSP)
                // if this->isWinner(), then craft HSREQ for that response.
                // if this->isLoser(), then this packet should bring HSREQ, so craft HSRSP for the response.
                if ( hsd == HSD_RESPONDER )
                    *needs_hsrsp = true;
                return;
            }

        }
        reason = "WAVING -> WAVEAHAND or CONCLUSION";
        break;

    case CHandShake::RDV_ATTENTION:
        {
            if ( req == URQ_WAVEAHAND )
            {
                // This is only possible if the URQ_CONCLUSION sent to the peer
                // was lost on track. The peer is then simply unaware that the
                // agent has switched to ATTENTION state and continues sending
                // waveahands. In this case, just remain in ATTENTION state and
                // retry with URQ_CONCLUSION, as normally.
                *rsptype = URQ_CONCLUSION;
                if ( hsd == HSD_INITIATOR )
                    *needs_extension = true;
                return;
            }

            if ( req == URQ_CONCLUSION )
            {
                // We have two possibilities here:
                //
                // WINNER (HSD_INITIATOR): send URQ_AGREEMENT
                if ( hsd == HSD_INITIATOR )
                {
                    // WINNER should get a response with HSRSP, otherwise this is kinda empty conclusion.
                    // If no HSRSP attached, stay in this state.
                    if (hs_flags == 0)
                    {
                        HLOGC(mglog.Debug, log << "rendezvousSwitchState: "
                            "{INITIATOR}[ATTENTION] awaits CONCLUSION+HSRSP, got CONCLUSION, remain in [ATTENTION]");
                        *rsptype = URQ_CONCLUSION;
                        *needs_extension = true; // If you expect to receive HSRSP, continue sending HSREQ
                        return;
                    }
                    m_RdvState = CHandShake::RDV_CONNECTED;
                    *rsptype = URQ_AGREEMENT;
                    return;
                }

                // LOSER (HSD_RESPONDER): send URQ_CONCLUSION and attach HSRSP extension, then expect URQ_AGREEMENT
                if ( hsd == HSD_RESPONDER )
                {
                    // If no HSREQ attached, stay in this state.
                    // (Although this seems completely impossible).
                    if (hs_flags == 0)
                    {
                        LOGC(mglog.Warn, log << "rendezvousSwitchState: (IPE!)"
                            "{RESPONDER}[ATTENTION] awaits CONCLUSION+HSREQ, got CONCLUSION, remain in [ATTENTION]");
                        *rsptype = URQ_CONCLUSION;
                        *needs_extension = false; // If you received WITHOUT extensions, respond WITHOUT extensions (wait for the right message)
                        return;
                    }
                    m_RdvState = CHandShake::RDV_INITIATED;
                    *rsptype = URQ_CONCLUSION;
                    *needs_extension = true;
                    *needs_hsrsp = true;
                    return;
                }

                LOGC(mglog.Error, log << "RENDEZVOUS COOKIE DRAW! Cannot resolve to a valid state.");
                // Fallback for cookie draw
                m_RdvState = CHandShake::RDV_INVALID;
                *rsptype = URQ_ERROR_REJECT;
                return;
            }

            if ( req == URQ_AGREEMENT )
            {
                // This means that the peer has received our URQ_CONCLUSION, but
                // the agent missed the peer's URQ_CONCLUSION (received only initial
                // URQ_WAVEAHAND).
                if ( hsd == HSD_INITIATOR )
                {
                    // In this case the missed URQ_CONCLUSION was sent without extensions,
                    // whereas the peer received our URQ_CONCLUSION with HSREQ, and therefore
                    // it sent URQ_AGREEMENT already with HSRSP. This isn't a problem for
                    // us, we can go on with it, especially that the peer is already switched
                    // into CHandShake::RDV_CONNECTED state.
                    m_RdvState = CHandShake::RDV_CONNECTED;

                    // Both sides are connected, no need to send anything anymore.
                    *rsptype = URQ_DONE;
                    return;
                }

                if ( hsd == HSD_RESPONDER )
                {
                    // In this case the missed URQ_CONCLUSION was sent with extensions, so
                    // we have to request this once again. Send URQ_CONCLUSION in order to
                    // inform the other party that we need the conclusion message once again.
                    // The ATTENTION state should be maintained.
                    *rsptype = URQ_CONCLUSION;
                    *needs_extension = true;
                    *needs_hsrsp = true;
                    return;
                }
            }

        }
        reason = "ATTENTION -> WAVEAHAND(conclusion), CONCLUSION(agreement/conclusion), AGREEMENT (done/conclusion)";
        break;

    case CHandShake::RDV_FINE:
        {
            // In FINE state we can't receive URQ_WAVEAHAND because if the peer has already
            // sent URQ_CONCLUSION, it's already in CHandShake::RDV_ATTENTION, and in this state it can
            // only send URQ_CONCLUSION, whereas when it isn't in CHandShake::RDV_ATTENTION, it couldn't
            // have sent URQ_CONCLUSION, and if it didn't, the agent wouldn't be in CHandShake::RDV_FINE state.

            if ( req == URQ_CONCLUSION )
            {
                // There's only one case when it should receive CONCLUSION in FINE state:
                // When it's the winner. If so, it should then contain HSREQ extension.
                // In case of loser, it shouldn't receive CONCLUSION at all - it should
                // receive AGREEMENT.

                // The winner case, received CONCLUSION + HSRSP - switch to CONNECTED and send AGREEMENT.
                // So, check first if HAS EXTENSION

                bool correct_switch = false;
                if ( hsd == HSD_INITIATOR && !has_extension )
                {
                    // Received REPEATED empty conclusion that has initially switched it into FINE state.
                    // To exit FINE state we need the CONCLUSION message with HSRSP.
                    HLOGC(mglog.Debug, log << "rendezvousSwitchState: {INITIATOR}[FINE] <CONCLUSION without HSRSP. Stay in [FINE], await CONCLUSION+HSRSP");
                }
                else if ( hsd == HSD_RESPONDER )
                {
                    // In FINE state the RESPONDER expects only to be sent AGREEMENT.
                    // It has previously received CONCLUSION in WAVING state and this has switched
                    // it to FINE state. That CONCLUSION message should have contained extension,
                    // so if this is a repeated CONCLUSION+HSREQ, it should be responded with
                    // CONCLUSION+HSRSP.
                    HLOGC(mglog.Debug, log << "rendezvousSwitchState: {RESPONDER}[FINE] <CONCLUSION. Stay in [FINE], await AGREEMENT");
                }
                else
                {
                    correct_switch = true;
                }

                if ( !correct_switch )
                {
                    *rsptype = URQ_CONCLUSION;
                    // initiator should send HSREQ, responder HSRSP,
                    // in both cases extension is needed
                    *needs_extension = true;
                    *needs_hsrsp = hsd == HSD_RESPONDER;
                    return;
                }

                m_RdvState = CHandShake::RDV_CONNECTED;
                *rsptype = URQ_AGREEMENT;
                return;
            }

            if ( req == URQ_AGREEMENT )
            {
                // The loser case, the agreement was sent in response to conclusion that
                // already carried over the HSRSP extension.

                // There's a theoretical case when URQ_AGREEMENT can be received in case of
                // parallel arrangement, while the agent is already in CHandShake::RDV_CONNECTED state.
                // This will be dispatched in the main loop and discarded.

                m_RdvState = CHandShake::RDV_CONNECTED;
                *rsptype = URQ_DONE;
                return;
            }

        }

        reason = "FINE -> CONCLUSION(agreement), AGREEMENT(done)";
        break;
    case CHandShake::RDV_INITIATED:
        {
            // In this state we just wait for URQ_AGREEMENT, which should cause it to
            // switch to CONNECTED. No response required.
            if ( req == URQ_AGREEMENT )
            {
                // No matter in which state we'd be, just switch to connected.
                if (m_RdvState == CHandShake::RDV_CONNECTED)
                {
                    HLOGC(mglog.Debug, log << "<-- AGREEMENT: already connected");
                }
                else
                {
                    HLOGC(mglog.Debug, log << "<-- AGREEMENT: switched to connected");
                }
                m_RdvState = CHandShake::RDV_CONNECTED;
                *rsptype = URQ_DONE;
                return;
            }

            if ( req == URQ_CONCLUSION )
            {
                // Receiving conclusion in this state means that the other party
                // didn't get our conclusion, so send it again, the same as when
                // exiting the ATTENTION state.
                *rsptype = URQ_CONCLUSION;
                if ( hsd == HSD_RESPONDER )
                {
                    HLOGC(mglog.Debug, log << "rendezvousSwitchState: "
                        "{RESPONDER}[INITIATED] awaits AGREEMENT, "
                        "got CONCLUSION, sending CONCLUSION+HSRSP");
                    *needs_extension = true;
                    *needs_hsrsp = true;
                    return;
                }

                // Loser, initiated? This may only happen in parallel arrangement, where
                // the agent exchanges empty conclusion messages with the peer, simultaneously
                // exchanging HSREQ-HSRSP conclusion messages. Check if THIS message contained
                // HSREQ, and set responding HSRSP in that case.
                if ( hs_flags == 0 )
                {
                    HLOGC(mglog.Debug, log << "rendezvousSwitchState: "
                        "{INITIATOR}[INITIATED] awaits AGREEMENT, "
                        "got empty CONCLUSION, STILL RESPONDING CONCLUSION+HSRSP");
                }
                else
                {

                    HLOGC(mglog.Debug, log << "rendezvousSwitchState: "
                            "{INITIATOR}[INITIATED] awaits AGREEMENT, "
                            "got CONCLUSION+HSREQ, responding CONCLUSION+HSRSP");
                }
                *needs_extension = true;
                *needs_hsrsp = true;
                return;
            }
        }

        reason = "INITIATED -> AGREEMENT(done)";
        break;

    case CHandShake::RDV_CONNECTED:
        // Do nothing. This theoretically should never happen.
        *rsptype = URQ_DONE;
        return;
    }

    HLOGC(mglog.Debug, log << "rendezvousSwitchState: INVALID STATE TRANSITION, result: INVALID");
    // All others are treated as errors
    m_RdvState = CHandShake::RDV_WAVING;
    *rsptype = URQ_ERROR_INVALID;
}

/*
* Timestamp-based Packet Delivery (TsbPd) thread
* This thread runs only if TsbPd mode is enabled
* Hold received packets until its time to 'play' them, at PktTimeStamp + TsbPdDelay.
*/
void* CUDT::tsbpd(void* param)
{
   CUDT* self = (CUDT*)param;

   THREAD_STATE_INIT("SRT:TsbPd");

   CGuard::enterCS(self->m_RecvLock);
   self->m_bTsbPdAckWakeup = true;
   while (!self->m_bClosing)
   {
      int32_t current_pkt_seq = 0;
      uint64_t tsbpdtime = 0;
      bool rxready = false;

      CGuard::enterCS(self->m_AckLock);

#ifdef SRT_ENABLE_RCVBUFSZ_MAVG
      self->m_pRcvBuffer->updRcvAvgDataSize(CTimer::getTime());
#endif

      if (self->m_bTLPktDrop)
      {
          int32_t skiptoseqno = -1;
          bool passack = true; //Get next packet to wait for even if not acked

          rxready = self->m_pRcvBuffer->getRcvFirstMsg(Ref(tsbpdtime), Ref(passack), Ref(skiptoseqno), Ref(current_pkt_seq));
          /*
           * VALUES RETURNED:
           *
           * rxready:     if true, packet at head of queue ready to play
           * tsbpdtime:   timestamp of packet at head of queue, ready or not. 0 if none.
           * passack:     if true, ready head of queue not yet acknowledged
           * skiptoseqno: sequence number of packet at head of queue if ready to play but
           *              some preceeding packets are missing (need to be skipped). -1 if none. 
           */
          if (rxready)
          {
             /* Packet ready to play according to time stamp but... */
             int seqlen = CSeqNo::seqoff(self->m_iRcvLastSkipAck, skiptoseqno);

             if (skiptoseqno != -1 && seqlen > 0)
             {
                /* 
                * skiptoseqno != -1,
                * packet ready to play but preceeded by missing packets (hole).
                */

                /* Update drop/skip stats */
                self->m_iRcvDropTotal += seqlen;
                self->m_iTraceRcvDrop += seqlen;
                /* Estimate dropped/skipped bytes from average payload */
                int avgpayloadsz = self->m_pRcvBuffer->getRcvAvgPayloadSize();
                self->m_ullRcvBytesDropTotal += seqlen * avgpayloadsz;
                self->m_ullTraceRcvBytesDrop += seqlen * avgpayloadsz;

                self->unlose(self->m_iRcvLastSkipAck, CSeqNo::decseq(skiptoseqno)); //remove(from,to-inclusive)
                self->m_pRcvBuffer->skipData(seqlen);

                self->m_iRcvLastSkipAck = skiptoseqno;

#if ENABLE_LOGGING
                int64_t timediff = 0;
                if ( tsbpdtime )
                     timediff = int64_t(tsbpdtime) - int64_t(CTimer::getTime());
#if ENABLE_HEAVY_LOGGING
                HLOGC(tslog.Debug, log << self->CONID() << "tsbpd: DROPSEQ: up to seq=" << CSeqNo::decseq(skiptoseqno)
                    << " (" << seqlen << " packets) playable at " << FormatTime(tsbpdtime) << " delayed "
                    << (timediff/1000) << "." << (timediff%1000) << " ms");
#endif
                LOGC(dlog.Debug, log << "RCV-DROPPED packet delay=" << (timediff/1000) << "ms");
#endif

                tsbpdtime = 0; //Next sent ack will unblock
                rxready = false;
             }
             else if (passack)
             {
                /* Packets ready to play but not yet acknowledged (should occurs withing 10ms) */
                rxready = false;
                tsbpdtime = 0; //Next sent ack will unblock
             } /* else packet ready to play */
          } /* else packets not ready to play */
      }
      else
      {
          rxready = self->m_pRcvBuffer->isRcvDataReady(Ref(tsbpdtime), Ref(current_pkt_seq));
      }
      CGuard::leaveCS(self->m_AckLock);

      if (rxready)
      {
          HLOGC(tslog.Debug, log << self->CONID() << "tsbpd: PLAYING PACKET seq=" << current_pkt_seq
              << " (belated " << ((CTimer::getTime() - tsbpdtime)/1000.0) << "ms)");
         /*
         * There are packets ready to be delivered
         * signal a waiting "recv" call if there is any data available
         */
         if (self->m_bSynRecving)
         {
             pthread_cond_signal(&self->m_RecvDataCond);
         }
         /*
         * Set EPOLL_IN to wakeup any thread waiting on epoll
         */
         self->s_UDTUnited.m_EPoll.update_events(self->m_SocketID, self->m_sPollID, UDT_EPOLL_IN, true);
         CTimer::triggerEvent();
         tsbpdtime = 0;
      }

      if (tsbpdtime != 0)
      {
         int64_t timediff = int64_t(tsbpdtime) - int64_t(CTimer::getTime());
         /*
         * Buffer at head of queue is not ready to play.
         * Schedule wakeup when it will be.
         */
          self->m_bTsbPdAckWakeup = false;
          THREAD_PAUSED();
          HLOGC(tslog.Debug, log << self->CONID() << "tsbpd: FUTURE PACKET seq=" << current_pkt_seq
              << " T=" << FormatTime(tsbpdtime) << " - waiting " << (timediff/1000.0) << "ms");
          CTimer::condTimedWaitUS(&self->m_RcvTsbPdCond, &self->m_RecvLock, timediff);
          THREAD_RESUMED();
      }
      else
      {
         /*
         * We have just signaled epoll; or
         * receive queue is empty; or
         * next buffer to deliver is not in receive queue (missing packet in sequence).
         *
         * Block until woken up by one of the following event:
         * - All ready-to-play packets have been pulled and EPOLL_IN cleared (then loop to block until next pkt time if any)
         * - New buffers ACKed
         * - Closing the connection
         */
         HLOGC(tslog.Debug, log << self->CONID() << "tsbpd: no data, scheduling wakeup at ack");
         self->m_bTsbPdAckWakeup = true;
         THREAD_PAUSED();
         pthread_cond_wait(&self->m_RcvTsbPdCond, &self->m_RecvLock);
         THREAD_RESUMED();
      }
   }
   CGuard::leaveCS(self->m_RecvLock);
   THREAD_EXIT();
   HLOGC(tslog.Debug, log << self->CONID() << "tsbpd: EXITING");
   return NULL;
}

bool CUDT::prepareConnectionObjects(const CHandShake& hs, HandshakeSide hsd, CUDTException* eout)
{
    // This will be lazily created due to being the common
    // code with HSv5 rendezvous, in which this will be run
    // in a little bit "randomly selected" moment, but must
    // be run once in the whole connection process.
    if (m_pSndBuffer)
    {
        HLOGC(mglog.Debug, log << "prepareConnectionObjects: (lazy) already created.");
        return true;
    }

    bool bidirectional = false;
    if ( hs.m_iVersion > HS_VERSION_UDT4 )
    {
        bidirectional = true; // HSv5 is always bidirectional
    }

    // HSD_DRAW is received only if this side is listener.
    // If this side is caller with HSv5, HSD_INITIATOR should be passed.
    // If this is a rendezvous connection with HSv5, the handshake role
    // is taken from m_SrtHsSide field.
    if ( hsd == HSD_DRAW )
    {
        if ( bidirectional )
        {
            hsd = HSD_RESPONDER;   // In HSv5, listener is always RESPONDER and caller always INITIATOR.
        }
        else
        {
            hsd = m_bDataSender ? HSD_INITIATOR : HSD_RESPONDER;
        }
    }

    try
    {
        m_pSndBuffer = new CSndBuffer(32, m_iMaxSRTPayloadSize);
        m_pRcvBuffer = new CRcvBuffer(&(m_pRcvQueue->m_UnitQueue), m_iRcvBufSize);
        // after introducing lite ACK, the sndlosslist may not be cleared in time, so it requires twice space.
        m_pSndLossList = new CSndLossList(m_iFlowWindowSize * 2);
        m_pRcvLossList = new CRcvLossList(m_iFlightFlagSize);
    }
    catch (...)
    {
        // Simply reject. 
        if ( eout )
        {
            *eout = CUDTException(MJ_SYSTEMRES, MN_MEMORY, 0);
        }
        return false;
    }

    if (!createCrypter(hsd, bidirectional)) // Make sure CC is created (lazy)
        return false;

    return true;
}

void CUDT::acceptAndRespond(const sockaddr* peer, CHandShake* hs, const CPacket& hspkt)
{
   HLOGC(mglog.Debug, log << "acceptAndRespond: setting up data according to handshake");

   CGuard cg(m_ConnectionLock);

   m_ullRcvPeerStartTime = 0; // will be set correctly at SRT HS

   // Uses the smaller MSS between the peers
   if (hs->m_iMSS > m_iMSS)
      hs->m_iMSS = m_iMSS;
   else
      m_iMSS = hs->m_iMSS;

   // exchange info for maximum flow window size
   m_iFlowWindowSize = hs->m_iFlightFlagSize;
   hs->m_iFlightFlagSize = (m_iRcvBufSize < m_iFlightFlagSize)? m_iRcvBufSize : m_iFlightFlagSize;

   m_iPeerISN = hs->m_iISN;

   m_iRcvLastAck = hs->m_iISN;
#ifdef ENABLE_LOGGING
   m_iDebugPrevLastAck = m_iRcvLastAck;
#endif
   m_iRcvLastSkipAck = m_iRcvLastAck;
   m_iRcvLastAckAck = hs->m_iISN;
   m_iRcvCurrSeqNo = hs->m_iISN - 1;

   m_PeerID = hs->m_iID;
   hs->m_iID = m_SocketID;

   // use peer's ISN and send it back for security check
   m_iISN = hs->m_iISN;

   m_iLastDecSeq = m_iISN - 1;
   m_iSndLastAck = m_iISN;
   m_iSndLastDataAck = m_iISN;
   m_iSndLastFullAck = m_iISN;
   m_iSndCurrSeqNo = m_iISN - 1;
   m_iSndLastAck2 = m_iISN;
   m_ullSndLastAck2Time = CTimer::getTime();

   // this is a reponse handshake
   hs->m_iReqType = URQ_CONCLUSION;

   if ( hs->m_iVersion > HS_VERSION_UDT4 )
   {
       // The version is agreed; this code is executed only in case
       // when AGENT is listener. In this case, conclusion response
       // must always contain HSv5 handshake extensions.
       hs->m_extension = true;
   }

   // get local IP address and send the peer its IP address (because UDP cannot get local IP address)
   memcpy(m_piSelfIP, hs->m_piPeerIP, 16);
   CIPAddress::ntop(peer, hs->m_piPeerIP, m_iIPversion);

   int udpsize = m_iMSS - CPacket::UDP_HDR_SIZE;
   m_iMaxSRTPayloadSize = udpsize - CPacket::HDR_SIZE;
   HLOGC(mglog.Debug, log << "acceptAndRespond: PAYLOAD SIZE: " << m_iMaxSRTPayloadSize);

   // Prepare all structures
   if (!prepareConnectionObjects(*hs, HSD_DRAW, 0))
   {
       HLOGC(mglog.Debug, log << "acceptAndRespond: prepareConnectionObjects failed - responding with REJECT.");
       // If the SRT Handshake extension was provided and wasn't interpreted
       // correctly, the connection should be rejected.
       //
       // Respond with the rejection message and exit with exception
       // so that the caller will know that this new socket should be deleted.
       hs->m_iReqType = URQ_ERROR_REJECT;
       throw CUDTException(MJ_SETUP, MN_REJECTED, 0);
   }
   // Since now you can use m_pCryptoControl

   CInfoBlock ib;
   ib.m_iIPversion = m_iIPversion;
   CInfoBlock::convert(peer, m_iIPversion, ib.m_piIP);
   if (m_pCache->lookup(&ib) >= 0)
   {
      m_iRTT = ib.m_iRTT;
      m_iBandwidth = ib.m_iBandwidth;
   }

   // This should extract the HSREQ and KMREQ portion in the handshake packet.
   // This could still be a HSv4 packet and contain no such parts, which will leave
   // this entity as "non-SRT-handshaken", and await further HSREQ and KMREQ sent
   // as UMSG_EXT.
   uint32_t kmdata[SRTDATA_MAXSIZE];
   size_t kmdatasize = SRTDATA_MAXSIZE;
   if ( !interpretSrtHandshake(*hs, hspkt, kmdata, &kmdatasize) )
   {
       HLOGC(mglog.Debug, log << "acceptAndRespond: interpretSrtHandshake failed - responding with REJECT.");
       // If the SRT Handshake extension was provided and wasn't interpreted
       // correctly, the connection should be rejected.
       //
       // Respond with the rejection message and return false from
       // this function so that the caller will know that this new
       // socket should be deleted.
       hs->m_iReqType = URQ_ERROR_REJECT;
       throw CUDTException(MJ_SETUP, MN_REJECTED, 0);
   }

   setupCC();

   m_pPeerAddr = (AF_INET == m_iIPversion) ? (sockaddr*)new sockaddr_in : (sockaddr*)new sockaddr_in6;
   memcpy(m_pPeerAddr, peer, (AF_INET == m_iIPversion) ? sizeof(sockaddr_in) : sizeof(sockaddr_in6));

   // And of course, it is connected.
   m_bConnected = true;

   // register this socket for receiving data packets
   m_pRNode->m_bOnList = true;
   m_pRcvQueue->setNewEntry(this);

   //send the response to the peer, see listen() for more discussions about this
   // XXX Here create CONCLUSION RESPONSE with:
   // - just the UDT handshake, if HS_VERSION_UDT4,
   // - if higher, the UDT handshake, the SRT HSRSP, the SRT KMRSP
   size_t size = m_iMaxSRTPayloadSize;
   // Allocate the maximum possible memory for an SRT payload.
   // This is a maximum you can send once.
   CPacket response;
   response.setControl(UMSG_HANDSHAKE);
   response.allocate(size);

   // This will serialize the handshake according to its current form.
   HLOGC(mglog.Debug, log << "acceptAndRespond: creating CONCLUSION response (HSv5: with HSRSP/KMRSP) buffer size=" << size);
   if (!createSrtHandshake(Ref(response), Ref(*hs), SRT_CMD_HSRSP, SRT_CMD_KMRSP, kmdata, kmdatasize))
   {
       LOGC(mglog.Error, log << "acceptAndRespond: error creating handshake response");
       throw CUDTException(MJ_SETUP, MN_REJECTED, 0);
   }

   // Set target socket ID to the value from received handshake's source ID.
   response.m_iID = m_PeerID;

#if ENABLE_HEAVY_LOGGING
   {
       // To make sure what REALLY is being sent, parse back the handshake
       // data that have been just written into the buffer.
       CHandShake debughs;
       debughs.load_from(response.m_pcData, response.getLength());
       HLOGC(mglog.Debug, log << CONID() << "acceptAndRespond: sending HS to peer, reqtype="
           << RequestTypeStr(debughs.m_iReqType) << " version=" << debughs.m_iVersion
           << " (connreq:" << RequestTypeStr(m_ConnReq.m_iReqType)
           << "), target_socket=" << response.m_iID << ", my_socket=" << debughs.m_iID);
   }
#endif

#ifndef TEST_DISABLE_FINAL_HANDSHAKE
   m_pSndQueue->sendto(peer, response);
#endif
}


// This function is required to be called when a caller receives an INDUCTION
// response from the listener and would like to create a CONCLUSION that includes
// the SRT handshake extension. This extension requires that the crypter object
// be created, but it's still too early for it to be completely configured.
// This function then precreates the object so that the handshake extension can
// be created, as this happens before the completion of the connection (and
// therefore configuration of the crypter object), which can only take place upon
// reception of CONCLUSION response from the listener.
bool CUDT::createCrypter(HandshakeSide side, bool bidirectional)
{
    // Lazy initialization
    if ( m_pCryptoControl )
        return true;

    // Write back this value, when it was just determined.
    m_SrtHsSide = side;

    m_pCryptoControl.reset(new CCryptoControl(this, m_SocketID));

    // XXX These below are a little bit controversial.
    // These data should probably be filled only upon
    // reception of the conclusion handshake - otherwise
    // they have outdated values.
    if ( bidirectional )
        m_bTwoWayData = true;

    m_pCryptoControl->setCryptoSecret(m_CryptoSecret);

    if ( bidirectional || m_bDataSender )
    {
        HLOGC(mglog.Debug, log << "createCrypter: setting RCV/SND KeyLen=" << m_iSndCryptoKeyLen);
        m_pCryptoControl->setCryptoKeylen(m_iSndCryptoKeyLen);
    }

    return m_pCryptoControl->init(side, bidirectional);
}

void CUDT::setupCC()
{
    // Prepare configuration object,
    // Create the CCC object and configure it.

    // UDT also sets back the congestion window: ???
    // m_dCongestionWindow = m_pCC->m_dCWndSize;

    // XXX Not sure about that. May happen that AGENT wants
    // tsbpd mode, but PEER doesn't, even in bidirectional mode.
    // This way, the reception side should get precedense.
    //if (bidirectional || m_bDataSender || m_bTwoWayData)
    //    m_bPeerTsbPd = m_bOPT_TsbPd;

    // Smoother will retrieve whatever parameters it needs
    // from *this.
    m_Smoother.configure(this);

    // Override the value of minimum NAK interval, per Smoother's wish.
    // When default 0 value is returned, the current value set by CUDT
    // is preserved.
    uint64_t min_nak_tk = m_Smoother->minNAKInterval();
    if ( min_nak_tk )
        m_ullMinNakInt_tk = min_nak_tk;

    HLOGC(mglog.Debug, log << "setupCC: setting parameters: mss=" << m_iMSS
        << " maxCWNDSize/FlowWindowSize=" << m_iFlowWindowSize
        << " rcvrate=" << m_iDeliveryRate << "p/s (" << m_iByteDeliveryRate << "B/S)"
        << " rtt=" << m_iRTT
        << " bw=" << m_iBandwidth);

    updateCC(TEV_INIT, TEV_INIT_RESET);
}

void CUDT::considerLegacySrtHandshake(uint64_t timebase)
{
    // Do a fast pre-check first - this simply declares that agent uses HSv5
    // and the legacy SRT Handshake is not to be done. Second check is whether
    // agent is sender (=initiator in HSv4).
    if ( !isTsbPd() || !m_bDataSender )
        return;

    if (m_iSndHsRetryCnt <= 0)
    {
        HLOGC(mglog.Debug, log << "Legacy HSREQ: not needed, expire counter=" << m_iSndHsRetryCnt);
        return;
    }

    uint64_t now = CTimer::getTime();
    if (timebase != 0)
    {
        // Then this should be done only if it's the right time,
        // the TSBPD mode is on, and when the counter is "still rolling".
        /*
         * SRT Handshake with peer:
         * If...
         * - we want TsbPd mode; and
         * - we have not tried more than CSRTCC_MAXRETRY times (peer may not be SRT); and
         * - and did not get answer back from peer
         * - last sent handshake req should have been replied (RTT*1.5 elapsed); and
         * then (re-)send handshake request.
         */
        if ( timebase > now ) // too early
        {
            HLOGC(mglog.Debug, log << "Legacy HSREQ: TOO EARLY, will still retry " << m_iSndHsRetryCnt << " times");
            return;
        }
    }
    // If 0 timebase, it means that this is the initial sending with the very first
    // payload packet sent. Send only if this is still set to maximum+1 value.
    else if (m_iSndHsRetryCnt < SRT_MAX_HSRETRY+1)
    {
        HLOGC(mglog.Debug, log << "Legacy HSREQ: INITIAL, REPEATED, so not to be done. Will repeat on sending " << m_iSndHsRetryCnt << " times");
        return;
    }

    HLOGC(mglog.Debug, log << "Legacy HSREQ: SENDING, will repeat " << m_iSndHsRetryCnt << " times if no response");
    m_iSndHsRetryCnt--;
    m_ullSndHsLastTime_us = now;
    sendSrtMsg(SRT_CMD_HSREQ);
}

void CUDT::checkSndTimers(Whether2RegenKm regen)
{
    if (m_SrtHsSide == HSD_INITIATOR)
    {
        HLOGC(mglog.Debug, log << "checkSndTimers: HS SIDE: INITIATOR, considering legacy handshake with timebase");
        // Legacy method for HSREQ, only if initiator.
        considerLegacySrtHandshake(m_ullSndHsLastTime_us + m_iRTT*3/2);
    }
    else
    {
        HLOGC(mglog.Debug, log << "checkSndTimers: HS SIDE: " << (m_SrtHsSide == HSD_RESPONDER ? "RESPONDER" : "DRAW (IPE?)")
                << " - not considering legacy handshake");
    }

    // This must be done always on sender, regardless of HS side.
    // When regen == DONT_REGEN_KM, it's a handshake call, so do
    // it only for initiator.
    if (regen || m_SrtHsSide == HSD_INITIATOR)
    {
        // Don't call this function in "non-regen mode" (sending only),
        // if this side is RESPONDER. This shall be called only with
        // regeneration request, which is required by the sender.
        m_pCryptoControl->sendKeysToPeer(regen);
    }
}

void CUDT::addressAndSend(CPacket& pkt)
{
    pkt.m_iID = m_PeerID;
    pkt.m_iTimeStamp = int(CTimer::getTime() - m_StartTime);
    m_pSndQueue->sendto(m_pPeerAddr, pkt);
}


void CUDT::close()
{
   // NOTE: this function is called from within the garbage collector thread.

   if (!m_bOpened)
   {
      return;
   }

   HLOGC(mglog.Debug, log << CONID() << " - closing socket:");

   if (m_Linger.l_onoff != 0)
   {
      uint64_t entertime = CTimer::getTime();

      HLOGC(mglog.Debug, log << CONID() << " ... (linger)");
      while (!m_bBroken && m_bConnected && (m_pSndBuffer->getCurrBufSize() > 0)
              && (CTimer::getTime() - entertime < m_Linger.l_linger * uint64_t(1000000)))
      {
         // linger has been checked by previous close() call and has expired
         if (m_ullLingerExpiration >= entertime)
            break;

         if (!m_bSynSending)
         {
            // if this socket enables asynchronous sending, return immediately and let GC to close it later
            if (m_ullLingerExpiration == 0)
               m_ullLingerExpiration = entertime + m_Linger.l_linger * uint64_t(1000000);

            return;
         }

         #ifndef _WIN32
            timespec ts;
            ts.tv_sec = 0;
            ts.tv_nsec = 1000000;
            nanosleep(&ts, NULL);
         #else
            Sleep(1);
         #endif
      }
   }

   // remove this socket from the snd queue
   if (m_bConnected)
      m_pSndQueue->m_pSndUList->remove(this);

   /*
    * update_events below useless
    * removing usock for EPolls right after (remove_usocks) clears it (in other HAI patch).
    *
    * What is in EPoll shall be the responsibility of the application, if it want local close event,
    * it would remove the socket from the EPoll after close.
    */
   // trigger any pending IO events.
   s_UDTUnited.m_EPoll.update_events(m_SocketID, m_sPollID, UDT_EPOLL_ERR, true);
   // then remove itself from all epoll monitoring
   try
   {
      for (set<int>::iterator i = m_sPollID.begin(); i != m_sPollID.end(); ++ i)
         s_UDTUnited.m_EPoll.remove_usock(*i, m_SocketID);
   }
   catch (...)
   {
   }

   // XXX What's this, could any of the above actions make it !m_bOpened?
   if (!m_bOpened)
   {
      return;
   }

   // Inform the threads handler to stop.
   m_bClosing = true;

   HLOGC(mglog.Debug, log << CONID() << "CLOSING STATE. Acquiring connection lock");

   CGuard cg(m_ConnectionLock);

   // Signal the sender and recver if they are waiting for data.
   releaseSynch();

   HLOGC(mglog.Debug, log << CONID() << "CLOSING, removing from listener/connector");

   if (m_bListening)
   {
      m_bListening = false;
      m_pRcvQueue->removeListener(this);
   }
   else if (m_bConnecting)
   {
       m_pRcvQueue->removeConnector(m_SocketID);
   }

   if (m_bConnected)
   {
      if (!m_bShutdown)
      {
          HLOGC(mglog.Debug, log << CONID() << "CLOSING - sending SHUTDOWN to the peer");
          sendCtrl(UMSG_SHUTDOWN);
      }

      m_pCryptoControl->close();

      // Store current connection information.
      CInfoBlock ib;
      ib.m_iIPversion = m_iIPversion;
      CInfoBlock::convert(m_pPeerAddr, m_iIPversion, ib.m_piIP);
      ib.m_iRTT = m_iRTT;
      ib.m_iBandwidth = m_iBandwidth;
      m_pCache->update(&ib);

      m_bConnected = false;
   }

   if ( m_bTsbPd  && !pthread_equal(m_RcvTsbPdThread, pthread_t()))
   {
       HLOGC(mglog.Debug, log << "CLOSING, joining TSBPD thread...");
       void* retval;
       int ret SRT_ATR_UNUSED = pthread_join(m_RcvTsbPdThread, &retval);
       HLOGC(mglog.Debug, log << "... " << (ret == 0 ? "SUCCEEDED" : "FAILED"));
   }

   HLOGC(mglog.Debug, log << "CLOSING, joining send/receive threads");

   // waiting all send and recv calls to stop
   CGuard sendguard(m_SendLock);
   CGuard recvguard(m_RecvLock);

   CGuard::enterCS(m_AckLock);
   /* Release CCryptoControl internals (crypto context) under AckLock in case decrypt is in progress */
   m_pCryptoControl.reset();
   CGuard::leaveCS(m_AckLock);

   m_lSrtVersion = SRT_DEF_VERSION;
   m_lPeerSrtVersion = SRT_VERSION_UNK;
   m_lMinimumPeerSrtVersion = SRT_VERSION_MAJ1;
   m_ullRcvPeerStartTime = 0;

   m_bOpened = false;
}

/*
 Old, mostly original UDT based version of CUDT::send.
 Left for historical reasons.

int CUDT::send(const char* data, int len)
{
   // throw an exception if not connected
   if (m_bBroken || m_bClosing)
      throw CUDTException(MJ_CONNECTION, MN_CONNLOST, 0);
   else if (!m_bConnected || !m_Smoother.ready())
      throw CUDTException(MJ_CONNECTION, MN_NOCONN, 0);

   if (len <= 0)
      return 0;

   // Check if the current smoother accepts the call with given parameters.
   if (!m_Smoother->checkTransArgs(Smoother::STA_BUFFER, Smoother::STAD_SEND, data, len, -1, false))
      throw CUDTException(MJ_NOTSUP, MN_INVALBUFFERAPI, 0);

   CGuard sendguard(m_SendLock);

   if (m_pSndBuffer->getCurrBufSize() == 0)
   {
      // delay the EXP timer to avoid mis-fired timeout
      uint64_t currtime_tk;
      CTimer::rdtsc(currtime_tk);
      // (fix keepalive) m_ullLastRspTime_tk = currtime_tk;
      m_ullLastRspAckTime_tk = currtime_tk;
      m_iReXmitCount = 1;
   }
   if (sndBuffersLeft() <= 0)
   {
      if (!m_bSynSending)
         throw CUDTException(MJ_AGAIN, MN_WRAVAIL, 0);
      else
      {
          {
              // wait here during a blocking sending
              CGuard sendblock_lock(m_SendBlockLock);
              if (m_iSndTimeOut < 0)
              {
                  while (stillConnected() && (sndBuffersLeft() <= 0) && m_bPeerHealth)
                      pthread_cond_wait(&m_SendBlockCond, &m_SendBlockLock);
              }
              else
              {
                  uint64_t exptime = CTimer::getTime() + m_iSndTimeOut * uint64_t(1000);
                  timespec locktime;

                  locktime.tv_sec = exptime / 1000000;
                  locktime.tv_nsec = (exptime % 1000000) * 1000;

                  while (stillConnected() && (sndBuffersLeft() <= 0) && m_bPeerHealth && (CTimer::getTime() < exptime))
                      pthread_cond_timedwait(&m_SendBlockCond, &m_SendBlockLock, &locktime);
              }
          }

         // check the connection status
         if (m_bBroken || m_bClosing)
            throw CUDTException(MJ_CONNECTION, MN_CONNLOST, 0);
         else if (!m_bConnected)
            throw CUDTException(MJ_CONNECTION, MN_NOCONN, 0);
         else if (!m_bPeerHealth)
         {
            m_bPeerHealth = true;
            throw CUDTException(MJ_PEERERROR);
         }
      }
   }

   if (sndBuffersLeft() <= 0)
   {
      if (m_iSndTimeOut >= 0)
         throw CUDTException(MJ_AGAIN, MN_XMTIMEOUT, 0);

      return 0;
   }

   int size = min(len, sndBuffersLeft() * m_iMaxSRTPayloadSize);

   // record total time used for sending
   if (m_pSndBuffer->getCurrBufSize() == 0)
      m_llSndDurationCounter = CTimer::getTime();

   // insert the user buffer into the sending list
   m_pSndBuffer->addBuffer(data, size); // inorder=false, ttl=-1

   // insert this socket to snd list if it is not on the list yet
   m_pSndQueue->m_pSndUList->update(this, CSndUList::DONT_RESCHEDULE);

   if (sndBuffersLeft() <= 0)
   {
      // write is not available any more
      s_UDTUnited.m_EPoll.update_events(m_SocketID, m_sPollID, UDT_EPOLL_OUT, false);
   }

   return size;
}
*/

int CUDT::receiveBuffer(char* data, int len)
{
    if (!m_Smoother->checkTransArgs(Smoother::STA_BUFFER, Smoother::STAD_RECV, data, len, -1, false))
        throw CUDTException(MJ_NOTSUP, MN_INVALBUFFERAPI, 0);

    CGuard recvguard(m_RecvLock);

    if ((m_bBroken || m_bClosing) && !m_pRcvBuffer->isRcvDataReady())
    {
        if (m_bShutdown)
        {
            // For stream API, return 0 as a sign of EOF for transmission.
            // That's a bit controversial because theoretically the
            // UMSG_SHUTDOWN message may be lost as every UDP packet, although
            // another theory states that this will never happen because this
            // packet has a total size of 42 bytes and such packets are
            // declared as never dropped - but still, this is UDP so there's no
            // guarantee.

            // The most reliable way to inform the party that the transmission
            // has ended would be to send a single empty packet (that is,
            // a data packet that contains only an SRT header in the UDP
            // payload), which is a normal data packet that can undergo
            // normal sequence check and retransmission rules, so it's ensured
            // that this packet will be received. Receiving such a packet should
            // make this function return 0, potentially also without breaking
            // the connection and potentially also with losing no ability to
            // send some larger portion of data next time.
            HLOGC(mglog.Debug, log << "STREAM API, SHUTDOWN: marking as EOF");
            return 0;
        }
        HLOGC(mglog.Debug, log << (m_bMessageAPI ? "MESSAGE" : "STREAM") << " API, " << (m_bShutdown?"":"no") << " SHUTDOWN. Reporting as BROKEN.");
        throw CUDTException(MJ_CONNECTION, MN_CONNLOST, 0);
    }


    if (!m_pRcvBuffer->isRcvDataReady())
    {
        if (!m_bSynRecving)
        {
            throw CUDTException(MJ_AGAIN, MN_RDAVAIL, 0);
        }
        else
        {
            /* Kick TsbPd thread to schedule next wakeup (if running) */
            if (m_iRcvTimeOut < 0)
            {
                while (stillConnected() && !m_pRcvBuffer->isRcvDataReady())
                {
                    //Do not block forever, check connection status each 1 sec.
                    CTimer::condTimedWaitUS(&m_RecvDataCond, &m_RecvLock, 1000000);
                }
            }
            else
            {
                uint64_t exptime = CTimer::getTime() + m_iRcvTimeOut * 1000;
                while (stillConnected() && !m_pRcvBuffer->isRcvDataReady())
                {
                    CTimer::condTimedWaitUS(&m_RecvDataCond, &m_RecvLock, m_iRcvTimeOut * 1000);
                    if (CTimer::getTime() >= exptime)
                        break;
                }
            }
        }
    }

    // throw an exception if not connected
    if (!m_bConnected)
        throw CUDTException(MJ_CONNECTION, MN_NOCONN, 0);

    if ((m_bBroken || m_bClosing) && !m_pRcvBuffer->isRcvDataReady())
    {
        // See at the beginning
        if (!m_bMessageAPI && m_bShutdown)
        {
            HLOGC(mglog.Debug, log << "STREAM API, SHUTDOWN: marking as EOF");
            return 0;
        }
        HLOGC(mglog.Debug, log << (m_bMessageAPI ? "MESSAGE" : "STREAM") << " API, " << (m_bShutdown?"":"no") << " SHUTDOWN. Reporting as BROKEN.");

        throw CUDTException(MJ_CONNECTION, MN_CONNLOST, 0);
    }

    int res = m_pRcvBuffer->readBuffer(data, len);

    /* Kick TsbPd thread to schedule next wakeup (if running) */
    if (m_bTsbPd)
    {
        HLOGP(tslog.Debug, "Ping TSBPD thread to schedule wakeup");
        pthread_cond_signal(&m_RcvTsbPdCond);
    }


    if (!m_pRcvBuffer->isRcvDataReady())
    {
        // read is not available any more
        s_UDTUnited.m_EPoll.update_events(m_SocketID, m_sPollID, UDT_EPOLL_IN, false);
    }

    if ((res <= 0) && (m_iRcvTimeOut >= 0))
        throw CUDTException(MJ_AGAIN, MN_XMTIMEOUT, 0);

    return res;
}


void CUDT::checkNeedDrop(ref_t<bool> bCongestion)
{
    if (!m_bPeerTLPktDrop)
        return;

    if (!m_bMessageAPI)
    {
        LOGC(dlog.Error, log << "The SRTO_TLPKTDROP flag can only be used with message API.");
        throw CUDTException(MJ_NOTSUP, MN_INVALBUFFERAPI, 0);
    }

    int bytes, timespan_ms;
    // (returns buffer size in buffer units, ignored)
    m_pSndBuffer->getCurrBufSize(Ref(bytes), Ref(timespan_ms));

    // high threshold (msec) at tsbpd_delay plus sender/receiver reaction time (2 * 10ms)
    // Minimum value must accomodate an I-Frame (~8 x average frame size)
    // >>need picture rate or app to set min treshold
    // >>using 1 sec for worse case 1 frame using all bit budget.
    // picture rate would be useful in auto SRT setting for min latency
    // XXX Make SRT_TLPKTDROP_MINTHRESHOLD_MS option-configurable
    int threshold_ms = 0;
    if (m_iOPT_SndDropDelay >= 0)
    {
        threshold_ms = std::max(m_iPeerTsbPdDelay_ms + m_iOPT_SndDropDelay, +SRT_TLPKTDROP_MINTHRESHOLD_MS) + (2*COMM_SYN_INTERVAL_US/1000);
    }

    if (threshold_ms && timespan_ms > threshold_ms)
    {
        // protect packet retransmission
        CGuard::enterCS(m_AckLock);
        int dbytes;
        int dpkts = m_pSndBuffer->dropLateData(dbytes,  CTimer::getTime() - (threshold_ms * 1000));
        if (dpkts > 0)
        {
            m_iTraceSndDrop += dpkts;
            m_iSndDropTotal += dpkts;
            m_ullTraceSndBytesDrop += dbytes;
            m_ullSndBytesDropTotal += dbytes;

#if ENABLE_HEAVY_LOGGING
            int32_t realack = m_iSndLastDataAck;
#endif
            int32_t fakeack = CSeqNo::incseq(m_iSndLastDataAck, dpkts);

            m_iSndLastAck = fakeack;
            m_iSndLastDataAck = fakeack;

            int32_t minlastack = CSeqNo::decseq(m_iSndLastDataAck);
            m_pSndLossList->remove(minlastack);
            /* If we dropped packets not yet sent, advance current position */
            // THIS MEANS: m_iSndCurrSeqNo = MAX(m_iSndCurrSeqNo, m_iSndLastDataAck-1)
            if (CSeqNo::seqcmp(m_iSndCurrSeqNo, minlastack) < 0)
            {
                m_iSndCurrSeqNo = minlastack;
            }
            LOGC(dlog.Error, log << "SND-DROPPED " << dpkts << " packets - lost delaying for " << timespan_ms << "ms");

            HLOGC(dlog.Debug, log << "drop,now " <<
                    CTimer::getTime() << "us," <<
                    realack << "-" <<  m_iSndCurrSeqNo << " seqs," <<
                    dpkts << " pkts," <<  dbytes << " bytes," <<  timespan_ms << " ms");

        }
        *bCongestion = true;
        CGuard::leaveCS(m_AckLock);
    }
    else if (timespan_ms > (m_iPeerTsbPdDelay_ms/2))
    {
        HLOGC(mglog.Debug, log << "cong, NOW: " << CTimer::getTime() << "us, BYTES " <<  bytes << ", TMSPAN " <<  timespan_ms << "ms");

        *bCongestion = true;
    }
}


int CUDT::sendmsg(const char* data, int len, int msttl, bool inorder, uint64_t srctime)
{
    SRT_MSGCTRL mctrl = srt_msgctrl_default;
    mctrl.msgttl = msttl;
    mctrl.inorder = inorder;
    mctrl.srctime = srctime;
    return this->sendmsg2(data, len, Ref(mctrl));
}

int CUDT::sendmsg2(const char* data, int len, ref_t<SRT_MSGCTRL> r_mctrl)
{
    SRT_MSGCTRL& mctrl = *r_mctrl;
    bool bCongestion = false;

    // throw an exception if not connected
    if (m_bBroken || m_bClosing)
        throw CUDTException(MJ_CONNECTION, MN_CONNLOST, 0);
    else if (!m_bConnected || !m_Smoother.ready())
        throw CUDTException(MJ_CONNECTION, MN_NOCONN, 0);

    if (len <= 0)
    {
        LOGC(dlog.Error, log << "INVALID: Data size for sending declared with length: " << len);
        return 0;
    }

    int msttl = mctrl.msgttl;
    bool inorder = mctrl.inorder;

    // Sendmsg isn't restricted to the smoother type, however the smoother
    // may want to have something to say here.
    // NOTE: Smoother is also allowed to throw CUDTException() by itself!
    {
        Smoother::TransAPI api = Smoother::STA_MESSAGE;
        CodeMinor mn = MN_INVALMSGAPI;
        if ( !m_bMessageAPI )
        {
            api = Smoother::STA_BUFFER;
            mn = MN_INVALBUFFERAPI;
        }

        if (!m_Smoother->checkTransArgs(api, Smoother::STAD_SEND, data, len, msttl, inorder))
            throw CUDTException(MJ_NOTSUP, mn, 0);
    }

    // NOTE: the length restrictions differ in STREAM API and in MESSAGE API:

    // - STREAM API:
    //   At least 1 byte free sending buffer space is needed
    //   (in practice, one unit buffer of 1456 bytes).
    //   This function will send as much as possible, and return
    //   how much was actually sent.

    // - MESSAGE API:
    //   At least so many bytes free in the sending buffer is needed,
    //   as the length of the data, otherwise this function will block
    //   or return MJ_AGAIN until this condition is satisfied. The EXACTLY
    //   such number of data will be then written out, and this function
    //   will effectively return either -1 (error) or the value of 'len'.
    //   This call will be also rejected from upside when trying to send
    //   out a message of a length that exceeds the total size of the sending
    //   buffer (configurable by SRTO_SNDBUF).

    if (m_bMessageAPI && len > int(m_iSndBufSize * m_iMaxSRTPayloadSize))
    {
        LOGC(dlog.Error, log << "Message length (" << len << ") exceeds the size of sending buffer: "
            << (m_iSndBufSize * m_iMaxSRTPayloadSize) << ". Use SRTO_SNDBUF if needed.");
        throw CUDTException(MJ_NOTSUP, MN_XSIZE, 0);
    }

    /* XXX
       This might be worth preserving for several occasions, but it
       must be at least conditional because it breaks backward compat.
    if (!m_pCryptoControl || !m_pCryptoControl->isSndEncryptionOK())
    {
        LOGC(dlog.Error, log << "Encryption is required, but the peer did not supply correct credentials. Sending rejected.");
        throw CUDTException(MJ_SETUP, MN_SECURITY, 0);
    }
    */

    CGuard sendguard(m_SendLock);

    if (m_pSndBuffer->getCurrBufSize() == 0)
    {
        // delay the EXP timer to avoid mis-fired timeout
        uint64_t currtime_tk;
        CTimer::rdtsc(currtime_tk);
        // (fix keepalive) m_ullLastRspTime_tk = currtime_tk;
        m_ullLastRspAckTime_tk = currtime_tk;
        m_iReXmitCount = 1;
    }

    checkNeedDrop(Ref(bCongestion));

    int minlen = 1; // Minimum sender buffer space required for STREAM API
    if (m_bMessageAPI)
    {
        // For MESSAGE API the minimum outgoing buffer space required is
        // the size that can carry over the whole message as passed here.
        minlen = (len+m_iMaxSRTPayloadSize-1)/m_iMaxSRTPayloadSize;
    }

    if (sndBuffersLeft() < minlen)
    {
        //>>We should not get here if SRT_ENABLE_TLPKTDROP
        // XXX Check if this needs to be removed, or put to an 'else' condition for m_bTLPktDrop.
        if (!m_bSynSending)
            throw CUDTException(MJ_AGAIN, MN_WRAVAIL, 0);
        else
        {
            {
                // wait here during a blocking sending
                CGuard sendblock_lock(m_SendBlockLock);

                if (m_iSndTimeOut < 0)
                {
                    while (stillConnected()
                            && sndBuffersLeft() < minlen
                            && m_bPeerHealth)
                        pthread_cond_wait(&m_SendBlockCond, &m_SendBlockLock);
                }
                else
                {
                    uint64_t exptime = CTimer::getTime() + m_iSndTimeOut * uint64_t(1000);

                    while (stillConnected()
                            && sndBuffersLeft() < minlen
                            && m_bPeerHealth
                            && exptime > CTimer::getTime())
                        CTimer::condTimedWaitUS(&m_SendBlockCond, &m_SendBlockLock, m_iSndTimeOut * uint64_t(1000));
                }
            }

            // check the connection status
            if (m_bBroken || m_bClosing)
                throw CUDTException(MJ_CONNECTION, MN_CONNLOST, 0);
            else if (!m_bConnected)
                throw CUDTException(MJ_CONNECTION, MN_NOCONN, 0);
            else if (!m_bPeerHealth)
            {
                m_bPeerHealth = true;
                throw CUDTException(MJ_PEERERROR);
            }
        }

        /* 
         * The code below is to return ETIMEOUT when blocking mode could not get free buffer in time.
         * If no free buffer available in non-blocking mode, we alredy returned. If buffer availaible,
         * we test twice if this code is outside the else section.
         * This fix move it in the else (blocking-mode) section
         */
        if (sndBuffersLeft() < minlen)
        {
            if (m_iSndTimeOut >= 0)
                throw CUDTException(MJ_AGAIN, MN_XMTIMEOUT, 0);

            // XXX This looks very weird here, however most likely
            // this will happen only in the following case, when
            // the above loop has been interrupted, which happens when:
            // 1. The buffers left gets enough for minlen - but this is excluded
            //    in the first condition here.
            // 2. In the case of sending timeout, the above loop was interrupted
            //    due to reaching timeout, but this is excluded by the second
            //    condition here
            // 3. The 'stillConnected()' or m_bPeerHealth condition is false, of which:
            //    - broken/closing status is checked and responded with CONNECTION/CONNLOST
            //    - not connected status is checked and responded with CONNECTION/NOCONN
            //    - m_bPeerHealth condition is checked and responded with PEERERROR
            //
            // ERGO: never happens?
            LOGC(mglog.Fatal, log << "IPE: sendmsg: the loop exited, while not enough size, still connected, peer healthy. Impossible.");

            return 0;
        }
    }

    // record total time used for sending
    if (m_pSndBuffer->getCurrBufSize() == 0)
        m_llSndDurationCounter = CTimer::getTime();

    int size = len;
    if (!m_bMessageAPI)
    {
        // For STREAM API it's allowed to send less bytes than the given buffer.
        // Just return how many bytes were actually scheduled for writing.
        // XXX May be reasonable to add a flag that requires that the function
        // not return until the buffer is sent completely.
        size = min(len, sndBuffersLeft() * m_iMaxSRTPayloadSize);
    }

    // insert the user buffer into the sending list
    m_pSndBuffer->addBuffer(data, size, mctrl.msgttl, mctrl.inorder, mctrl.srctime, Ref(mctrl.msgno));
    HLOGC(dlog.Debug, log << CONID() << "sock:SENDING srctime: " << mctrl.srctime << "us DATA SIZE: " << size);

    // insert this socket to the snd list if it is not on the list yet
    m_pSndQueue->m_pSndUList->update(this, CSndUList::rescheduleIf(bCongestion));

    if (sndBuffersLeft() < 1) // XXX Not sure if it should test if any space in the buffer, or as requried.
    {
        // write is not available any more
        s_UDTUnited.m_EPoll.update_events(m_SocketID, m_sPollID, UDT_EPOLL_OUT, false);
    }

#ifdef SRT_ENABLE_ECN
    if (bCongestion)
        throw CUDTException(MJ_AGAIN, MN_CONGESTION, 0);
#endif /* SRT_ENABLE_ECN */
    return size;
}

int CUDT::recv(char* data, int len)
{
    if (!m_bConnected || !m_Smoother.ready())
        throw CUDTException(MJ_CONNECTION, MN_NOCONN, 0);

    if (len <= 0)
    {
        LOGC(dlog.Error, log << "Length of '" << len << "' supplied to srt_recv.");
        throw CUDTException(MJ_NOTSUP, MN_INVAL, 0);
    }

    if (m_bMessageAPI)
    {
        SRT_MSGCTRL mctrl = srt_msgctrl_default;
        return receiveMessage(data, len, Ref(mctrl));
    }

    return receiveBuffer(data, len);
}

int CUDT::recvmsg(char* data, int len, uint64_t& srctime)
{
    if (!m_bConnected || !m_Smoother.ready())
        throw CUDTException(MJ_CONNECTION, MN_NOCONN, 0);

    if (len <= 0)
    {
        LOGC(dlog.Error, log << "Length of '" << len << "' supplied to srt_recvmsg.");
        throw CUDTException(MJ_NOTSUP, MN_INVAL, 0);
    }

    if (m_bMessageAPI)
    {
        SRT_MSGCTRL mctrl = srt_msgctrl_default;
        int ret = receiveMessage(data, len, Ref(mctrl));
        srctime = mctrl.srctime;
        return ret;
    }

    return receiveBuffer(data, len);
}

int CUDT::recvmsg2(char* data, int len, ref_t<SRT_MSGCTRL> mctrl)
{
    if (!m_bConnected || !m_Smoother.ready())
        throw CUDTException(MJ_CONNECTION, MN_NOCONN, 0);

    if (len <= 0)
    {
        LOGC(dlog.Error, log << "Length of '" << len << "' supplied to srt_recvmsg.");
        throw CUDTException(MJ_NOTSUP, MN_INVAL, 0);
    }

    if (m_bMessageAPI)
        return receiveMessage(data, len, mctrl);

    return receiveBuffer(data, len);
}

int CUDT::receiveMessage(char* data, int len, ref_t<SRT_MSGCTRL> r_mctrl)
{
    SRT_MSGCTRL& mctrl = *r_mctrl;
    // Recvmsg isn't restricted to the smoother type, it's the most
    // basic method of passing the data. You can retrieve data as
    // they come in, however you need to match the size of the buffer.
    if (!m_Smoother->checkTransArgs(Smoother::STA_MESSAGE, Smoother::STAD_RECV, data, len, -1, false))
        throw CUDTException(MJ_NOTSUP, MN_INVALMSGAPI, 0);

    CGuard recvguard(m_RecvLock);

    /* XXX DEBUG STUFF - enable when required
       char charbool[2] = {'0', '1'};
       char ptrn [] = "RECVMSG/BEGIN BROKEN 1 CONN 1 CLOSING 1 SYNCR 1 NMSG                                ";
       int pos [] = {21, 28, 38, 46, 53};
       ptrn[pos[0]] = charbool[m_bBroken];
       ptrn[pos[1]] = charbool[m_bConnected];
       ptrn[pos[2]] = charbool[m_bClosing];
       ptrn[pos[3]] = charbool[m_bSynRecving];
       int wrtlen = sprintf(ptrn + pos[4], "%d", m_pRcvBuffer->getRcvMsgNum());
       strcpy(ptrn + pos[4] + wrtlen, "\n");
       fputs(ptrn, stderr);
    // */

    if (m_bBroken || m_bClosing)
    {
        int res = m_pRcvBuffer->readMsg(data, len);
        mctrl.srctime = 0;

        /* Kick TsbPd thread to schedule next wakeup (if running) */
        if (m_bTsbPd)
            pthread_cond_signal(&m_RcvTsbPdCond);

        if (!m_pRcvBuffer->isRcvDataReady())
        {
            // read is not available any more
            s_UDTUnited.m_EPoll.update_events(m_SocketID, m_sPollID, UDT_EPOLL_IN, false);
        }

        if (res == 0)
        {
            if (!m_bMessageAPI && m_bShutdown)
                return 0;
            throw CUDTException(MJ_CONNECTION, MN_CONNLOST, 0);
        }
        else
            return res;
    }

    if (!m_bSynRecving)
    {

        int res = m_pRcvBuffer->readMsg(data, len, r_mctrl);
        if (res == 0)
        {
            // read is not available any more

            // Kick TsbPd thread to schedule next wakeup (if running)
            if (m_bTsbPd)
                pthread_cond_signal(&m_RcvTsbPdCond);

            // Shut up EPoll if no more messages in non-blocking mode
            s_UDTUnited.m_EPoll.update_events(m_SocketID, m_sPollID, UDT_EPOLL_IN, false);
            throw CUDTException(MJ_AGAIN, MN_RDAVAIL, 0);
        }
        else
        {
            if (!m_pRcvBuffer->isRcvDataReady())
            {
                // Kick TsbPd thread to schedule next wakeup (if running)
                if (m_bTsbPd)
                    pthread_cond_signal(&m_RcvTsbPdCond);

                // Shut up EPoll if no more messages in non-blocking mode
                s_UDTUnited.m_EPoll.update_events(m_SocketID, m_sPollID, UDT_EPOLL_IN, false);

                // After signaling the tsbpd for ready data, report the bandwidth.
                double bw SRT_ATR_UNUSED = Bps2Mbps( m_iBandwidth * m_iMaxSRTPayloadSize );
                HLOGC(mglog.Debug, log << CONID() << "CURRENT BANDWIDTH: " << bw << "Mbps (" << m_iBandwidth << " buffers per second)");
            }
            return res;
        }
    }

    int res = 0;
    bool timeout = false;
    //Do not block forever, check connection status each 1 sec.
    uint64_t recvtmo = m_iRcvTimeOut < 0 ? 1000 : m_iRcvTimeOut;

    do
    {
        if (stillConnected() && !timeout && (!m_pRcvBuffer->isRcvDataReady()))
        {
            /* Kick TsbPd thread to schedule next wakeup (if running) */
            if (m_bTsbPd)
            {
                HLOGP(tslog.Debug, "recvmsg: KICK tsbpd()");
                pthread_cond_signal(&m_RcvTsbPdCond);
            }

            do
            {
                if (CTimer::condTimedWaitUS(&m_RecvDataCond, &m_RecvLock, recvtmo * 1000) == ETIMEDOUT)
                {
                    if (!(m_iRcvTimeOut < 0))
                        timeout = true;
                    HLOGP(tslog.Debug, "recvmsg: DATA COND: EXPIRED -- trying to get data anyway");
                }
                else
                {
                    HLOGP(tslog.Debug, "recvmsg: DATA COND: KICKED.");
                }
            } while (stillConnected() && !timeout && (!m_pRcvBuffer->isRcvDataReady()));
        }

        /* XXX DEBUG STUFF - enable when required
        LOGC(dlog.Debug, "RECVMSG/GO-ON BROKEN " << m_bBroken << " CONN " << m_bConnected
                << " CLOSING " << m_bClosing << " TMOUT " << timeout
                << " NMSG " << m_pRcvBuffer->getRcvMsgNum());
                */

        res = m_pRcvBuffer->readMsg(data, len, r_mctrl);

        if (m_bBroken || m_bClosing)
        {
            if (!m_bMessageAPI && m_bShutdown)
                return 0;
            throw CUDTException(MJ_CONNECTION, MN_CONNLOST, 0);
        }
        else if (!m_bConnected)
            throw CUDTException(MJ_CONNECTION, MN_NOCONN, 0);
    } while ((res == 0) && !timeout);

    if (!m_pRcvBuffer->isRcvDataReady())
    {
        // Falling here means usually that res == 0 && timeout == true.
        // res == 0 would repeat the above loop, unless there was also a timeout.
        // timeout has interrupted the above loop, but with res > 0 this condition
        // wouldn't be satisfied.

        // read is not available any more

        // Kick TsbPd thread to schedule next wakeup (if running)
        if (m_bTsbPd)
        {
            HLOGP(tslog.Debug, "recvmsg: KICK tsbpd() (buffer empty)");
            pthread_cond_signal(&m_RcvTsbPdCond);
        }

        // Shut up EPoll if no more messages in non-blocking mode
        s_UDTUnited.m_EPoll.update_events(m_SocketID, m_sPollID, UDT_EPOLL_IN, false);
    }

    // Unblock when required
    //LOGC(tslog.Debug, "RECVMSG/EXIT RES " << res << " RCVTIMEOUT");

    if ((res <= 0) && (m_iRcvTimeOut >= 0))
        throw CUDTException(MJ_AGAIN, MN_XMTIMEOUT, 0);

    return res;
}

int64_t CUDT::sendfile(fstream& ifs, int64_t& offset, int64_t size, int block)
{
    if (m_bBroken || m_bClosing)
        throw CUDTException(MJ_CONNECTION, MN_CONNLOST, 0);
    else if (!m_bConnected || !m_Smoother.ready())
        throw CUDTException(MJ_CONNECTION, MN_NOCONN, 0);

    if (size <= 0 && size != -1)
        return 0;

    if (!m_Smoother->checkTransArgs(Smoother::STA_FILE, Smoother::STAD_SEND, 0, size, -1, false))
        throw CUDTException(MJ_NOTSUP, MN_INVALBUFFERAPI, 0);

    if (!m_pCryptoControl || !m_pCryptoControl->isSndEncryptionOK())
    {
        LOGC(dlog.Error, log << "Encryption is required, but the peer did not supply correct credentials. Sending rejected.");
        throw CUDTException(MJ_SETUP, MN_SECURITY, 0);
    }

    CGuard sendguard(m_SendLock);

    if (m_pSndBuffer->getCurrBufSize() == 0)
    {
        // delay the EXP timer to avoid mis-fired timeout
        uint64_t currtime_tk;
        CTimer::rdtsc(currtime_tk);
        // (fix keepalive) m_ullLastRspTime_tk = currtime_tk;
        m_ullLastRspAckTime_tk = currtime_tk;
        m_iReXmitCount = 1;
    }

    // positioning...
    try
    {
        if (size == -1)
        {
            ifs.seekg(0, std::ios::end);
            size = ifs.tellg();
            if (offset > size)
                throw 0; // let it be caught below
        }

        // This will also set the position back to the beginning
        // in case when it was moved to the end for measuring the size.
        // This will also fail if the offset exceeds size, so measuring
        // the size can be skipped if not needed.
        ifs.seekg((streamoff)offset);
        if (!ifs.good())
            throw 0;
    }
    catch (...)
    {
        // XXX It would be nice to note that this is reported
        // by exception only if explicitly requested by setting
        // the exception flags in the stream. Here it's fixed so
        // that when this isn't set, the exception is "thrown manually".
        throw CUDTException(MJ_FILESYSTEM, MN_SEEKGFAIL);
    }

    int64_t tosend = size;
    int unitsize;

    // sending block by block
    while (tosend > 0)
    {
        if (ifs.fail())
            throw CUDTException(MJ_FILESYSTEM, MN_WRITEFAIL);

        if (ifs.eof())
            break;

        unitsize = int((tosend >= block) ? block : tosend);

        {
            CGuard lk(m_SendBlockLock);

            while (stillConnected() && (sndBuffersLeft() <= 0) && m_bPeerHealth)
                pthread_cond_wait(&m_SendBlockCond, &m_SendBlockLock);
        }

        if (m_bBroken || m_bClosing)
            throw CUDTException(MJ_CONNECTION, MN_CONNLOST, 0);
        else if (!m_bConnected)
            throw CUDTException(MJ_CONNECTION, MN_NOCONN, 0);
        else if (!m_bPeerHealth)
        {
            // reset peer health status, once this error returns, the app should handle the situation at the peer side
            m_bPeerHealth = true;
            throw CUDTException(MJ_PEERERROR);
        }

        // record total time used for sending
        if (m_pSndBuffer->getCurrBufSize() == 0)
            m_llSndDurationCounter = CTimer::getTime();

        int64_t sentsize = m_pSndBuffer->addBufferFromFile(ifs, unitsize);

        if (sentsize > 0)
        {
            tosend -= sentsize;
            offset += sentsize;
        }

        // insert this socket to snd list if it is not on the list yet
        m_pSndQueue->m_pSndUList->update(this, CSndUList::DONT_RESCHEDULE);
    }

    if (sndBuffersLeft() <= 0)
    {
        // write is not available any more
        s_UDTUnited.m_EPoll.update_events(m_SocketID, m_sPollID, UDT_EPOLL_OUT, false);
    }

    return size - tosend;
}

int64_t CUDT::recvfile(fstream& ofs, int64_t& offset, int64_t size, int block)
{
    if (!m_bConnected || !m_Smoother.ready())
        throw CUDTException(MJ_CONNECTION, MN_NOCONN, 0);
    else if ((m_bBroken || m_bClosing) && !m_pRcvBuffer->isRcvDataReady())
    {
        if (!m_bMessageAPI && m_bShutdown)
            return 0;
        throw CUDTException(MJ_CONNECTION, MN_CONNLOST, 0);
    }

    if (size <= 0)
        return 0;

    if (!m_Smoother->checkTransArgs(Smoother::STA_FILE, Smoother::STAD_RECV, 0, size, -1, false))
        throw CUDTException(MJ_NOTSUP, MN_INVALBUFFERAPI, 0);

    if (m_bTsbPd)
    {
        LOGC(dlog.Error, log << "Reading from file is incompatible with TSBPD mode and would cause a deadlock\n");
        throw CUDTException(MJ_NOTSUP, MN_INVALBUFFERAPI, 0);
    }

    CGuard recvguard(m_RecvLock);

    // Well, actually as this works over a FILE (fstream), not just a stream,
    // the size can be measured anyway and predicted if setting the offset might
    // have a chance to work or not.

    // positioning...
    try
    {
        if (offset > 0)
        {
            // Don't do anything around here if the offset == 0, as this
            // is the default offset after opening. Whether this operation
            // is performed correctly, it highly depends on how the file
            // has been open. For example, if you want to overwrite parts
            // of an existing file, the file must exist, and the ios::trunc
            // flag must not be set. If the file is open for only ios::out,
            // then the file will be truncated since the offset position on
            // at the time when first written; if ios::in|ios::out, then
            // it won't be truncated, just overwritten.

            // What is required here is that if offset is 0, don't try to
            // change the offset because this might be impossible with
            // the current flag set anyway.

            // Also check the status and CAUSE exception manually because
            // you don't know, as well, whether the user has set exception
            // flags.

            ofs.seekp((streamoff)offset);
            if (!ofs.good())
                throw 0; // just to get caught :)
        }
    }
    catch (...)
    {
        // XXX It would be nice to note that this is reported
        // by exception only if explicitly requested by setting
        // the exception flags in the stream. For a case, when it's not,
        // an additional explicit throwing happens when failbit is set.
        throw CUDTException(MJ_FILESYSTEM, MN_SEEKPFAIL);
    }

    int64_t torecv = size;
    int unitsize = block;
    int recvsize;

    // receiving... "recvfile" is always blocking
    while (torecv > 0)
    {
        if (ofs.fail())
        {
            // send the sender a signal so it will not be blocked forever
            int32_t err_code = CUDTException::EFILE;
            sendCtrl(UMSG_PEERERROR, &err_code);

            throw CUDTException(MJ_FILESYSTEM, MN_WRITEFAIL);
        }

        pthread_mutex_lock(&m_RecvDataLock);
        while (stillConnected() && !m_pRcvBuffer->isRcvDataReady())
            pthread_cond_wait(&m_RecvDataCond, &m_RecvDataLock);
        pthread_mutex_unlock(&m_RecvDataLock);

        if (!m_bConnected)
            throw CUDTException(MJ_CONNECTION, MN_NOCONN, 0);
        else if ((m_bBroken || m_bClosing) && !m_pRcvBuffer->isRcvDataReady())
        {

            if (!m_bMessageAPI && m_bShutdown)
                return 0;
            throw CUDTException(MJ_CONNECTION, MN_CONNLOST, 0);
        }

        unitsize = int((torecv == -1 || torecv >= block) ? block : torecv);
        recvsize = m_pRcvBuffer->readBufferToFile(ofs, unitsize);

        if (recvsize > 0)
        {
            torecv -= recvsize;
            offset += recvsize;
        }
    }

    if (!m_pRcvBuffer->isRcvDataReady())
    {
        // read is not available any more
        s_UDTUnited.m_EPoll.update_events(m_SocketID, m_sPollID, UDT_EPOLL_IN, false);
    }

    return size - torecv;
}

void CUDT::sample(CPerfMon* perf, bool clear)
{
   if (!m_bConnected)
      throw CUDTException(MJ_CONNECTION, MN_NOCONN, 0);
   if (m_bBroken || m_bClosing)
      throw CUDTException(MJ_CONNECTION, MN_CONNLOST, 0);

   uint64_t currtime = CTimer::getTime();
   perf->msTimeStamp = (currtime - m_StartTime) / 1000;

   perf->pktSent = m_llTraceSent;
   perf->pktRecv = m_llTraceRecv;
   perf->pktSndLoss = m_iTraceSndLoss;
   perf->pktRcvLoss = m_iTraceRcvLoss;
   perf->pktRetrans = m_iTraceRetrans;
   perf->pktRcvRetrans = m_iTraceRcvRetrans;
   perf->pktSentACK = m_iSentACK;
   perf->pktRecvACK = m_iRecvACK;
   perf->pktSentNAK = m_iSentNAK;
   perf->pktRecvNAK = m_iRecvNAK;
   perf->usSndDuration = m_llSndDuration;
   perf->pktReorderDistance = m_iTraceReorderDistance;
   perf->pktRcvAvgBelatedTime = m_fTraceBelatedTime;
   perf->pktRcvBelated = m_iTraceRcvBelated;

   perf->pktSentTotal = m_llSentTotal;
   perf->pktRecvTotal = m_llRecvTotal;
   perf->pktSndLossTotal = m_iSndLossTotal;
   perf->pktRcvLossTotal = m_iRcvLossTotal;
   perf->pktRetransTotal = m_iRetransTotal;
   perf->pktSentACKTotal = m_iSentACKTotal;
   perf->pktRecvACKTotal = m_iRecvACKTotal;
   perf->pktSentNAKTotal = m_iSentNAKTotal;
   perf->pktRecvNAKTotal = m_iRecvNAKTotal;
   perf->usSndDurationTotal = m_llSndDurationTotal;

   double interval = double(currtime - m_LastSampleTime);

   perf->mbpsSendRate = double(m_llTraceSent) * m_iMaxSRTPayloadSize * 8.0 / interval;
   perf->mbpsRecvRate = double(m_llTraceRecv) * m_iMaxSRTPayloadSize * 8.0 / interval;

   perf->usPktSndPeriod = m_ullInterval_tk / double(m_ullCPUFrequency);
   perf->pktFlowWindow = m_iFlowWindowSize;
   perf->pktCongestionWindow = (int)m_dCongestionWindow;
   perf->pktFlightSize = CSeqNo::seqlen(m_iSndLastAck, CSeqNo::incseq(m_iSndCurrSeqNo)) - 1;
   perf->msRTT = m_iRTT/1000.0;
   perf->mbpsBandwidth = Bps2Mbps( m_iBandwidth * m_iMaxSRTPayloadSize );

   if (pthread_mutex_trylock(&m_ConnectionLock) == 0)
   {
      perf->byteAvailSndBuf = (m_pSndBuffer == NULL) ? 0 
          : sndBuffersLeft() * m_iMSS;
      perf->byteAvailRcvBuf = (m_pRcvBuffer == NULL) ? 0 
          : m_pRcvBuffer->getAvailBufSize() * m_iMSS;

      pthread_mutex_unlock(&m_ConnectionLock);
   }
   else
   {
      perf->byteAvailSndBuf = 0;
      perf->byteAvailRcvBuf = 0;
   }

   if (clear)
   {
      m_iTraceSndDrop        = 0;
      m_iTraceRcvDrop        = 0;
      m_ullTraceSndBytesDrop = 0;
      m_ullTraceRcvBytesDrop = 0;
      m_iTraceRcvUndecrypt        = 0;
      m_ullTraceRcvBytesUndecrypt = 0;
      //new>
      m_ullTraceBytesSent = m_ullTraceBytesRecv = m_ullTraceBytesRetrans = 0;
      //<
      m_llTraceSent = m_llTraceRecv = m_iTraceSndLoss = m_iTraceRcvLoss = m_iTraceRetrans = m_iSentACK = m_iRecvACK = m_iSentNAK = m_iRecvNAK = 0;
      m_llSndDuration = 0;
      m_iTraceRcvRetrans = 0;
      m_iTraceRcvBelated = 0;
#ifdef SRT_ENABLE_LOSTBYTESCOUNT
      m_ullTraceRcvBytesLoss = 0;
#endif
      m_LastSampleTime = currtime;
   }
}

void CUDT::bstats(CBytePerfMon* perf, bool clear, bool instantaneous)
{
   if (!m_bConnected)
      throw CUDTException(MJ_CONNECTION, MN_NOCONN, 0);
   if (m_bBroken || m_bClosing)
      throw CUDTException(MJ_CONNECTION, MN_CONNLOST, 0);

   /* 
   * RecvLock to protect consistency (pkts vs. bytes vs. timespan) of Recv buffer stats.
   * Send buffer stats protected in send buffer class
   */
   CGuard recvguard(m_RecvLock);

   uint64_t currtime = CTimer::getTime();
   perf->msTimeStamp = (currtime - m_StartTime) / 1000;

   perf->pktSent = m_llTraceSent;
   perf->pktRecv = m_llTraceRecv;
   perf->pktSndLoss = m_iTraceSndLoss;
   perf->pktRcvLoss = m_iTraceRcvLoss;
   perf->pktRetrans = m_iTraceRetrans;
   perf->pktRcvRetrans = m_iTraceRcvRetrans;
   perf->pktSentACK = m_iSentACK;
   perf->pktRecvACK = m_iRecvACK;
   perf->pktSentNAK = m_iSentNAK;
   perf->pktRecvNAK = m_iRecvNAK;
   perf->usSndDuration = m_llSndDuration;
   perf->pktReorderDistance = m_iTraceReorderDistance;
   perf->pktRcvAvgBelatedTime = m_fTraceBelatedTime;
   perf->pktRcvBelated = m_iTraceRcvBelated;
   //>new
   /* perf byte counters include all headers (SRT+UDP+IP) */
   const int pktHdrSize = CPacket::HDR_SIZE + CPacket::UDP_HDR_SIZE;
   perf->byteSent = m_ullTraceBytesSent + (m_llTraceSent * pktHdrSize);
   perf->byteRecv = m_ullTraceBytesRecv + (m_llTraceRecv * pktHdrSize);
   perf->byteRetrans = m_ullTraceBytesRetrans + (m_iTraceRetrans * pktHdrSize);
#ifdef SRT_ENABLE_LOSTBYTESCOUNT
   perf->byteRcvLoss = m_ullTraceRcvBytesLoss + (m_iTraceRcvLoss * pktHdrSize);
#endif

   perf->pktSndDrop = m_iTraceSndDrop;
   perf->pktRcvDrop = m_iTraceRcvDrop + m_iTraceRcvUndecrypt;
   perf->byteSndDrop = m_ullTraceSndBytesDrop + (m_iTraceSndDrop * pktHdrSize);
   perf->byteRcvDrop = m_ullTraceRcvBytesDrop + (m_iTraceRcvDrop * pktHdrSize) + m_ullTraceRcvBytesUndecrypt;
   perf->pktRcvUndecrypt = m_iTraceRcvUndecrypt;
   perf->byteRcvUndecrypt = m_ullTraceRcvBytesUndecrypt;

   //<

   perf->pktSentTotal = m_llSentTotal;
   perf->pktRecvTotal = m_llRecvTotal;
   perf->pktSndLossTotal = m_iSndLossTotal;
   perf->pktRcvLossTotal = m_iRcvLossTotal;
   perf->pktRetransTotal = m_iRetransTotal;
   perf->pktSentACKTotal = m_iSentACKTotal;
   perf->pktRecvACKTotal = m_iRecvACKTotal;
   perf->pktSentNAKTotal = m_iSentNAKTotal;
   perf->pktRecvNAKTotal = m_iRecvNAKTotal;
   perf->usSndDurationTotal = m_llSndDurationTotal;
   //>new
   perf->byteSentTotal = m_ullBytesSentTotal + (m_llSentTotal * pktHdrSize);
   perf->byteRecvTotal = m_ullBytesRecvTotal + (m_llRecvTotal * pktHdrSize);
   perf->byteRetransTotal = m_ullBytesRetransTotal + (m_iRetransTotal * pktHdrSize);
#ifdef SRT_ENABLE_LOSTBYTESCOUNT
   perf->byteRcvLossTotal = m_ullRcvBytesLossTotal + (m_iRcvLossTotal * pktHdrSize);
#endif
   perf->pktSndDropTotal = m_iSndDropTotal;
   perf->pktRcvDropTotal = m_iRcvDropTotal + m_iRcvUndecryptTotal;
   perf->byteSndDropTotal = m_ullSndBytesDropTotal + (m_iSndDropTotal * pktHdrSize);
   perf->byteRcvDropTotal = m_ullRcvBytesDropTotal + (m_iRcvDropTotal * pktHdrSize) + m_ullRcvBytesUndecryptTotal;
   perf->pktRcvUndecryptTotal = m_iRcvUndecryptTotal;
   perf->byteRcvUndecryptTotal = m_ullRcvBytesUndecryptTotal;
   //<

   double interval = double(currtime - m_LastSampleTime);

   //>mod
   perf->mbpsSendRate = double(perf->byteSent) * 8.0 / interval;
   perf->mbpsRecvRate = double(perf->byteRecv) * 8.0 / interval;
   //<

   perf->usPktSndPeriod = m_ullInterval_tk / double(m_ullCPUFrequency);
   perf->pktFlowWindow = m_iFlowWindowSize;
   perf->pktCongestionWindow = (int)m_dCongestionWindow;
   perf->pktFlightSize = CSeqNo::seqlen(m_iSndLastAck, CSeqNo::incseq(m_iSndCurrSeqNo)) - 1;
   perf->msRTT = (double)m_iRTT/1000.0;
   //>new
   perf->msSndTsbPdDelay = m_bPeerTsbPd ? m_iPeerTsbPdDelay_ms : 0;
   perf->msRcvTsbPdDelay = m_bTsbPd ? m_iTsbPdDelay_ms : 0;
   perf->byteMSS = m_iMSS;

   perf->mbpsMaxBW = m_llMaxBW > 0 ? Bps2Mbps(m_llMaxBW)
       : m_Smoother.ready() ? Bps2Mbps(m_Smoother->sndBandwidth())
       : 0;

   //<
   uint32_t availbw = (uint64_t)(m_iBandwidth == 1 ? m_RcvTimeWindow.getBandwidth() : m_iBandwidth);

   perf->mbpsBandwidth = Bps2Mbps( availbw * (m_iMaxSRTPayloadSize + pktHdrSize) );

   if (pthread_mutex_trylock(&m_ConnectionLock) == 0)
   {
      if (m_pSndBuffer)
      {
#ifdef SRT_ENABLE_SNDBUFSZ_MAVG
         if (instantaneous)
         {
             /* Get instant SndBuf instead of moving average for application-based Algorithm
                (such as NAE) in need of fast reaction to network condition changes. */
             perf->pktSndBuf = m_pSndBuffer->getCurrBufSize(Ref(perf->byteSndBuf), Ref(perf->msSndBuf));
         }
         else
         {
             perf->pktSndBuf = m_pSndBuffer->getAvgBufSize(Ref(perf->byteSndBuf), Ref(perf->msSndBuf));
         }
#else
         perf->pktSndBuf = m_pSndBuffer->getCurrBufSize(Ref(perf->byteSndBuf), Ref(perf->msSndBuf));
#endif
         perf->byteSndBuf += (perf->pktSndBuf * pktHdrSize);
         //<
         perf->byteAvailSndBuf = (m_iSndBufSize - perf->pktSndBuf) * m_iMSS;
      }
      else
      {
         perf->byteAvailSndBuf = 0;
         //new>
         perf->pktSndBuf = 0;
         perf->byteSndBuf = 0;
         perf->msSndBuf = 0;
         //<
      }

      if (m_pRcvBuffer)
      {
         perf->byteAvailRcvBuf = m_pRcvBuffer->getAvailBufSize() * m_iMSS;
         //new>
#ifdef SRT_ENABLE_RCVBUFSZ_MAVG
         if (instantaneous) //no need for historical API for Rcv side
         {
             perf->pktRcvBuf = m_pRcvBuffer->getRcvDataSize(perf->byteRcvBuf, perf->msRcvBuf);
         }
         else
         {
             perf->pktRcvBuf = m_pRcvBuffer->getRcvAvgDataSize(perf->byteRcvBuf, perf->msRcvBuf);
         }
#else
         perf->pktRcvBuf = m_pRcvBuffer->getRcvDataSize(perf->byteRcvBuf, perf->msRcvBuf);
#endif
         //<
      }
      else
      {
         perf->byteAvailRcvBuf = 0;
         //new>
         perf->pktRcvBuf = 0;
         perf->byteRcvBuf = 0;
         perf->msRcvBuf = 0;
         //<
      }

      pthread_mutex_unlock(&m_ConnectionLock);
   }
   else
   {
      perf->byteAvailSndBuf = 0;
      perf->byteAvailRcvBuf = 0;
      //new>
      perf->pktSndBuf = 0;
      perf->byteSndBuf = 0;
      perf->msSndBuf = 0;

      perf->byteRcvBuf = 0;
      perf->msRcvBuf = 0;
      //<
   }

   if (clear)
   {
      m_iTraceSndDrop        = 0;
      m_iTraceRcvDrop        = 0;
      m_ullTraceSndBytesDrop = 0;
      m_ullTraceRcvBytesDrop = 0;
      m_iTraceRcvUndecrypt        = 0;
      m_ullTraceRcvBytesUndecrypt = 0;
      //new>
      m_ullTraceBytesSent = m_ullTraceBytesRecv = m_ullTraceBytesRetrans = 0;
      //<
      m_llTraceSent = m_llTraceRecv = m_iTraceSndLoss = m_iTraceRcvLoss = m_iTraceRetrans = m_iSentACK = m_iRecvACK = m_iSentNAK = m_iRecvNAK = 0;
      m_llSndDuration = 0;
      m_iTraceRcvRetrans = 0;
      m_iTraceRcvBelated = 0;
#ifdef SRT_ENABLE_LOSTBYTESCOUNT
      m_ullTraceRcvBytesLoss = 0;
#endif
      m_LastSampleTime = currtime;
   }
}

void CUDT::updateCC(ETransmissionEvent evt, EventVariant arg)
{
    // Special things that must be done HERE, not in Smoother,
    // because it involves the input buffer in CUDT. It would be
    // slightly dangerous to give Smoother access to it.

    // According to the rules, the smoother should be ready at the same
    // time when the sending buffer. For sanity check, check both first.
    if (!m_Smoother.ready() || !m_pSndBuffer)
    {
        LOGC(mglog.Error, log << "updateCC: CAN'T DO UPDATE - smoother "
            << (m_Smoother.ready() ? "ready" : "NOT READY")
            << "; sending buffer "
            << (m_pSndBuffer ? "NOT CREATED" : "created"));

        return;
    }

    HLOGC(mglog.Debug, log << "updateCC: EVENT:" << TransmissionEventStr(evt));

    if (evt == TEV_INIT)
    {
        // only_input uses:
        // 0: in the beginning and when SRTO_MAXBW was changed
        // 1: SRTO_INPUTBW was changed
        // 2: SRTO_OHEADBW was changed
        EInitEvent only_input = arg.get<EventVariant::INIT>();
        // false = TEV_INIT_RESET: in the beginning, or when MAXBW was changed.

        if (only_input && m_llMaxBW)
        {
            HLOGC(mglog.Debug, log << "updateCC/TEV_INIT: non-RESET stage and m_llMaxBW already set to " << m_llMaxBW);
            // Don't change
        }
        else // either m_llMaxBW == 0 or only_input == TEV_INIT_RESET
        {
            // Use the values:
            // - if SRTO_MAXBW is >0, use it.
            // - if SRTO_MAXBW == 0, use SRTO_INPUTBW + SRTO_OHEADBW
            // - if SRTO_INPUTBW == 0, pass 0 to requst in-buffer sampling
            // Bytes/s
            int bw = m_llMaxBW != 0 ? m_llMaxBW : // When used SRTO_MAXBW
                m_llInputBW != 0 ? withOverhead(m_llInputBW) : // SRTO_INPUTBW + SRT_OHEADBW
                0; // When both MAXBW and INPUTBW are 0, request in-buffer sampling

            // Note: setting bw == 0 uses BW_INFINITE value in LiveSmoother
            m_Smoother->updateBandwidth(m_llMaxBW, bw);

            if (only_input == TEV_INIT_OHEADBW)
            {
                // On updated SRTO_OHEADBW don't change input rate.
                // This only influences the call to withOverhead().
            }
            else
            {
                m_pSndBuffer->setInputRateSmpPeriod(bw == 0 ? SND_INPUTRATE_FAST_START_US: 0);
            }

            HLOGC(mglog.Debug, log << "updateCC/TEV_INIT: updating BW=" << m_llMaxBW
                << (only_input == TEV_INIT_RESET ? " (UNCHANGED)"
                        : only_input == TEV_INIT_OHEADBW ? " (only Overhead)": " (updated sampling rate)"));
        }
    }

    // This part is also required only by LiveSmoother, however not
    // moved there due to that it needs access to CSndBuffer.
    if (evt == TEV_ACK || evt == TEV_LOSSREPORT || evt == TEV_CHECKTIMER)
    {
        // Specific part done when MaxBW is set to 0 (auto) and InputBW is 0.
        // This requests internal input rate sampling.
        if (m_llMaxBW == 0 && m_llInputBW == 0)
        {
            uint64_t period;
            int payloadsz; //CC will use its own average payload size
            int64_t inputbw = m_pSndBuffer->getInputRate(Ref(payloadsz), Ref(period)); //Auto input rate

            // NOTE:
            // 'period' here is set to the value that was previously set by
            // m_pSndBuffer->setInputRateSmpPeriod(). 

            /*
             * On blocked transmitter (tx full) and until connection closes,
             * auto input rate falls to 0 but there may be still lot of packet to retransmit
             * Calling updateBandwidth with 0 sets maxBW to default BW_INFINITE (30Mbps)
             * and sendrate skyrockets for retransmission.
             * Keep previously set maximum in that case (inputbw == 0).
             */
            if (inputbw != 0)
                m_Smoother->updateBandwidth(0, withOverhead(inputbw)); //Bytes/sec

            if ((m_llSentTotal > SND_INPUTRATE_MAX_PACKETS) && (period < SND_INPUTRATE_RUNNING_US))
                m_pSndBuffer->setInputRateSmpPeriod(SND_INPUTRATE_RUNNING_US); //1 sec period after fast start
        }
    }

    HLOGC(mglog.Debug, log << "udpateCC: emitting signal for EVENT:" << TransmissionEventStr(evt));

    // Now execute a smoother-defined action for that event.
    EmitSignal(evt, arg);

    // This should be done with every event except ACKACK and SEND/RECEIVE
    // After any action was done by the smoother, update the congestion window and sending interval.
    if (evt != TEV_ACKACK && evt != TEV_SEND && evt != TEV_RECEIVE)
    {
        // This part comes from original UDT.
        // NOTE: THESE things come from CCC class:
        // - m_dPktSndPeriod
        // - m_dCWndSize
        m_ullInterval_tk = (uint64_t)(m_Smoother->pktSndPeriod_us() * m_ullCPUFrequency);
        m_dCongestionWindow = m_Smoother->cgWindowSize();
#if ENABLE_HEAVY_LOGGING
        HLOGC(mglog.Debug, log << "updateCC: updated values from smoother: interval=" << m_ullInterval_tk
            << "tk (" << m_Smoother->pktSndPeriod_us() << "us) cgwindow="
            << std::setprecision(3) << m_dCongestionWindow);
#endif
    }

    HLOGC(mglog.Debug, log << "udpateCC: finished handling for EVENT:" << TransmissionEventStr(evt));

#if 0//debug
    static int callcnt = 0;
    if (!(callcnt++ % 250)) cerr << "SndPeriod=" << (m_ullInterval_tk/m_ullCPUFrequency) << "\n");

#endif
}

void CUDT::initSynch()
{
      pthread_mutex_init(&m_SendBlockLock, NULL);
      pthread_cond_init(&m_SendBlockCond, NULL);
      pthread_mutex_init(&m_RecvDataLock, NULL);
      pthread_cond_init(&m_RecvDataCond, NULL);
      pthread_mutex_init(&m_SendLock, NULL);
      pthread_mutex_init(&m_RecvLock, NULL);
      pthread_mutex_init(&m_RcvLossLock, NULL);
      pthread_mutex_init(&m_AckLock, NULL);
      pthread_mutex_init(&m_ConnectionLock, NULL);
      memset(&m_RcvTsbPdThread, 0, sizeof m_RcvTsbPdThread);
      pthread_cond_init(&m_RcvTsbPdCond, NULL);
}

void CUDT::destroySynch()
{
      pthread_mutex_destroy(&m_SendBlockLock);
      pthread_cond_destroy(&m_SendBlockCond);
      pthread_mutex_destroy(&m_RecvDataLock);
      pthread_cond_destroy(&m_RecvDataCond);
      pthread_mutex_destroy(&m_SendLock);
      pthread_mutex_destroy(&m_RecvLock);
      pthread_mutex_destroy(&m_RcvLossLock);
      pthread_mutex_destroy(&m_AckLock);
      pthread_mutex_destroy(&m_ConnectionLock);
      pthread_cond_destroy(&m_RcvTsbPdCond);

}

void CUDT::releaseSynch()
{
    // wake up user calls
    pthread_mutex_lock(&m_SendBlockLock);
    pthread_cond_signal(&m_SendBlockCond);
    pthread_mutex_unlock(&m_SendBlockLock);

    pthread_mutex_lock(&m_SendLock);
    pthread_mutex_unlock(&m_SendLock);

    pthread_mutex_lock(&m_RecvDataLock);
    pthread_cond_signal(&m_RecvDataCond);
    pthread_mutex_unlock(&m_RecvDataLock);

    pthread_mutex_lock(&m_RecvLock);
    pthread_cond_signal(&m_RcvTsbPdCond);
    pthread_mutex_unlock(&m_RecvLock);
    if (!pthread_equal(m_RcvTsbPdThread, pthread_t())) 
    {
        pthread_join(m_RcvTsbPdThread, NULL);
        m_RcvTsbPdThread = pthread_t();
    }
    pthread_mutex_lock(&m_RecvLock);
    pthread_mutex_unlock(&m_RecvLock);
}

#if ENABLE_HEAVY_LOGGING
static void DebugAck(string hdr, int prev, int ack)
{
    if ( !prev )
    {
        HLOGC(mglog.Debug, log << hdr << "ACK " << ack);
        return;
    }

    prev = CSeqNo::incseq(prev);
    int diff = CSeqNo::seqoff(prev, ack);
    if ( diff < 0 )
    {
        HLOGC(mglog.Debug, log << hdr << "ACK ERROR: " << prev << "-" << ack << "(diff " << diff << ")");
        return;
    }

    bool shorted = diff > 100; // sanity
    if ( shorted )
        ack = CSeqNo::incseq(prev, 100);

    ostringstream ackv;
    for (; prev != ack; prev = CSeqNo::incseq(prev))
        ackv << prev << " ";
    if ( shorted )
        ackv << "...";
    HLOGC(mglog.Debug, log << hdr << "ACK (" << (diff+1) << "): " << ackv.str() << ack);
}
#else
static inline void DebugAck(string, int, int) {}
#endif

void CUDT::sendCtrl(UDTMessageType pkttype, void* lparam, void* rparam, int size)
{
   CPacket ctrlpkt;
   uint64_t currtime_tk;
   CTimer::rdtsc(currtime_tk);

   ctrlpkt.m_iTimeStamp = int(CTimer::getTime() - m_StartTime);;

   int nbsent = 0;
   int local_prevack = 0;

#if ENABLE_HEAVY_LOGGING
   struct SaveBack
   {
       int& target;
       const int& source;

       ~SaveBack()
       {
           target = source;
       }
   } l_saveback = { m_iDebugPrevLastAck, m_iRcvLastAck };
   (void)l_saveback; //kill compiler warning: unused variable `l_saveback` [-Wunused-variable]

   local_prevack = m_iDebugPrevLastAck;
#endif

   switch (pkttype)
   {
   case UMSG_ACK: //010 - Acknowledgement
      {
      int32_t ack;

      // If there is no loss, the ACK is the current largest sequence number plus 1;
      // Otherwise it is the smallest sequence number in the receiver loss list.
      if (m_pRcvLossList->getLossLength() == 0)
         ack = CSeqNo::incseq(m_iRcvCurrSeqNo);
      else
         ack = m_pRcvLossList->getFirstLostSeq();

      if (m_iRcvLastAckAck == ack)
         break;

      // send out a lite ACK
      // to save time on buffer processing and bandwidth/AS measurement, a lite ACK only feeds back an ACK number
      if (size == SEND_LITE_ACK)
      {
         ctrlpkt.pack(pkttype, NULL, &ack, size);
         ctrlpkt.m_iID = m_PeerID;
         nbsent = m_pSndQueue->sendto(m_pPeerAddr, ctrlpkt);
         DebugAck("sendCtrl(lite):" + CONID(), local_prevack, ack);
         break;
      }

      // There are new received packets to acknowledge, update related information.
      /* tsbpd thread may also call ackData when skipping packet so protect code */
      CGuard::enterCS(m_AckLock);

      // IF ack > m_iRcvLastAck
      if (CSeqNo::seqcmp(ack, m_iRcvLastAck) > 0)
      {
         int acksize = CSeqNo::seqoff(m_iRcvLastSkipAck, ack);

         m_iRcvLastAck = ack;
         m_iRcvLastSkipAck = ack;

         // XXX Unknown as to whether it matters.
         // This if (acksize) causes that ackData() won't be called.
         // With size == 0 it wouldn't do anything except calling CTimer::triggerEvent().
         // This, again, signals the condition, CTimer::m_EventCond.
         // This releases CTimer::waitForEvent() call used in CUDTUnited::selectEx().
         // Preventing to call this on zero size makes sense, if it prevents false alerts.
         if (acksize > 0)
             m_pRcvBuffer->ackData(acksize);
         CGuard::leaveCS(m_AckLock);

         // If TSBPD is enabled, then INSTEAD OF signaling m_RecvDataCond,
         // signal m_RcvTsbPdCond. This will kick in the tsbpd thread, which
         // will signal m_RecvDataCond when there's time to play for particular
         // data packet.

         if (m_bTsbPd)
         {
             /* Newly acknowledged data, signal TsbPD thread */
             pthread_mutex_lock(&m_RecvLock);
             if (m_bTsbPdAckWakeup)
                pthread_cond_signal(&m_RcvTsbPdCond);
             pthread_mutex_unlock(&m_RecvLock);
         }
         else
         {
             if (m_bSynRecving)
             {
                 // signal a waiting "recv" call if there is any data available
                 pthread_mutex_lock(&m_RecvDataLock);
                 pthread_cond_signal(&m_RecvDataCond);
                 pthread_mutex_unlock(&m_RecvDataLock);
             }
             // acknowledge any waiting epolls to read
             s_UDTUnited.m_EPoll.update_events(m_SocketID, m_sPollID, UDT_EPOLL_IN, true);
         }
         CGuard::enterCS(m_AckLock);
      }
      else if (ack == m_iRcvLastAck)
      {
         // If the ACK was just sent already AND elapsed time did not exceed RTT, 
         if ((currtime_tk - m_ullLastAckTime_tk) < ((m_iRTT + 4 * m_iRTTVar) * m_ullCPUFrequency))
         {
            CGuard::leaveCS(m_AckLock);
            break;
         }
      }
      else
      {
         // Not possible (m_iRcvCurrSeqNo+1 < m_iRcvLastAck ?)
         CGuard::leaveCS(m_AckLock);
         break;
      }

      // [[using assert( ack >= m_iRcvLastAck && is_periodic_ack ) ]]

      // Send out the ACK only if has not been received by the sender before
      if (CSeqNo::seqcmp(m_iRcvLastAck, m_iRcvLastAckAck) > 0)
      {
         // NOTE: The BSTATS feature turns on extra fields above size 6
         // also known as ACKD_TOTAL_SIZE_VER100. 
         int32_t data[ACKD_TOTAL_SIZE];

         // Case you care, CAckNo::incack does exactly the same thing as
         // CSeqNo::incseq. Logically the ACK number is a different thing
         // than sequence number (it's a "journal" for ACK request-response,
         // and starts from 0, unlike sequence, which starts from a random
         // number), but still the numbers are from exactly the same domain.
         m_iAckSeqNo = CAckNo::incack(m_iAckSeqNo);
         data[ACKD_RCVLASTACK] = m_iRcvLastAck;
         data[ACKD_RTT] = m_iRTT;
         data[ACKD_RTTVAR] = m_iRTTVar;
         data[ACKD_BUFFERLEFT] = m_pRcvBuffer->getAvailBufSize();
         // a minimum flow window of 2 is used, even if buffer is full, to break potential deadlock
         if (data[ACKD_BUFFERLEFT] < 2)
            data[ACKD_BUFFERLEFT] = 2;

         if (currtime_tk - m_ullLastAckTime_tk > m_ullSYNInt_tk)
         {
             int rcvRate;
             int ctrlsz = ACKD_TOTAL_SIZE_UDTBASE * ACKD_FIELD_SIZE; // Minimum required size

             data[ACKD_RCVSPEED] = m_RcvTimeWindow.getPktRcvSpeed(Ref(rcvRate));
             data[ACKD_BANDWIDTH] = m_RcvTimeWindow.getBandwidth();

             //>>Patch while incompatible (1.0.2) receiver floating around
             if (m_lPeerSrtVersion == SrtVersion(1, 0, 2))
             {
                 data[ACKD_RCVRATE] = rcvRate; //bytes/sec
                 data[ACKD_XMRATE] = data[ACKD_BANDWIDTH] * m_iMaxSRTPayloadSize; //bytes/sec
                 ctrlsz = ACKD_FIELD_SIZE * ACKD_TOTAL_SIZE_VER102;
             }
             else if (m_lPeerSrtVersion >= SrtVersion(1, 0, 3))
             {
                 // Normal, currently expected version.
                 data[ACKD_RCVRATE] = rcvRate; //bytes/sec
                 ctrlsz = ACKD_FIELD_SIZE * ACKD_TOTAL_SIZE_VER101;

             }
             // ELSE: leave the buffer with ...UDTBASE size.

             ctrlpkt.pack(pkttype, &m_iAckSeqNo, data, ctrlsz);
             CTimer::rdtsc(m_ullLastAckTime_tk);
         }
         else
         {
             ctrlpkt.pack(pkttype, &m_iAckSeqNo, data, ACKD_FIELD_SIZE * ACKD_TOTAL_SIZE_SMALL);
         }

         ctrlpkt.m_iID = m_PeerID;
         ctrlpkt.m_iTimeStamp = int(CTimer::getTime() - m_StartTime);
         nbsent = m_pSndQueue->sendto(m_pPeerAddr, ctrlpkt);
         DebugAck("sendCtrl: " + CONID(), local_prevack, ack);

         m_ACKWindow.store(m_iAckSeqNo, m_iRcvLastAck);

         ++ m_iSentACK;
         ++ m_iSentACKTotal;
      }
      CGuard::leaveCS(m_AckLock);
      break;
      }

   case UMSG_ACKACK: //110 - Acknowledgement of Acknowledgement
      ctrlpkt.pack(pkttype, lparam);
      ctrlpkt.m_iID = m_PeerID;
      nbsent = m_pSndQueue->sendto(m_pPeerAddr, ctrlpkt);

      break;

   case UMSG_LOSSREPORT: //011 - Loss Report
      {
          // Explicitly defined lost sequences 
          if (rparam)
          {
              int32_t* lossdata = (int32_t*)rparam;

              size_t bytes = sizeof(*lossdata)*size;
              ctrlpkt.pack(pkttype, NULL, lossdata, bytes);

              ctrlpkt.m_iID = m_PeerID;
              nbsent = m_pSndQueue->sendto(m_pPeerAddr, ctrlpkt);

              ++ m_iSentNAK;
              ++ m_iSentNAKTotal;
          }
          // Call with no arguments - get loss list from internal data.
          else if (m_pRcvLossList->getLossLength() > 0)
          {
              // this is periodically NAK report; make sure NAK cannot be sent back too often

              // read loss list from the local receiver loss list
              int32_t* data = new int32_t[m_iMaxSRTPayloadSize / 4];
              int losslen;
              m_pRcvLossList->getLossArray(data, losslen, m_iMaxSRTPayloadSize / 4);

              if (0 < losslen)
              {
                  ctrlpkt.pack(pkttype, NULL, data, losslen * 4);
                  ctrlpkt.m_iID = m_PeerID;
                  nbsent = m_pSndQueue->sendto(m_pPeerAddr, ctrlpkt);

                  ++ m_iSentNAK;
                  ++ m_iSentNAKTotal;
              }

              delete [] data;
          }

          // update next NAK time, which should wait enough time for the retansmission, but not too long
          m_ullNAKInt_tk = (m_iRTT + 4 * m_iRTTVar) * m_ullCPUFrequency;

          // Fix the NAKreport period according to the smoother
          m_ullNAKInt_tk = m_Smoother->updateNAKInterval(
                  m_ullNAKInt_tk,
                  m_RcvTimeWindow.getPktRcvSpeed(),
                  m_pRcvLossList->getLossLength()
          );

          // This is necessary because a smoother need not wish to define
          // its own minimum interval, in which case the default one is used.
          if (m_ullNAKInt_tk < m_ullMinNakInt_tk)
              m_ullNAKInt_tk = m_ullMinNakInt_tk;

          break;
      }

   case UMSG_CGWARNING: //100 - Congestion Warning
      ctrlpkt.pack(pkttype);
      ctrlpkt.m_iID = m_PeerID;
      nbsent = m_pSndQueue->sendto(m_pPeerAddr, ctrlpkt);

      CTimer::rdtsc(m_ullLastWarningTime);

      break;

   case UMSG_KEEPALIVE: //001 - Keep-alive
      ctrlpkt.pack(pkttype);
      ctrlpkt.m_iID = m_PeerID;
      nbsent = m_pSndQueue->sendto(m_pPeerAddr, ctrlpkt);

      break;

   case UMSG_HANDSHAKE: //000 - Handshake
      ctrlpkt.pack(pkttype, NULL, rparam, sizeof(CHandShake));
      ctrlpkt.m_iID = m_PeerID;
      nbsent = m_pSndQueue->sendto(m_pPeerAddr, ctrlpkt);

      break;

   case UMSG_SHUTDOWN: //101 - Shutdown
      ctrlpkt.pack(pkttype);
      ctrlpkt.m_iID = m_PeerID;
      nbsent = m_pSndQueue->sendto(m_pPeerAddr, ctrlpkt);

      break;

   case UMSG_DROPREQ: //111 - Msg drop request
      ctrlpkt.pack(pkttype, lparam, rparam, 8);
      ctrlpkt.m_iID = m_PeerID;
      nbsent = m_pSndQueue->sendto(m_pPeerAddr, ctrlpkt);

      break;

   case UMSG_PEERERROR: //1000 - acknowledge the peer side a special error
      ctrlpkt.pack(pkttype, lparam);
      ctrlpkt.m_iID = m_PeerID;
      nbsent = m_pSndQueue->sendto(m_pPeerAddr, ctrlpkt);

      break;

   case UMSG_EXT: //0x7FFF - Resevered for future use
      break;

   default:
      break;
   }

   // Fix keepalive
   if (nbsent)
      m_ullLastSndTime_tk = currtime_tk;
}

void CUDT::processCtrl(CPacket& ctrlpkt)
{
   // Just heard from the peer, reset the expiration count.
   m_iEXPCount = 1;
   uint64_t currtime_tk;
   CTimer::rdtsc(currtime_tk);
   m_ullLastRspTime_tk = currtime_tk;
   bool using_rexmit_flag = m_bPeerRexmitFlag;

   HLOGC(mglog.Debug, log << CONID() << "incoming UMSG:" << ctrlpkt.getType() << " ("
       << MessageTypeStr(ctrlpkt.getType(), ctrlpkt.getExtendedType()) << ") socket=%" << ctrlpkt.m_iID);

   switch (ctrlpkt.getType())
   {
   case UMSG_ACK: //010 - Acknowledgement
      {
      int32_t ack;
      int32_t* ackdata = (int32_t*)ctrlpkt.m_pcData;

      // process a lite ACK
      if (ctrlpkt.getLength() == SEND_LITE_ACK)
      {
         ack = *ackdata;
         if (CSeqNo::seqcmp(ack, m_iSndLastAck) >= 0)
         {
            m_iFlowWindowSize -= CSeqNo::seqoff(m_iSndLastAck, ack);
            HLOGC(mglog.Debug, log << CONID() << "ACK covers: " << m_iSndLastDataAck << " - " << ack << " [ACK=" << m_iSndLastAck << "] (FLW: " << m_iFlowWindowSize << ") [LITE]");

            m_iSndLastAck = ack;
            m_ullLastRspAckTime_tk = currtime_tk;
            m_iReXmitCount = 1;       // Reset re-transmit count since last ACK
         }

         break;
      }

       // read ACK seq. no.
      ack = ctrlpkt.getAckSeqNo();

      // send ACK acknowledgement
      // number of ACK2 can be much less than number of ACK
      uint64_t now = CTimer::getTime();
      if ((now - m_ullSndLastAck2Time > (uint64_t)COMM_SYN_INTERVAL_US) || (ack == m_iSndLastAck2))
      {
         sendCtrl(UMSG_ACKACK, &ack);
         m_iSndLastAck2 = ack;
         m_ullSndLastAck2Time = now;
      }

      // Got data ACK
      ack = ackdata[ACKD_RCVLASTACK];

      // New code, with TLPKTDROP

      // protect packet retransmission
      CGuard::enterCS(m_AckLock);

      // check the validation of the ack
      if (CSeqNo::seqcmp(ack, CSeqNo::incseq(m_iSndCurrSeqNo)) > 0)
      {
         CGuard::leaveCS(m_AckLock);
         //this should not happen: attack or bug
         LOGC(glog.Error, log << CONID() << "ATTACK/IPE: incoming ack seq " << ack << " exceeds current "
                 << m_iSndCurrSeqNo << " by " << (CSeqNo::seqoff(m_iSndCurrSeqNo, ack)-1) << "!");
         m_bBroken = true;
         m_iBrokenCounter = 0;
         break;
      }

      if (CSeqNo::seqcmp(ack, m_iSndLastAck) >= 0)
      {
         // Update Flow Window Size, must update before and together with m_iSndLastAck
         m_iFlowWindowSize = ackdata[ACKD_BUFFERLEFT];
         m_iSndLastAck = ack;
         m_ullLastRspAckTime_tk = currtime_tk;
         m_iReXmitCount = 1;       // Reset re-transmit count since last ACK
      }

      /* 
      * We must not ignore full ack received by peer
      * if data has been artificially acked by late packet drop.
      * Therefore, a distinct ack state is used for received Ack (iSndLastFullAck)
      * and ack position in send buffer (m_iSndLastDataAck).
      * Otherwise, when severe congestion causing packet drops (and m_iSndLastDataAck update)
      * occures, we drop received acks (as duplicates) and do not update stats like RTT,
      * which may go crazy and stay there, preventing proper stream recovery.
      */

      if (CSeqNo::seqoff(m_iSndLastFullAck, ack) <= 0)
      {
         // discard it if it is a repeated ACK
         CGuard::leaveCS(m_AckLock);
         break;
      }
      m_iSndLastFullAck = ack;

      int offset = CSeqNo::seqoff(m_iSndLastDataAck, ack);
      // IF distance between m_iSndLastDataAck and ack is nonempty...
      if (offset > 0) {
          // acknowledge the sending buffer (remove data that predate 'ack')
          m_pSndBuffer->ackData(offset);

          int64_t currtime = currtime_tk/m_ullCPUFrequency;
          // record total time used for sending
          m_llSndDuration += currtime - m_llSndDurationCounter;
          m_llSndDurationTotal += currtime - m_llSndDurationCounter;
          m_llSndDurationCounter = currtime;

          HLOGC(mglog.Debug, log << CONID() << "ACK covers: " << m_iSndLastDataAck << " - " << ack
              << " [ACK=" << m_iSndLastAck << "] BUFr=" << m_iFlowWindowSize
              << " RTT=" << ackdata[ACKD_RTT] << " RTT*=" << ackdata[ACKD_RTTVAR]
              << " BW=" << ackdata[ACKD_BANDWIDTH] << " Vrec=" << ackdata[ACKD_RCVSPEED]);
          // update sending variables
          m_iSndLastDataAck = ack;

          // remove any loss that predates 'ack' (not to be considered loss anymore)
          m_pSndLossList->remove(CSeqNo::decseq(m_iSndLastDataAck));
      }

/* OLD CODE without TLPKTDROP

      // check the validation of the ack
      if (CSeqNo::seqcmp(ack, CSeqNo::incseq(m_iSndCurrSeqNo)) > 0)
      {
         //this should not happen: attack or bug
         m_bBroken = true;
         m_iBrokenCounter = 0;
         break;
      }

      if (CSeqNo::seqcmp(ack, m_iSndLastAck) >= 0)
      {
         // Update Flow Window Size, must update before and together with m_iSndLastAck
         m_iFlowWindowSize = ackdata[ACKD_BUFFERLEFT];
         m_iSndLastAck = ack;
         m_ullLastRspAckTime_tk = currtime_tk;
         m_iReXmitCount = 1;       // Reset re-transmit count since last ACK
      }

      // protect packet retransmission
      CGuard::enterCS(m_AckLock);

      int offset = CSeqNo::seqoff(m_iSndLastDataAck, ack);
      if (offset <= 0)
      {
         // discard it if it is a repeated ACK
         CGuard::leaveCS(m_AckLock);
         break;
      }

      // acknowledge the sending buffer
      m_pSndBuffer->ackData(offset);

      // record total time used for sending
      int64_t currtime = currtime_tk/m_ullCPUFrequency;

      m_llSndDuration += currtime - m_llSndDurationCounter;
      m_llSndDurationTotal += currtime - m_llSndDurationCounter;
      m_llSndDurationCounter = currtime;

      // update sending variables
      m_iSndLastDataAck = ack;
      m_pSndLossList->remove(CSeqNo::decseq(m_iSndLastDataAck));

#endif  SRT_ENABLE_TLPKTDROP */

      CGuard::leaveCS(m_AckLock);
      if (m_bSynSending)
      {
          CGuard lk(m_SendBlockLock);
          pthread_cond_signal(&m_SendBlockCond);
      }

      // acknowledde any waiting epolls to write
      s_UDTUnited.m_EPoll.update_events(m_SocketID, m_sPollID, UDT_EPOLL_OUT, true);

      // insert this socket to snd list if it is not on the list yet
      m_pSndQueue->m_pSndUList->update(this, CSndUList::DONT_RESCHEDULE);

      size_t acksize = ctrlpkt.getLength(); // TEMPORARY VALUE FOR CHECKING
      bool wrongsize = 0 != (acksize % ACKD_FIELD_SIZE);
      acksize = acksize / ACKD_FIELD_SIZE;  // ACTUAL VALUE

      if ( wrongsize )
      {
          // Issue a log, but don't do anything but skipping the "odd" bytes from the payload.
          LOGC(mglog.Error, log << CONID() << "Received UMSG_ACK payload is not evened up to 4-byte based field size - cutting to " << acksize << " fields");
      }

      // Start with checking the base size.
      if ( acksize < ACKD_TOTAL_SIZE_SMALL )
      {
          LOGC(mglog.Error, log << CONID() << "Invalid ACK size " << acksize << " fields - less than minimum required!");
          // Ack is already interpreted, just skip further parts.
          break;
      }
      // This check covers fields up to ACKD_BUFFERLEFT.

      // Update RTT
      //m_iRTT = ackdata[ACKD_RTT];
      //m_iRTTVar = ackdata[ACKD_RTTVAR];
      // XXX These ^^^ commented-out were blocked in UDT;
      // the current RTT calculations are exactly the same as in UDT4.
      int rtt = ackdata[ACKD_RTT];

      m_iRTTVar = avg_iir<4>(m_iRTTVar, abs(rtt - m_iRTT));
      m_iRTT = avg_iir<8>(m_iRTT, rtt);

      /* Version-dependent fields:
       * Original UDT (total size: ACKD_TOTAL_SIZE_SMALL):
       *   ACKD_RCVLASTACK
       *   ACKD_RTT
       *   ACKD_RTTVAR
       *   ACKD_BUFFERLEFT
       * Additional UDT fields, not always attached:
       *   ACKD_RCVSPEED
       *   ACKD_BANDWIDTH
       * SRT extension version 1.0.2 (bstats):
       *   ACKD_RCVRATE
       * SRT extension version 1.0.4:
       *   ACKD_XMRATE
       */

      if (acksize > ACKD_TOTAL_SIZE_SMALL)
      {
          // This means that ACKD_RCVSPEED and ACKD_BANDWIDTH fields are available.
          int pktps = ackdata[ACKD_RCVSPEED];
          int bandwidth = ackdata[ACKD_BANDWIDTH];
          int bytesps;

          /* SRT v1.0.2 Bytes-based stats: bandwidth (pcData[ACKD_XMRATE]) and delivery rate (pcData[ACKD_RCVRATE]) in bytes/sec instead of pkts/sec */
          /* SRT v1.0.3 Bytes-based stats: only delivery rate (pcData[ACKD_RCVRATE]) in bytes/sec instead of pkts/sec */
          if (acksize > ACKD_TOTAL_SIZE_UDTBASE)
              bytesps = ackdata[ACKD_RCVRATE];
          else
              bytesps = pktps * m_iMaxSRTPayloadSize;

          m_iBandwidth = avg_iir<8>(m_iBandwidth, bandwidth);
          m_iDeliveryRate = avg_iir<8>(m_iDeliveryRate, pktps);
          m_iByteDeliveryRate = avg_iir<8>(m_iByteDeliveryRate, bytesps);
          // XXX not sure if ACKD_XMRATE is of any use. This is simply
          // calculated as ACKD_BANDWIDTH * m_iMaxSRTPayloadSize.

          // Update Estimated Bandwidth and packet delivery rate
          // m_iRcvRate = m_iDeliveryRate;
          // ^^ This has been removed because with the Smoother class
          // instead of reading the m_iRcvRate local field this will read
          // cudt->deliveryRate() instead.
      }

      checkSndTimers(REGEN_KM);
      updateCC(TEV_ACK, ack);

      ++ m_iRecvACK;
      ++ m_iRecvACKTotal;

      break;
      }

   case UMSG_ACKACK: //110 - Acknowledgement of Acknowledgement
      {
      int32_t ack = 0;
      int rtt = -1;

      // update RTT
      rtt = m_ACKWindow.acknowledge(ctrlpkt.getAckSeqNo(), ack);
      if (rtt <= 0)
      {
          LOGC(mglog.Error, log << "IPE: ACK node overwritten when acknowledging " <<
              ctrlpkt.getAckSeqNo() << " (ack extracted: " << ack << ")");
          break;
      }

      //if increasing delay detected...
      //   sendCtrl(UMSG_CGWARNING);

      // RTT EWMA
      m_iRTTVar = (m_iRTTVar * 3 + abs(rtt - m_iRTT)) >> 2;
      m_iRTT = (m_iRTT * 7 + rtt) >> 3;

      updateCC(TEV_ACKACK, ack);

      // This function will put a lock on m_RecvLock by itself, as needed.
      // It must be done inside because this function reads the current time
      // and if waiting for the lock has caused a delay, the time will be
      // inaccurate. Additionally it won't lock if TSBPD mode is off, and
      // won't update anything. Note that if you set TSBPD mode and use
      // srt_recvfile (which doesn't make any sense), you'll have e deadlock.
      m_pRcvBuffer->addRcvTsbPdDriftSample(ctrlpkt.getMsgTimeStamp(), m_RecvLock);

      // update last ACK that has been received by the sender
      if (CSeqNo::seqcmp(ack, m_iRcvLastAckAck) > 0)
         m_iRcvLastAckAck = ack;

      break;
      }

   case UMSG_LOSSREPORT: //011 - Loss Report
      {
      int32_t* losslist = (int32_t *)(ctrlpkt.m_pcData);
      size_t losslist_len = ctrlpkt.getLength() / 4;
      updateCC(TEV_LOSSREPORT, EventVariant(losslist, losslist_len));

      bool secure = true;

      // protect packet retransmission
      CGuard::enterCS(m_AckLock);

      // decode loss list message and insert loss into the sender loss list
      for (int i = 0, n = (int)(ctrlpkt.getLength() / 4); i < n; ++ i)
      {
         if (IsSet(losslist[i], LOSSDATA_SEQNO_RANGE_FIRST))
         {
             // Then it's this is a <lo, hi> specification with HI in a consecutive cell.
            int32_t losslist_lo = SEQNO_VALUE::unwrap(losslist[i]);
            int32_t losslist_hi = losslist[i+1];
            // <lo, hi> specification means that the consecutive cell has been already interpreted.
            ++ i;

            HLOGF(mglog.Debug, "received UMSG_LOSSREPORT: %d-%d (%d packets)...",
                    losslist_lo, losslist_hi, CSeqNo::seqoff(losslist_lo, losslist_hi)+1);

            if ((CSeqNo::seqcmp(losslist_lo, losslist_hi) > 0) || (CSeqNo::seqcmp(losslist_hi, m_iSndCurrSeqNo) > 0))
            {
               // seq_a must not be greater than seq_b; seq_b must not be greater than the most recent sent seq
               secure = false;
               // XXX leaveCS: really necessary? 'break' will break the 'for' loop, not the 'switch' statement.
               // and the leaveCS is done again next to the 'for' loop end.
               CGuard::leaveCS(m_AckLock);
               break;
            }

            int num = 0;
            if (CSeqNo::seqcmp(losslist_lo, m_iSndLastAck) >= 0)
               num = m_pSndLossList->insert(losslist_lo, losslist_hi);
            else if (CSeqNo::seqcmp(losslist_hi, m_iSndLastAck) >= 0)
            {
                // This should be theoretically impossible because this would mean
                // that the received packet loss report informs about the loss that predates
                // the ACK sequence.
                // However, this can happen if the packet reordering has caused the earlier sent
                // LOSSREPORT will be delivered after later sent ACK. Whatever, ACK should be
                // more important, so simply drop the part that predates ACK.
               num = m_pSndLossList->insert(m_iSndLastAck, losslist_hi);
            }

            m_iTraceSndLoss += num;
            m_iSndLossTotal += num;

         }
         else if (CSeqNo::seqcmp(losslist[i], m_iSndLastAck) >= 0)
         {
            HLOGF(mglog.Debug, "received UMSG_LOSSREPORT: %d (1 packet)...", losslist[i]);

            if (CSeqNo::seqcmp(losslist[i], m_iSndCurrSeqNo) > 0)
            {
               //seq_a must not be greater than the most recent sent seq
               secure = false;
               CGuard::leaveCS(m_AckLock);
               break;
            }

            int num = m_pSndLossList->insert(losslist[i], losslist[i]);

            m_iTraceSndLoss += num;
            m_iSndLossTotal += num;
         }
      }
      CGuard::leaveCS(m_AckLock);

      if (!secure)
      {
         HLOGF(mglog.Debug, "WARNING: out-of-band LOSSREPORT received; considered bug or attack");
         //this should not happen: attack or bug
         m_bBroken = true;
         m_iBrokenCounter = 0;
         break;
      }

      // the lost packet (retransmission) should be sent out immediately
      m_pSndQueue->m_pSndUList->update(this, CSndUList::DO_RESCHEDULE);

      ++ m_iRecvNAK;
      ++ m_iRecvNAKTotal;

      break;
      }

   case UMSG_CGWARNING: //100 - Delay Warning
      // One way packet delay is increasing, so decrease the sending rate
      m_ullInterval_tk = (uint64_t)ceil(m_ullInterval_tk * 1.125);
      m_iLastDecSeq = m_iSndCurrSeqNo;
      // XXX Note as interesting fact: this is only prepared for handling,
      // but nothing in the code is sending this message. Probably predicted
      // for a custom smoother. There's a predicted place to call it under
      // UMSG_ACKACK handling, but it's commented out.

      break;

   case UMSG_KEEPALIVE: //001 - Keep-alive
      // The only purpose of keep-alive packet is to tell that the peer is still alive
      // nothing needs to be done.

      break;

   case UMSG_HANDSHAKE: //000 - Handshake
      {
      CHandShake req;
      req.load_from(ctrlpkt.m_pcData, ctrlpkt.getLength());

      HLOGC(mglog.Debug, log << "processCtrl: got HS: " << req.show());

      if ((req.m_iReqType > URQ_INDUCTION_TYPES) // acually it catches URQ_INDUCTION and URQ_ERROR_* symbols...???
              || (m_bRendezvous && (req.m_iReqType != URQ_AGREEMENT))) // rnd sends AGREEMENT in rsp to CONCLUSION
      {
         // The peer side has not received the handshake message, so it keeps querying
         // resend the handshake packet

          // This condition embraces cases when:
          // - this is normal accept() and URQ_INDUCTION was received
          // - this is rendezvous accept() and there's coming any kind of URQ except AGREEMENT (should be RENDEZVOUS or CONCLUSION)
          // - this is any of URQ_ERROR_* - well...
         CHandShake initdata;
         initdata.m_iISN = m_iISN;
         initdata.m_iMSS = m_iMSS;
         initdata.m_iFlightFlagSize = m_iFlightFlagSize;

         // For rendezvous we do URQ_WAVEAHAND/URQ_CONCLUSION --> URQ_AGREEMENT.
         // For client-server we do URQ_INDUCTION --> URQ_CONCLUSION.
         initdata.m_iReqType = (!m_bRendezvous) ? URQ_CONCLUSION : URQ_AGREEMENT;
         initdata.m_iID = m_SocketID;

         uint32_t kmdata[SRTDATA_MAXSIZE];
         size_t kmdatasize = SRTDATA_MAXSIZE;
         bool have_hsreq = false;
         if ( req.m_iVersion > HS_VERSION_UDT4 )
         {
             initdata.m_iVersion = HS_VERSION_SRT1; // if I remember correctly, this is induction/listener...
             int hs_flags = SrtHSRequest::SRT_HSTYPE_HSFLAGS::unwrap(m_ConnRes.m_iType);
             if ( hs_flags != 0 ) // has SRT extensions
             {
                 HLOGC(mglog.Debug, log << "processCtrl/HS: got HS reqtype=" << RequestTypeStr(req.m_iReqType) << " WITH SRT ext");
                 have_hsreq = interpretSrtHandshake(req, ctrlpkt, kmdata, &kmdatasize);
                 if ( !have_hsreq )
                 {
                     initdata.m_iVersion = 0;
                     initdata.m_iReqType = URQ_ERROR_INVALID;
                 }
                 else
                 {
                     // Extensions are added only in case of CONCLUSION (not AGREEMENT).
                     // Actually what is expected here is that this may either process the
                     // belated-repeated handshake from a caller (and then it's CONCLUSION,
                     // and should be added with HSRSP/KMRSP), or it's a belated handshake
                     // of Rendezvous when it has already considered itself connected.
                     // Sanity check - according to the rules, there should be no such situation
                     if (m_bRendezvous && m_SrtHsSide == HSD_RESPONDER)
                     {
                         LOGC(mglog.Error, log << "processCtrl/HS: IPE???: RESPONDER should receive all its handshakes in handshake phase.");
                     }

                     // The 'extension' flag will be set from this variable; set it to false
                     // in case when the AGREEMENT response is to be sent.
                     have_hsreq = initdata.m_iReqType == URQ_CONCLUSION;
                     HLOGC(mglog.Debug, log << "processCtrl/HS: processing ok, reqtype="
                             << RequestTypeStr(initdata.m_iReqType) << " kmdatasize=" << kmdatasize);
                 }
             }
             else
             {
                 HLOGC(mglog.Debug, log << "processCtrl/HS: got HS reqtype=" << RequestTypeStr(req.m_iReqType));
             }
         }
         else
         {
             initdata.m_iVersion = HS_VERSION_UDT4;
         }

         initdata.m_extension = have_hsreq;

         HLOGC(mglog.Debug, log << CONID() << "processCtrl: responding HS reqtype=" << RequestTypeStr(initdata.m_iReqType) << (have_hsreq ? " WITH SRT HS response extensions" : ""));

         // XXX here interpret SRT handshake extension
         CPacket response;
         response.setControl(UMSG_HANDSHAKE);
         response.allocate(m_iMaxSRTPayloadSize);

         // If createSrtHandshake failed, don't send anything. Actually it can only fail on IPE.
         // There is also no possible IPE condition in case of HSv4 - for this version it will always return true.
         if ( createSrtHandshake(Ref(response), Ref(initdata), SRT_CMD_HSRSP, SRT_CMD_KMRSP, kmdata, kmdatasize) )
         {
             response.m_iID = m_PeerID;
             uint64_t currtime_tk;
             CTimer::rdtsc(currtime_tk);
             response.m_iTimeStamp = int(currtime_tk/m_ullCPUFrequency - m_StartTime);
             int nbsent = m_pSndQueue->sendto(m_pPeerAddr, response);
             if (nbsent)
             {
                 uint64_t currtime_tk;
                 CTimer::rdtsc(currtime_tk);
                 m_ullLastSndTime_tk = currtime_tk;
             }
         }

      }
      else
      {
          HLOGC(mglog.Debug, log << "processCtrl: ... not INDUCTION, not ERROR, not rendezvous - IGNORED.");
      }

      break;
      }

   case UMSG_SHUTDOWN: //101 - Shutdown
      m_bShutdown = true;
      m_bClosing = true;
      m_bBroken = true;
      m_iBrokenCounter = 60;

      // Signal the sender and recver if they are waiting for data.
      releaseSynch();
      // Unblock any call so they learn the connection_broken error
      s_UDTUnited.m_EPoll.update_events(m_SocketID, m_sPollID, UDT_EPOLL_ERR, true);

      CTimer::triggerEvent();

      break;

   case UMSG_DROPREQ: //111 - Msg drop request
      CGuard::enterCS(m_RecvLock);
      m_pRcvBuffer->dropMsg(ctrlpkt.getMsgSeq(using_rexmit_flag), using_rexmit_flag);
      CGuard::leaveCS(m_RecvLock);

      unlose(*(int32_t*)ctrlpkt.m_pcData, *(int32_t*)(ctrlpkt.m_pcData + 4));

      // move forward with current recv seq no.
      if ((CSeqNo::seqcmp(*(int32_t*)ctrlpkt.m_pcData, CSeqNo::incseq(m_iRcvCurrSeqNo)) <= 0)
         && (CSeqNo::seqcmp(*(int32_t*)(ctrlpkt.m_pcData + 4), m_iRcvCurrSeqNo) > 0))
      {
         m_iRcvCurrSeqNo = *(int32_t*)(ctrlpkt.m_pcData + 4);
      }

      break;

   case UMSG_PEERERROR: // 1000 - An error has happened to the peer side
      //int err_type = packet.getAddInfo();

      // currently only this error is signalled from the peer side
      // if recvfile() failes (e.g., due to disk fail), blcoked sendfile/send should return immediately
      // giving the app a chance to fix the issue

      m_bPeerHealth = false;

      break;

   case UMSG_EXT: //0x7FFF - reserved and user defined messages
      HLOGF(mglog.Debug, "CONTROL EXT MSG RECEIVED: %08X\n", ctrlpkt.getExtendedType());
      {
          // This has currently two roles in SRT:
          // - HSv4 (legacy) handshake
          // - refreshed KMX (initial KMX is done still in the HS process in HSv5)
          bool understood = processSrtMsg(&ctrlpkt);
          // CAREFUL HERE! This only means that this update comes from the UMSG_EXT
          // message received, REGARDLESS OF WHAT IT IS. This version doesn't mean
          // the handshake version, but the reason of calling this function.
          //
          // Fortunately, the only messages taken into account in this function
          // are HSREQ and HSRSP, which should *never* be interchanged when both
          // parties are HSv5.
          if ( understood )
          {
              updateAfterSrtHandshake(ctrlpkt.getExtendedType(), HS_VERSION_UDT4);
          }
          else
          {
              updateCC(TEV_CUSTOM, &ctrlpkt);
          }
      }
      break;

   default:
      break;
   }
}

void CUDT::updateSrtRcvSettings()
{
    if (m_bTsbPd)
    {
        /* We are TsbPd receiver */
        CGuard::enterCS(m_RecvLock);
        m_pRcvBuffer->setRcvTsbPdMode(m_ullRcvPeerStartTime, m_iTsbPdDelay_ms * 1000);
        CGuard::leaveCS(m_RecvLock);

        HLOGF(mglog.Debug,  "AFTER HS: Set Rcv TsbPd mode: delay=%u.%03u secs",
                m_iTsbPdDelay_ms/1000,
                m_iTsbPdDelay_ms%1000);
    }
    else
    {
        HLOGC(mglog.Debug, log << "AFTER HS: Rcv TsbPd mode not set");
    }
}

void CUDT::updateSrtSndSettings()
{
    if (m_bPeerTsbPd)
    {
        /* We are TsbPd sender */
        // XXX Check what happened here.
        //m_iPeerTsbPdDelay_ms = m_Smoother->getSndPeerTsbPdDelay();// + ((m_iRTT + (4 * m_iRTTVar)) / 1000);
        /* 
         * For sender to apply Too-Late Packet Drop
         * option (m_bTLPktDrop) must be enabled and receiving peer shall support it
         */
        HLOGF(mglog.Debug,  "AFTER HS: Set Snd TsbPd mode %s: delay=%d.%03d secs",
                m_bPeerTLPktDrop ? "with TLPktDrop" : "without TLPktDrop",
                m_iPeerTsbPdDelay_ms/1000, m_iPeerTsbPdDelay_ms%1000);
    }
    else
    {
        HLOGC(mglog.Debug, log << "AFTER HS: Snd TsbPd mode not set");
    }
}

void CUDT::updateAfterSrtHandshake(int srt_cmd, int hsv)
{

    switch (srt_cmd)
    {
    case SRT_CMD_HSREQ:
    case SRT_CMD_HSRSP:
        break;
    default:
        return;
    }

    // The only possibility here is one of these two:
    // - Agent is RESPONDER and it receives HSREQ.
    // - Agent is INITIATOR and it receives HSRSP.
    //
    // In HSv4, INITIATOR is sender and RESPONDER is receiver.
    // In HSv5, both are sender AND receiver.
    //
    // This function will be called only ONCE in this
    // instance, through either HSREQ or HSRSP.

    if ( hsv > HS_VERSION_UDT4 )
    {
        updateSrtRcvSettings();
        updateSrtSndSettings();
    }
    else if ( srt_cmd == SRT_CMD_HSRSP )
    {
        // HSv4 INITIATOR is sender
        updateSrtSndSettings();
    }
    else
    {
        // HSv4 RESPONDER is receiver
        updateSrtRcvSettings();
    }
}

int CUDT::packData(CPacket& packet, uint64_t& ts_tk)
{
   int payload = 0;
   bool probe = false;
   uint64_t origintime = 0;

   int kflg = EK_NOENC;

   uint64_t entertime_tk;
   CTimer::rdtsc(entertime_tk);

#if 0//debug: TimeDiff histogram
   static int lldiffhisto[23] = {0};
   static int llnodiff = 0;
   if (m_ullTargetTime_tk != 0)
   {
      int ofs = 11 + ((entertime_tk - m_ullTargetTime_tk)/(int64_t)m_ullCPUFrequency)/1000;
      if (ofs < 0) ofs = 0;
      else if (ofs > 22) ofs = 22;
      lldiffhisto[ofs]++;
   }
   else if(m_ullTargetTime_tk == 0)
   {
      llnodiff++;
   }
   static int callcnt = 0;
   if (!(callcnt++ % 5000)) {
      fprintf(stderr, "%6d %6d %6d %6d %6d %6d %6d %6d %6d %6d %6d %6d\n",
        lldiffhisto[0],lldiffhisto[1],lldiffhisto[2],lldiffhisto[3],lldiffhisto[4],lldiffhisto[5],
        lldiffhisto[6],lldiffhisto[7],lldiffhisto[8],lldiffhisto[9],lldiffhisto[10],lldiffhisto[11]);
      fprintf(stderr, "%6d %6d %6d %6d %6d %6d %6d %6d %6d %6d %6d %6d\n",
        lldiffhisto[12],lldiffhisto[13],lldiffhisto[14],lldiffhisto[15],lldiffhisto[16],lldiffhisto[17],
        lldiffhisto[18],lldiffhisto[19],lldiffhisto[20],lldiffhisto[21],lldiffhisto[21],llnodiff);
   }
#endif
   if ((0 != m_ullTargetTime_tk) && (entertime_tk > m_ullTargetTime_tk))
      m_ullTimeDiff_tk += entertime_tk - m_ullTargetTime_tk;

   string reason;

   // Loss retransmission always has higher priority.
   packet.m_iSeqNo = m_pSndLossList->getLostSeq();
   if (packet.m_iSeqNo >= 0)
   {
      // protect m_iSndLastDataAck from updating by ACK processing
      CGuard ackguard(m_AckLock);

      int offset = CSeqNo::seqoff(m_iSndLastDataAck, packet.m_iSeqNo);
      if (offset < 0)
         return 0;

      int msglen;

      payload = m_pSndBuffer->readData(&(packet.m_pcData), offset, packet.m_iMsgNo, origintime, msglen);

      if (-1 == payload)
      {
         int32_t seqpair[2];
         seqpair[0] = packet.m_iSeqNo;
         seqpair[1] = CSeqNo::incseq(seqpair[0], msglen);
         sendCtrl(UMSG_DROPREQ, &packet.m_iMsgNo, seqpair, 8);

         // only one msg drop request is necessary
         m_pSndLossList->remove(seqpair[1]);

         // skip all dropped packets
         if (CSeqNo::seqcmp(m_iSndCurrSeqNo, CSeqNo::incseq(seqpair[1])) < 0)
             m_iSndCurrSeqNo = CSeqNo::incseq(seqpair[1]);

         return 0;
      }
      // NOTE: This is just a sanity check. Returning 0 is impossible to happen
      // in case of retransmission. If the offset was a positive value, then the
      // block must exist in the old blocks because it wasn't yet cut off by ACK
      // and has been already recorded as sent (otherwise the peer wouldn't send
      // back the loss report). May something happen here in case when the send
      // loss record has been updated by the FASTREXMIT.
      else if (payload == 0)
         return 0;


      ++ m_iTraceRetrans;
      ++ m_iRetransTotal;
      m_ullTraceBytesRetrans += payload;
      m_ullBytesRetransTotal += payload;

      // Kinda confusion here. Despite the contextual interpretation of packet.m_iMsgNo around
      // CSndBuffer::readData version 2 (version 1 doesn't return -1), in this particular
      // case we can be sure that this is exactly the value of PH_MSGNO as a bitset.
      // So, set here the rexmit flag if the peer understands it.
      if ( m_bPeerRexmitFlag )
      {
          packet.m_iMsgNo |= PACKET_SND_REXMIT;
      }
      reason = "reXmit";
   }
   else
   {
      // If no loss, pack a new packet.

      // check congestion/flow window limit
      int cwnd = std::min(int(m_iFlowWindowSize), int(m_dCongestionWindow));
      int seqdiff = CSeqNo::seqlen(m_iSndLastAck, CSeqNo::incseq(m_iSndCurrSeqNo));
      if (cwnd >= seqdiff)
      {
         // XXX Here it's needed to set kflg to msgno_bitset in the block stored in the
         // send buffer. This should be somehow avoided, the crypto flags should be set
         // together with encrypting, and the packet should be sent as is, when rexmitting.
         // It would be nice to research as to whether CSndBuffer::Block::m_iMsgNoBitset field
         // isn't a useless redundant state copy. If it is, then taking the flags here can be removed.
         kflg = m_pCryptoControl->getSndCryptoFlags();
         if (0 != (payload = m_pSndBuffer->readData(&(packet.m_pcData), packet.m_iMsgNo, origintime, kflg)))
         {
            m_iSndCurrSeqNo = CSeqNo::incseq(m_iSndCurrSeqNo);
            //m_pCryptoControl->m_iSndCurrSeqNo = m_iSndCurrSeqNo;

            packet.m_iSeqNo = m_iSndCurrSeqNo;

            // every 16 (0xF) packets, a packet pair is sent
            if ((packet.m_iSeqNo & PUMASK_SEQNO_PROBE) == 0)
               probe = true;
         }
         else
         {
            m_ullTargetTime_tk = 0;
            m_ullTimeDiff_tk = 0;
            ts_tk = 0;
            return 0;
         }
      }
      else
      {
          HLOGC(dlog.Debug, log << "packData: CONGESTED: cwnd=min(" << m_iFlowWindowSize << "," << m_dCongestionWindow
              << ")=" << cwnd << " seqlen=(" << m_iSndLastAck << "-" << m_iSndCurrSeqNo << ")=" << seqdiff);
         m_ullTargetTime_tk = 0;
         m_ullTimeDiff_tk = 0;
         ts_tk = 0;
         return 0;
      }

      reason = "normal";
   }

   if (m_bPeerTsbPd)
   {
       /*
       * When timestamp is carried over in this sending stream from a received stream,
       * it may be older than the session start time causing a negative packet time
       * that may block the receiver's Timestamp-based Packet Delivery.
       * XXX Isn't it then better to not decrease it by m_StartTime? As long as it
       * doesn't screw up the start time on the other side.
       */
      if (origintime >= m_StartTime)
         packet.m_iTimeStamp = int(origintime - m_StartTime);
      else
         packet.m_iTimeStamp = int(CTimer::getTime() - m_StartTime);
   }
   else
   {
       packet.m_iTimeStamp = int(CTimer::getTime() - m_StartTime);
   }

   packet.m_iID = m_PeerID;
   packet.setLength(payload);

   /* Encrypt if 1st time this packet is sent and crypto is enabled */
   if (kflg)
   {
       // XXX Encryption flags are already set on the packet before calling this.
       // See readData() above.
      if (m_pCryptoControl->encrypt(Ref(packet)))
      {
          // Encryption failed 
          //>>Add stats for crypto failure
          ts_tk = 0;
          LOGC(dlog.Error, log << "ENCRYPT FAILED - packet won't be sent, size=" << payload);
          return -1; //Encryption failed
      }
      payload = packet.getLength(); /* Cipher may change length */
      reason += " (encrypted)";
   }

#if ENABLE_HEAVY_LOGGING // Required because of referring to MessageFlagStr()
   HLOGC(mglog.Debug, log << CONID() << "packData: " << reason << " packet seq=" << packet.m_iSeqNo
       << " (ACK=" << m_iSndLastAck << " ACKDATA=" << m_iSndLastDataAck
       << " MSG/FLAGS: " << packet.MessageFlagStr() << ")");
#endif

   // Fix keepalive
   m_ullLastSndTime_tk = entertime_tk;

   considerLegacySrtHandshake(0);

   // WARNING: TEV_SEND is the only event that is reported from
   // the CSndQueue::worker thread. All others are reported from
   // CRcvQueue::worker. If you connect to this signal, make sure
   // that you are aware of prospective simultaneous access.
   updateCC(TEV_SEND, &packet);

   // XXX This was a blocked code also originally in UDT. Probably not required.
   // Left untouched for historical reasons.
   // Might be possible that it was because of that this is send from
   // different thread than the rest of the signals.
   //m_pSndTimeWindow->onPktSent(packet.m_iTimeStamp);

   m_ullTraceBytesSent += payload;
   m_ullBytesSentTotal += payload;
   ++ m_llTraceSent;
   ++ m_llSentTotal;

   if (probe)
   {
      // sends out probing packet pair
      ts_tk = entertime_tk;
      probe = false;
   }
   else
   {
      #ifndef NO_BUSY_WAITING
         ts_tk = entertime_tk + m_ullInterval_tk;
      #else
         if (m_ullTimeDiff_tk >= m_ullInterval_tk)
         {
            ts_tk = entertime_tk;
            m_ullTimeDiff_tk -= m_ullInterval_tk;
         }
         else
         {
            ts_tk = entertime_tk + m_ullInterval_tk - m_ullTimeDiff_tk;
            m_ullTimeDiff_tk = 0;
         }
      #endif
   }

   m_ullTargetTime_tk = ts_tk;

   return payload;
}

// This is a close request, but called from the 
void CUDT::processClose()
{
    sendCtrl(UMSG_SHUTDOWN);

    m_bShutdown = true;
    m_bClosing = true;
    m_bBroken = true;
    m_iBrokenCounter = 60;

    HLOGP(mglog.Debug, "processClose: sent message and set flags");

    if (m_bTsbPd)
    {
        HLOGP(mglog.Debug, "processClose: lock-and-signal TSBPD");
        CGuard rl(m_RecvLock);
        pthread_cond_signal(&m_RcvTsbPdCond);
    }

    // Signal the sender and recver if they are waiting for data.
    releaseSynch();
    // Unblock any call so they learn the connection_broken error
    s_UDTUnited.m_EPoll.update_events(m_SocketID, m_sPollID, UDT_EPOLL_ERR, true);

    HLOGP(mglog.Debug, "processClose: triggering timer event to spread the bad news");
    CTimer::triggerEvent();

}

int CUDT::processData(CUnit* unit)
{
   CPacket& packet = unit->m_Packet;

   // XXX This should be called (exclusively) here:
   //m_pRcvBuffer->addLocalTsbPdDriftSample(packet.getMsgTimeStamp());
   // Just heard from the peer, reset the expiration count.
   m_iEXPCount = 1;
   uint64_t currtime_tk;
   CTimer::rdtsc(currtime_tk);
   m_ullLastRspTime_tk = currtime_tk;

   /* We are receiver, start tsbpd thread if TsbPd is enabled */
   if (m_bTsbPd && pthread_equal(m_RcvTsbPdThread, pthread_t()))
   {
       HLOGP(mglog.Debug, "Spawning TSBPD thread");
       int st = 0;
       {
           ThreadName tn("SRT:TsbPd");
           st = pthread_create(&m_RcvTsbPdThread, NULL, CUDT::tsbpd, this);
       }
       if ( st != 0 )
           return -1;
   }

   int pktrexmitflag = m_bPeerRexmitFlag ? (int)packet.getRexmitFlag() : 2;
   static const string rexmitstat [] = {"ORIGINAL", "REXMITTED", "RXS-UNKNOWN"};
   string rexmit_reason;


   if ( pktrexmitflag == 1 ) // rexmitted
   {
       m_iTraceRcvRetrans++;

#if ENABLE_HEAVY_LOGGING
       // Check if packet was retransmitted on request or on ack timeout
       // Search the sequence in the loss record.
       rexmit_reason = " by ";
       if ( !m_pRcvLossList->find(packet.m_iSeqNo, packet.m_iSeqNo) )
       //if ( m_DebugLossRecords.find(packet.m_iSeqNo) ) // m_DebugLossRecords not turned on
           rexmit_reason += "REQUEST";
       else
       {
           rexmit_reason += "ACK-TMOUT";
           /*
           if ( !m_DebugLossRecords.exists(packet.m_iSeqNo) )
           {
               rexmit_reason += "(seems/";
               char buf[100] = "empty";
               int32_t base = m_DebugLossRecords.base();
               if ( base != -1 )
                   sprintf(buf, "%d", base);
               rexmit_reason += buf;
               rexmit_reason += ")";
           }
           */
       }
#endif
   }


   HLOGC(dlog.Debug, log << CONID() << "processData: RECEIVED DATA: size=" << packet.getLength() << " seq=" << packet.getSeqNo());
   //    << "(" << rexmitstat[pktrexmitflag] << rexmit_reason << ")";

   updateCC(TEV_RECEIVE, &packet);
   ++ m_iPktCount;

   int pktsz = packet.getLength();
   // update time information
   m_RcvTimeWindow.onPktArrival(pktsz);

   // check if it is probing packet pair
   if ((packet.m_iSeqNo & PUMASK_SEQNO_PROBE) == 0)
      m_RcvTimeWindow.probe1Arrival();
   else if ((packet.m_iSeqNo & PUMASK_SEQNO_PROBE) == 1)
      m_RcvTimeWindow.probe2Arrival(pktsz);

   m_ullTraceBytesRecv += pktsz;
   m_ullBytesRecvTotal += pktsz;
   ++ m_llTraceRecv;
   ++ m_llRecvTotal;

   {
      /*
      * Start of offset protected section
      * Prevent TsbPd thread from modifying Ack position while adding data
      * offset from RcvLastAck in RcvBuffer must remain valid between seqoff() and addData()
      */
      CGuard recvbuf_acklock(m_AckLock);

      int32_t offset = CSeqNo::seqoff(m_iRcvLastSkipAck, packet.m_iSeqNo);

      bool excessive = false;
      string exc_type = "EXPECTED";
      if ((offset < 0))
      {
          exc_type = "BELATED";
          excessive = true;
          m_iTraceRcvBelated++;
          uint64_t tsbpdtime = m_pRcvBuffer->getPktTsbPdTime(packet.getMsgTimeStamp());
          uint64_t bltime = CountIIR(
                  uint64_t(m_fTraceBelatedTime)*1000,
                  CTimer::getTime() - tsbpdtime, 0.2);
          m_fTraceBelatedTime = double(bltime)/1000.0;
      }
      else
      {

          int avail_bufsize = m_pRcvBuffer->getAvailBufSize();
          if (offset >= avail_bufsize)
          {
              // This is already a sequence discrepancy. Probably there could be found
              // some way to make it continue reception by overriding the sequence and
              // make a kinda TLKPTDROP, but there has been found no reliable way to do this.
              if (m_bTsbPd && m_bTLPktDrop && m_pRcvBuffer->empty())
              {
                  // Only in live mode. In File mode this shall not be possible
                  // because the sender should stop sending in this situation.
                  // In Live mode this means that there is a gap between the
                  // lowest sequence in the empty buffer and the incoming sequence
                  // that exceeds the buffer size. Receiving data in this situation
                  // is no longer possible and this is a point of no return.

                  LOGC(mglog.Error,
                          log << CONID() <<
                          "SEQUENCE DISCREPANCY, reception no longer possible. REQUESTING TO CLOSE.");

                  // This is a scoped lock with AckLock, but for the moment
                  // when processClose() is called this lock must be taken out,
                  // otherwise this will cause a deadlock. We don't need this
                  // lock anymore, and at 'return' it will be unlocked anyway.
                  recvbuf_acklock.forceUnlock();
                  processClose();
                  return -1;
              }
              else
              {
                  LOGC(mglog.Error, log << CONID() << "No room to store incoming packet: offset="
                          << offset << " avail=" << avail_bufsize
                          << " ack.seq=" << m_iRcvLastSkipAck << " pkt.seq=" << packet.m_iSeqNo
                          << " rcv-remain=" << m_pRcvBuffer->debugGetSize()
                          );
                  return -1;
              }

          }

          if (m_pRcvBuffer->addData(unit, offset) < 0)
          {
              // addData returns -1 if at the m_iLastAckPos+offset position there already is a packet.
              // So this packet is "redundant".
              exc_type = "UNACKED";
              excessive = true;
          }
      }

      HLOGC(mglog.Debug, log << CONID() << "RECEIVED: seq=" << packet.m_iSeqNo << " offset=" << offset
          << (excessive ? " EXCESSIVE" : " ACCEPTED")
          << " (" << exc_type << "/" << rexmitstat[pktrexmitflag] << rexmit_reason << ") FLAGS: "
          << packet.MessageFlagStr());

      if ( excessive )
      {
          return -1;
      }

      if (packet.getMsgCryptoFlags())
      {
          // Crypto should be already created during connection process,
          // this is rather a kinda sanity check.
          EncryptionStatus rc = m_pCryptoControl ? m_pCryptoControl->decrypt(Ref(packet)) : ENCS_NOTSUP;
          if ( rc != ENCS_CLEAR )
          {
              /*
               * Could not decrypt
               * Keep packet in received buffer
               * Crypto flags are still set
               * It will be acknowledged
               */
              m_iTraceRcvUndecrypt += 1;
              m_ullTraceRcvBytesUndecrypt += pktsz;
              m_iRcvUndecryptTotal += 1;
              m_ullRcvBytesUndecryptTotal += pktsz;
          }
      }
      else
      {
          HLOGC(dlog.Debug, log << "crypter: data not encrypted, returning as plain");
      }

   }  /* End of recvbuf_acklock*/

   if (m_bClosing) {
      /*
      * RcvQueue worker thread can call processData while closing (or close while processData)
      * This race condition exists in the UDT design but the protection against TsbPd thread
      * (with AckLock) and decryption enlarged the probability window.
      * Application can crash deep in decrypt stack since crypto context is deleted in close.
      * RcvQueue worker thread will not necessarily be deleted with this connection as it can be
      * used by others (socket multiplexer).
      */
      return(-1);
   }

   // If the peer doesn't understand REXMIT flag, send rexmit request
   // always immediately.
   int initial_loss_ttl = 0;
   if ( m_bPeerRexmitFlag )
       initial_loss_ttl = m_iReorderTolerance;

   if  (packet.getMsgCryptoFlags())
   {
       /*
       * Crypto flags not cleared means that decryption failed
       * Do no ask loss packets retransmission
       */
       ;
       HLOGC(mglog.Debug, log << CONID() << "ERROR: packet not decrypted, dropping data.");
   }
   else
   // Loss detection.
   if (CSeqNo::seqcmp(packet.m_iSeqNo, CSeqNo::incseq(m_iRcvCurrSeqNo)) > 0)
   {
       {
           CGuard lg(m_RcvLossLock);
           int32_t seqlo = CSeqNo::incseq(m_iRcvCurrSeqNo);
           int32_t seqhi = CSeqNo::decseq(packet.m_iSeqNo);
           // If loss found, insert them to the receiver loss list
           m_pRcvLossList->insert(seqlo, seqhi);

           if ( initial_loss_ttl )
           {
               // pack loss list for (possibly belated) NAK
               // The LOSSREPORT will be sent in a while.
               m_FreshLoss.push_back(CRcvFreshLoss(seqlo, seqhi, initial_loss_ttl));
               HLOGF(mglog.Debug, "added loss sequence %d-%d (%d) with tolerance %d", seqlo, seqhi,
                       1+CSeqNo::seqoff(seqlo, seqhi), initial_loss_ttl);
           }
           else
           {
               // old code; run immediately when tolerance = 0
               // or this feature isn't used because of the peer
               int32_t seq[2] = { seqlo, seqhi };
               if ( seqlo == seqhi )
                   sendCtrl(UMSG_LOSSREPORT, NULL, &seq[1], 1);
               else
               {
                   seq[0] |= LOSSDATA_SEQNO_RANGE_FIRST;
                   sendCtrl(UMSG_LOSSREPORT, NULL, seq, 2);
               }
               HLOGF(mglog.Debug, "lost packets %d-%d (%d packets): sending LOSSREPORT", seqlo, seqhi, 1+CSeqNo::seqoff(seqlo, seqhi));
           }

           int loss = CSeqNo::seqlen(m_iRcvCurrSeqNo, packet.m_iSeqNo) - 2;
           m_iTraceRcvLoss += loss;
           m_iRcvLossTotal += loss;
           uint64_t lossbytes = loss * m_pRcvBuffer->getRcvAvgPayloadSize();
           m_ullTraceRcvBytesLoss += lossbytes;
           m_ullRcvBytesLossTotal += lossbytes;
       }

       if (m_bTsbPd)
       {
           pthread_mutex_lock(&m_RecvLock);
           pthread_cond_signal(&m_RcvTsbPdCond);
           pthread_mutex_unlock(&m_RecvLock);
       }
   }

   // Now review the list of FreshLoss to see if there's any "old enough" to send UMSG_LOSSREPORT to it.

   // PERFORMANCE CONSIDERATIONS:
   // This list is quite inefficient as a data type and finding the candidate to send UMSG_LOSSREPORT
   // is linear time. On the other hand, there are some special cases that are important for performance:
   // - only the first (plus some following) could have had TTL drown to 0
   // - the only (little likely) possibility that the next-to-first record has TTL=0 is when there was
   //   a loss range split (due to unlose() of one sequence)
   // - first found record with TTL>0 means end of "ready to LOSSREPORT" records
   // So:
   // All you have to do is:
   //  - start with first element and continue with next elements, as long as they have TTL=0
   //    If so, send the loss report and remove this element.
   //  - Since the first element that has TTL>0, iterate until the end of container and decrease TTL.
   //
   // This will be efficient becase the loop to increment one field (without any condition check)
   // can be quite well optimized.

   vector<int32_t> lossdata;
   {
       CGuard lg(m_RcvLossLock);

       // XXX There was a mysterious crash around m_FreshLoss. When the initial_loss_ttl is 0
       // (that is, "belated loss report" feature is off), don't even touch m_FreshLoss.
       if ( initial_loss_ttl && !m_FreshLoss.empty() )
       {
           deque<CRcvFreshLoss>::iterator i = m_FreshLoss.begin();

           // Phase 1: take while TTL <= 0.
           // There can be more than one record with the same TTL, if it has happened before
           // that there was an 'unlost' (@c unlose) sequence that has split one detected loss
           // into two records.
           for( ; i != m_FreshLoss.end() && i->ttl <= 0; ++i )
           {
               HLOGF(mglog.Debug, "Packet seq %d-%d (%d packets) considered lost - sending LOSSREPORT",
                                      i->seq[0], i->seq[1], CSeqNo::seqoff(i->seq[0], i->seq[1])+1);
               addLossRecord(lossdata, i->seq[0], i->seq[1]);
           }

           // Remove elements that have been processed and prepared for lossreport.
           if ( i != m_FreshLoss.begin() )
           {
               m_FreshLoss.erase(m_FreshLoss.begin(), i);
               i = m_FreshLoss.begin();
           }

           if ( m_FreshLoss.empty() )
           {
               HLOGP(mglog.Debug, "NO MORE FRESH LOSS RECORDS.");
           }
           else
           {
               HLOGF(mglog.Debug, "STILL %" PRIzu " FRESH LOSS RECORDS, FIRST: %d-%d (%d) TTL: %d", m_FreshLoss.size(),
                       i->seq[0], i->seq[1], 1+CSeqNo::seqoff(i->seq[0], i->seq[1]),
                       i->ttl);
           }

           // Phase 2: rest of the records should have TTL decreased.
           for ( ; i != m_FreshLoss.end(); ++i )
               --i->ttl;
       }

   }
   if ( !lossdata.empty() )
   {
       sendCtrl(UMSG_LOSSREPORT, NULL, &lossdata[0], lossdata.size());
   }

   // This is not a regular fixed size packet...
   // an irregular sized packet usually indicates the end of a message, so send an ACK immediately
   // (if the smoother says so).
   if (m_Smoother->needsQuickACK(packet))
   {
       CTimer::rdtsc(m_ullNextACKTime_tk);
   }

   // Update the current largest sequence number that has been received.
   // Or it is a retransmitted packet, remove it from receiver loss list.
   bool was_orderly_sent = true;
   if (CSeqNo::seqcmp(packet.m_iSeqNo, m_iRcvCurrSeqNo) > 0)
   {
      m_iRcvCurrSeqNo = packet.m_iSeqNo; // Latest possible received
   }
   else
   {
      unlose(packet); // was BELATED or RETRANSMITTED packet.
      was_orderly_sent = 0!=  pktrexmitflag;
   }

   // was_orderly_sent means either of:
   // - packet was sent in order (first if branch above)
   // - packet was sent as old, but was a retransmitted packet

   if ( m_bPeerRexmitFlag && was_orderly_sent )
   {
       ++m_iConsecOrderedDelivery;
       if ( m_iConsecOrderedDelivery >= 50 )
       {
           m_iConsecOrderedDelivery = 0;
           if ( m_iReorderTolerance > 0 )
           {
               m_iReorderTolerance--;
               m_iTraceReorderDistance--;
               HLOGF(mglog.Debug,  "ORDERED DELIVERY of 50 packets in a row - decreasing tolerance to %d", m_iReorderTolerance);
           }
       }
   }

   return 0;
}

/// This function is called when a packet has arrived, which was behind the current
/// received sequence - that is, belated or retransmitted. Try to remove the packet
/// from both loss records: the general loss record and the fresh loss record.
///
/// Additionally, check - if supported by the peer - whether the "latecoming" packet
/// has been sent due to retransmission or due to reordering, by checking the rexmit
/// support flag and rexmit flag itself. If this packet was surely ORIGINALLY SENT
/// it means that the current network connection suffers of packet reordering. This
/// way try to introduce a dynamic tolerance by calculating the difference between
/// the current packet reception sequence and this packet's sequence. This value
/// will be set to the tolerance value, which means that later packet retransmission
/// will not be required immediately, but only after receiving N next packets that
/// do not include the lacking packet.
/// The tolerance is not increased infinitely - it's bordered by m_iMaxReorderTolerance.
/// This value can be set in options - SRT_LOSSMAXTTL.
void CUDT::unlose(const CPacket& packet)
{
    CGuard lg(m_RcvLossLock);
    int32_t sequence = packet.m_iSeqNo;
    m_pRcvLossList->remove(sequence);

    // Rest of this code concerns only the "belated lossreport" feature.

    bool has_increased_tolerance = false;
    bool was_reordered = false;

    if ( m_bPeerRexmitFlag )
    {
        // If the peer understands the REXMIT flag, it means that the REXMIT flag is contained
        // in the PH_MSGNO field.

        // The packet is considered coming originally (just possibly out of order), if REXMIT
        // flag is NOT set.
        was_reordered = !packet.getRexmitFlag();
        if ( was_reordered )
        {
            HLOGF(mglog.Debug, "received out-of-band packet seq %d", sequence);

            int seqdiff = abs(CSeqNo::seqoff(packet.m_iSeqNo, m_iRcvCurrSeqNo));
            m_iTraceReorderDistance = max(seqdiff, m_iTraceReorderDistance);
            if ( seqdiff > m_iReorderTolerance )
            {
                int prev SRT_ATR_UNUSED = m_iReorderTolerance;
                m_iReorderTolerance = min(seqdiff, m_iMaxReorderTolerance);
                HLOGF(mglog.Debug, "Belated by %d seqs - Reorder tolerance %s %d", seqdiff,
                        (prev == m_iReorderTolerance) ? "REMAINS with" : "increased to", m_iReorderTolerance);
                has_increased_tolerance = true; // Yes, even if reorder tolerance is already at maximum - this prevents decreasing tolerance.
            }
        }
        else
        {
            HLOGC(mglog.Debug, log << CONID() << "received reXmitted packet seq=" << sequence);
        }
    }
    else
    {
        HLOGF(mglog.Debug, "received reXmitted or belated packet seq %d (distinction not supported by peer)", sequence);
    }


    int initial_loss_ttl = 0;
    if ( m_bPeerRexmitFlag )
        initial_loss_ttl = m_iReorderTolerance;

    // Don't do anything if "belated loss report" feature is not used.
    // In that case the FreshLoss list isn't being filled in at all, the
    // loss report is sent directly.

    // Note that this condition blocks two things being done in this function:
    // - remove given sequence from the fresh loss record
    //   (in this case it's empty anyway)
    // - decrease current reorder tolerance based on whether packets come in order
    //   (current reorder tolerance is 0 anyway)
    if ( !initial_loss_ttl )
        return;

    size_t i = 0;
    int had_ttl = 0;
    for (i = 0; i < m_FreshLoss.size(); ++i)
    {
        had_ttl = m_FreshLoss[i].ttl;
        switch ( m_FreshLoss[i].revoke(sequence) )
        {
       case CRcvFreshLoss::NONE:
           continue; // Not found. Search again.

       case CRcvFreshLoss::STRIPPED:
           goto breakbreak; // Found and the modification is applied. We're done here.

       case CRcvFreshLoss::DELETE:
           // No more elements. Kill it.
           m_FreshLoss.erase(m_FreshLoss.begin() + i);
           // Every loss is unique. We're done here.
           goto breakbreak;

       case CRcvFreshLoss::SPLIT:
           // Oh, this will be more complicated. This means that it was in between.
           {
               // So create a new element that will hold the upper part of the range,
               // and this one modify to be the lower part of the range.

               // Keep the current end-of-sequence value for the second element
               int32_t next_end = m_FreshLoss[i].seq[1];

               // seq-1 set to the end of this element
               m_FreshLoss[i].seq[1] = CSeqNo::decseq(sequence);
               // seq+1 set to the begin of the next element
               int32_t next_begin = CSeqNo::incseq(sequence);

               // Use position of the NEXT element because insertion happens BEFORE pointed element.
               // Use the same TTL (will stay the same in the other one).
               m_FreshLoss.insert(m_FreshLoss.begin() + i + 1, CRcvFreshLoss(next_begin, next_end, m_FreshLoss[i].ttl));
           }
           goto breakbreak;
       }
    }

    // Could have made the "return" instruction instead of goto, but maybe there will be something
    // to add in future, so keeping that.
breakbreak: ;

    if (i != m_FreshLoss.size())
    {
        HLOGF(mglog.Debug, "sequence %d removed from belated lossreport record", sequence);
    }

    if ( was_reordered )
    {
        m_iConsecOrderedDelivery = 0;
        if ( has_increased_tolerance )
        {
            m_iConsecEarlyDelivery = 0; // reset counter
        }
        else if ( had_ttl > 2 )
        {
            ++m_iConsecEarlyDelivery; // otherwise, and if it arrived quite earlier, increase counter
            HLOGF(mglog.Debug, "... arrived at TTL %d case %d", had_ttl, m_iConsecEarlyDelivery);

            // After 10 consecutive 
            if ( m_iConsecEarlyDelivery >= 10 )
            {
                m_iConsecEarlyDelivery = 0;
                if ( m_iReorderTolerance > 0 )
                {
                    m_iReorderTolerance--;
                    m_iTraceReorderDistance--;
                    HLOGF(mglog.Debug, "... reached %d times - decreasing tolerance to %d", m_iConsecEarlyDelivery, m_iReorderTolerance);
                }
            }

        }
        // If hasn't increased tolerance, but the packet appeared at TTL less than 2, do nothing.
    }

}

void CUDT::unlose(int32_t from, int32_t to)
{
    CGuard lg(m_RcvLossLock);
    m_pRcvLossList->remove(from, to);

    HLOGF(mglog.Debug, "TLPKTDROP seq %d-%d (%d packets)", from, to, CSeqNo::seqoff(from, to));

    // All code below concerns only "belated lossreport" feature.

    int initial_loss_ttl = 0;
    if ( m_bPeerRexmitFlag )
        initial_loss_ttl = m_iReorderTolerance;

    if ( !initial_loss_ttl )
        return;

    // It's highly unlikely that this is waiting to send a belated UMSG_LOSSREPORT,
    // so treat it rather as a sanity check.

    // It's enough to check if the first element of the list starts with a sequence older than 'to'.
    // If not, just do nothing.

    size_t delete_index = 0;
    for (size_t i = 0; i < m_FreshLoss.size(); ++i)
    {
        CRcvFreshLoss::Emod result = m_FreshLoss[i].revoke(from, to);
        switch ( result )
        {
        case CRcvFreshLoss::DELETE:
            delete_index = i+1; // PAST THE END
            continue; // There may be further ranges that are included in this one, so check on.

        case CRcvFreshLoss::NONE:
        case CRcvFreshLoss::STRIPPED:
            break; // THIS BREAKS ONLY 'switch', not 'for'!

        case CRcvFreshLoss::SPLIT: ; // This function never returns it. It's only a compiler shut-up.
        }

        break; // Now this breaks also FOR.
    }

    m_FreshLoss.erase(m_FreshLoss.begin(), m_FreshLoss.begin() + delete_index); // with delete_index == 0 will do nothing
}

// This function, as the name states, should bake a new cookie.
int32_t CUDT::bake(const sockaddr* addr, int32_t current_cookie, int correction)
{
    static unsigned int distractor = 0;
    unsigned int rollover = distractor+10;

    for(;;)
    {
        // SYN cookie
        char clienthost[NI_MAXHOST];
        char clientport[NI_MAXSERV];
        getnameinfo(addr,
                (m_iIPversion == AF_INET) ? sizeof(sockaddr_in) : sizeof(sockaddr_in6),
                clienthost, sizeof(clienthost), clientport, sizeof(clientport),
                NI_NUMERICHOST|NI_NUMERICSERV);
        int64_t timestamp = ((CTimer::getTime() - m_StartTime) / 60000000) + distractor - correction; // secret changes every one minute
        stringstream cookiestr;
        cookiestr << clienthost << ":" << clientport << ":" << timestamp;
        union
        {
            unsigned char cookie[16];
            int32_t cookie_val;
        };
        CMD5::compute(cookiestr.str().c_str(), cookie);

        if ( cookie_val != current_cookie )
            return cookie_val;

        ++distractor;

        // This is just to make the loop formally breakable,
        // but this is virtually impossible to happen.
        if ( distractor == rollover )
            return cookie_val;
    }
}

// XXX This is quite a mystery, why this function has a return value
// and what the purpose for it was. There's just one call of this
// function in the whole code and in that call the return value is
// ignored. Actually this call happens in the CRcvQueue::worker thread,
// where it makes a response for incoming UDP packet that might be
// a connection request. Should any error occur in this process, there
// is no way to "report error" that happened here. Basing on that
// these values in original UDT code were quite like the values
// for m_iReqType, they have been changed to URQ_* symbols, which
// may mean that the intent for the return value was to send this
// value back as a control packet back to the connector.
//
// This function is run when the CRcvQueue object is reading packets
// from the multiplexer (@c CRcvQueue::worker_RetrieveUnit) and the
// target socket ID is 0.
//
// XXX Make this function return EConnectStatus enum type (extend if needed),
// and this will be directly passed to the caller.
int CUDT::processConnectRequest(const sockaddr* addr, CPacket& packet)
{
    // XXX ASSUMPTIONS:
    // [[using assert(packet.m_iID == 0)]]

   HLOGC(mglog.Debug, log << "processConnectRequest: received a connection request");

   if (m_bClosing)
   {
       HLOGC(mglog.Debug, log << "processConnectRequest: ... NOT. Rejecting because closing.");
       return int(URQ_ERROR_REJECT);
   }

   /*
   * Closing a listening socket only set bBroken
   * If a connect packet is received while closing it gets through
   * processing and crashes later.
   */
   if (m_bBroken)
   {
      HLOGC(mglog.Debug, log << "processConnectRequest: ... NOT. Rejecting because broken.");
      return int(URQ_ERROR_REJECT);
   }
   size_t exp_len = CHandShake::m_iContentSize; // When CHandShake::m_iContentSize is used in log, the file fails to link!

   // NOTE!!! Old version of SRT code checks if the size of the HS packet
   // is EQUAL to the above CHandShake::m_iContentSize.

   // Changed to < exp_len because we actually need that the packet
   // be at least of a size for handshake, although it may contain
   // more data, depending on what's inside.
   if (packet.getLength() < exp_len)
   {
      HLOGC(mglog.Debug, log << "processConnectRequest: ... NOT. Wrong size: " << packet.getLength() << " (expected: " << exp_len << ")");
      return int(URQ_ERROR_INVALID);
   }

   // Dunno why the original UDT4 code only MUCH LATER was checking if the packet was UMSG_HANDSHAKE.
   // It doesn't seem to make sense to deserialize it into the handshake structure if we are not
   // sure that the packet contains the handshake at all!
   if ( !packet.isControl(UMSG_HANDSHAKE) )
   {
       LOGC(mglog.Error, log << "processConnectRequest: the packet received as handshake is not a handshake message");
       return int(URQ_ERROR_INVALID);
   }

   CHandShake hs;
   hs.load_from(packet.m_pcData, packet.getLength());

   // XXX MOST LIKELY this hs should be now copied into m_ConnRes field, which holds
   // the handshake structure sent from the peer (no matter the role or mode).
   // This should simplify the createSrtHandshake() function which can this time
   // simply write the crafted handshake structure into m_ConnReq, which needs no
   // participation of the local handshake and passing it as a parameter through
   // newConnection() -> acceptAndRespond() -> createSrtHandshake(). This is also
   // required as a source of the peer's information used in processing in other
   // structures.

   int32_t cookie_val = bake(addr);

   HLOGC(mglog.Debug, log << "processConnectRequest: new cookie: " << hex << cookie_val);

   // REQUEST:INDUCTION.
   // Set a cookie, a target ID, and send back the same as
   // RESPONSE:INDUCTION.
   if (hs.m_iReqType == URQ_INDUCTION)
   {
       HLOGC(mglog.Debug, log << "processConnectRequest: received type=induction, sending back with cookie+socket");

       // XXX That looks weird - the calculated md5 sum out of the given host/port/timestamp
       // is 16 bytes long, but CHandShake::m_iCookie has 4 bytes. This then effectively copies
       // only the first 4 bytes. Moreover, it's dangerous on some platforms because the char
       // array need not be aligned to int32_t - changed to union in a hope that using int32_t
       // inside a union will enforce whole union to be aligned to int32_t.
      hs.m_iCookie = cookie_val;
      packet.m_iID = hs.m_iID;

      // Ok, now's the time. The listener sets here the version 5 handshake,
      // even though the request was 4. This is because the old client would
      // simply return THE SAME version, not even looking into it, giving the
      // listener false impression as if it supported version 5.
      //
      // If the caller was really HSv4, it will simply ignore the version 5 in INDUCTION;
      // it will respond with CONCLUSION, but with its own set version, which is version 4.
      //
      // If the caller was really HSv5, it will RECOGNIZE this version 5 in INDUCTION, so
      // it will respond with version 5 when sending CONCLUSION.

      hs.m_iVersion = HS_VERSION_SRT1;

      // Additionally, set this field to a MAGIC value. This field isn't used during INDUCTION
      // by HSv4 client, HSv5 client can use it to additionally verify that this is a HSv5 listener.
      // In this field we also advertise the PBKEYLEN value. When 0, it's considered not advertised.
      hs.m_iType = SrtHSRequest::wrapFlags(true /*put SRT_MAGIC_CODE in HSFLAGS*/, m_iSndCryptoKeyLen);
      bool whether SRT_ATR_UNUSED = m_iSndCryptoKeyLen != 0;
      HLOGC(mglog.Debug, log << "processConnectRequest: " << (whether ? "" : "NOT ") << " Advertising PBKEYLEN - value = " << m_iSndCryptoKeyLen);

      size_t size = packet.getLength();
      hs.store_to(packet.m_pcData, Ref(size));
      packet.m_iTimeStamp = int(CTimer::getTime() - m_StartTime);
      m_pSndQueue->sendto(addr, packet);
      return URQ_INDUCTION;
   }

   // Otherwise this should be REQUEST:CONCLUSION.
   // Should then come with the correct cookie that was
   // set in the above INDUCTION, in the HS_VERSION_SRT1
   // should also contain extra data.

   HLOGC(mglog.Debug, log << "processConnectRequest: received type=" << RequestTypeStr(hs.m_iReqType) << " - checking cookie...");
   if (hs.m_iCookie != cookie_val)
   {
       cookie_val = bake(addr, cookie_val, -1); // SHOULD generate an earlier, distracted cookie

       if (hs.m_iCookie != cookie_val)
       {
           HLOGC(mglog.Debug, log << "processConnectRequest: ...wrong cookie " << hex << cookie_val << ". Ignoring.");
           return int(URQ_CONCLUSION); // Don't look at me, I just change integers to symbols!
       }

       HLOGC(mglog.Debug, log << "processConnectRequest: ... correct (FIXED) cookie. Proceeding.");
   }
   else
   {
       HLOGC(mglog.Debug, log << "processConnectRequest: ... correct (ORIGINAL) cookie. Proceeding.");
   }

   int32_t id = hs.m_iID;

   // HANDSHAKE: The old client sees the version that does not match HS_VERSION_UDT4 (5).
   // In this case it will respond with URQ_ERROR_REJECT. Rest of the data are the same
   // as in the handshake request. When this message is received, the connector side should
   // switch itself to the version number HS_VERSION_UDT4 and continue the old way (that is,
   // continue sending URQ_INDUCTION, but this time with HS_VERSION_UDT4).

   bool accepted_hs = true;

   if (hs.m_iVersion == HS_VERSION_SRT1)
   {
       // No further check required.
       // The m_iType contains handshake extension flags.
   }
   else if (hs.m_iVersion == HS_VERSION_UDT4)
   {
       // In UDT, and so in older SRT version, the hs.m_iType field should contain
       // the socket type, although SRT only allowed this field to be UDT_DGRAM.
       // Older SRT version contained that value in a field, but now that this can
       // only contain UDT_DGRAM the field itself has been abandoned.
       // For the sake of any old client that reports version 4 handshake, interpret
       // this hs.m_iType field as a socket type and check if it's UDT_DGRAM.

       // Note that in HSv5 hs.m_iType contains extension flags.
       if (hs.m_iType != UDT_DGRAM)
           accepted_hs = false;
   }
   else
   {
       // Unsupported version
       // (NOTE: This includes "version=0" which is a rejection flag).
       accepted_hs = false;
   }

   if (!accepted_hs)
   {
       HLOGC(mglog.Debug, log << "processConnectRequest: version/type mismatch. Sending URQ_ERROR_REJECT.");
       // mismatch, reject the request
       hs.m_iReqType = URQ_ERROR_REJECT;
       size_t size = CHandShake::m_iContentSize;
       hs.store_to(packet.m_pcData, Ref(size));
       packet.m_iID = id;
       packet.m_iTimeStamp = int(CTimer::getTime() - m_StartTime);
       m_pSndQueue->sendto(addr, packet);
   }
   else
   {
       int result = s_UDTUnited.newConnection(m_SocketID, addr, &hs, packet);
       // --->
       //        (global.) CUDTUnited::updateListenerMux
       //        (new Socket.) CUDT::acceptAndRespond
       if (result == -1)
       {
           hs.m_iReqType = URQ_ERROR_REJECT;
           LOGF(mglog.Error, "UU:newConnection: rsp(REJECT): %d", URQ_ERROR_REJECT);
       }

       // CONFUSION WARNING!
       //
       // The newConnection() will call acceptAndRespond() if the processing
       // was successful - IN WHICH CASE THIS PROCEDURE SHOULD DO NOTHING.
       // Ok, almost nothing - see update_events below.
       //
       // If newConnection() failed, acceptAndRespond() will not be called.
       // Ok, more precisely, the thing that acceptAndRespond() is expected to do
       // will not be done (this includes sending any response to the peer).
       //
       // Now read CAREFULLY. The newConnection() will return:
       //
       // - -1: The connection processing failed due to errors like:
       //       - memory alloation error
       //       - listen backlog exceeded
       //       - any error propagated from CUDT::open and CUDT::acceptAndRespond
       // - 0: The connection already exists
       // - 1: Connection accepted.
       //
       // So, update_events is called only if the connection is established.
       // Both 0 (repeated) and -1 (error) require that a response be sent.
       // The CPacket object that has arrived as a connection request is here
       // reused for the connection rejection response (see URQ_ERROR_REJECT set
       // as m_iReqType).

       // send back a response if connection failed or connection already existed
       // new connection response should be sent in acceptAndRespond()
       if (result != 1)
       {
           HLOGC(mglog.Debug, log << CONID() << "processConnectRequest: sending ABNORMAL handshake info req=" << RequestTypeStr(hs.m_iReqType));
           size_t size = CHandShake::m_iContentSize;
           hs.store_to(packet.m_pcData, Ref(size));
           packet.m_iID = id;
           packet.m_iTimeStamp = int(CTimer::getTime() - m_StartTime);
           m_pSndQueue->sendto(addr, packet);
       }
       else
       {
           // a new connection has been created, enable epoll for write
           s_UDTUnited.m_EPoll.update_events(m_SocketID, m_sPollID, UDT_EPOLL_OUT, true);
       }
   }
   LOGC(mglog.Note, log << "listen ret: " << hs.m_iReqType << " - " << RequestTypeStr(hs.m_iReqType));

   return hs.m_iReqType;
}

void CUDT::addLossRecord(std::vector<int32_t>& lr, int32_t lo, int32_t hi)
{
    if ( lo == hi )
        lr.push_back(lo);
    else
    {
        lr.push_back(lo | LOSSDATA_SEQNO_RANGE_FIRST);
        lr.push_back(hi);
    }
}

void CUDT::checkTimers()
{
    // update CC parameters
    updateCC(TEV_CHECKTIMER, TEV_CHT_INIT);
    //uint64_t minint = (uint64_t)(m_ullCPUFrequency * m_pSndTimeWindow->getMinPktSndInt() * 0.9);
    //if (m_ullInterval_tk < minint)
    //   m_ullInterval_tk = minint;
    // NOTE: This commented-out ^^^ code was commented out in original UDT. Leaving for historical reasons

    uint64_t currtime_tk;
    CTimer::rdtsc(currtime_tk);

    // This is a very heavy log, unblock only for temporary debugging!
#if 0
    HLOGC(mglog.Debug, log << CONID() << "checkTimers: nextacktime=" << FormatTime(m_ullNextACKTime_tk)
        << " AckInterval=" << m_iACKInterval
        << " pkt-count=" << m_iPktCount << " liteack-count=" << m_iLightACKCount);
#endif

    if (currtime_tk > m_ullNextACKTime_tk  // ACK time has come
            // OR the number of sent packets since last ACK has reached
            // the smoother-defined value of ACK Interval
            // (note that none of the builtin smoothers defines ACK Interval)
            || (m_Smoother->ACKInterval() > 0 && m_iPktCount >= m_Smoother->ACKInterval()))
    {
        // ACK timer expired or ACK interval is reached

        sendCtrl(UMSG_ACK);
        CTimer::rdtsc(currtime_tk);

        int ack_interval_tk = m_Smoother->ACKPeriod() > 0 ? m_Smoother->ACKPeriod() * m_ullCPUFrequency : m_ullACKInt_tk;
        m_ullNextACKTime_tk = currtime_tk + ack_interval_tk;

        m_iPktCount = 0;
        m_iLightACKCount = 1;
    }
    // Or the transfer rate is so high that the number of packets
    // have reached the value of SelfClockInterval * LightACKCount before
    // the time has come according to m_ullNextACKTime_tk. In this case a "lite ACK"
    // is sent, which doesn't contain statistical data and nothing more
    // than just the ACK number. The "fat ACK" packets will be still sent
    // normally according to the timely rules.
    else if (m_iPktCount >= SELF_CLOCK_INTERVAL * m_iLightACKCount)
    {
        //send a "light" ACK
        sendCtrl(UMSG_ACK, NULL, NULL, SEND_LITE_ACK);
        ++ m_iLightACKCount;
    }


    if (m_bRcvNakReport)
    {
        /*
         * Enable NAK reports for SRT.
         * Retransmission based on timeout is bandwidth consuming,
         * not knowing what to retransmit when the only NAK sent by receiver is lost,
         * all packets past last ACK are retransmitted (rexmitMethod() == SRM_FASTREXMIT).
         */
        if ((currtime_tk > m_ullNextNAKTime_tk) && (m_pRcvLossList->getLossLength() > 0))
        {
            // NAK timer expired, and there is loss to be reported.
            sendCtrl(UMSG_LOSSREPORT);

            CTimer::rdtsc(currtime_tk);
            m_ullNextNAKTime_tk = currtime_tk + m_ullNAKInt_tk;
        }
    } // ELSE {
    // we are not sending back repeated NAK anymore and rely on the sender's EXP for retransmission
    //if ((m_pRcvLossList->getLossLength() > 0) && (currtime_tk > m_ullNextNAKTime_tk))
    //{
    //   // NAK timer expired, and there is loss to be reported.
    //   sendCtrl(UMSG_LOSSREPORT);
    //
    //   CTimer::rdtsc(currtime_tk);
    //   m_ullNextNAKTime_tk = currtime_tk + m_ullNAKInt_tk;
    //}
    //}

    // In UDT the m_bUserDefinedRTO and m_iRTO were in CCC class.
    // There's nothing in the original code that alters these values.

    uint64_t next_exp_time_tk;
    if (m_Smoother->RTO())
    {
        next_exp_time_tk = m_ullLastRspTime_tk + m_Smoother->RTO() * m_ullCPUFrequency;
    }
    else
    {
        uint64_t exp_int_tk = (m_iEXPCount * (m_iRTT + 4 * m_iRTTVar) + COMM_SYN_INTERVAL_US) * m_ullCPUFrequency;
        if (exp_int_tk < m_iEXPCount * m_ullMinExpInt_tk)
            exp_int_tk = m_iEXPCount * m_ullMinExpInt_tk;
        next_exp_time_tk = m_ullLastRspTime_tk + exp_int_tk;
    }

    if (currtime_tk > next_exp_time_tk)
    {
        // Haven't received any information from the peer, is it dead?!
        // timeout: at least 16 expirations and must be greater than 5 seconds
        if ((m_iEXPCount > COMM_RESPONSE_MAX_EXP)
                && (currtime_tk - m_ullLastRspTime_tk > COMM_RESPONSE_TIMEOUT_US * m_ullCPUFrequency))
        {
            //
            // Connection is broken.
            // UDT does not signal any information about this instead of to stop quietly.
            // Application will detect this when it calls any UDT methods next time.
            //
            HLOGC(mglog.Debug, log << "CONNECTION EXPIRED after " << ((currtime_tk - m_ullLastRspTime_tk)/m_ullCPUFrequency) << "ms");
            m_bClosing = true;
            m_bBroken = true;
            m_iBrokenCounter = 30;

            // update snd U list to remove this socket
            m_pSndQueue->m_pSndUList->update(this, CSndUList::DO_RESCHEDULE);

            releaseSynch();

            // app can call any UDT API to learn the connection_broken error
            s_UDTUnited.m_EPoll.update_events(m_SocketID, m_sPollID, UDT_EPOLL_IN | UDT_EPOLL_OUT | UDT_EPOLL_ERR, true);

            CTimer::triggerEvent();

            return;
        }

        HLOGC(mglog.Debug, log << "EXP TIMER: count=" << m_iEXPCount << "/" << (+COMM_RESPONSE_MAX_EXP)
            << " elapsed=" << ((currtime_tk - m_ullLastRspTime_tk)*m_ullCPUFrequency) << "/" << (+COMM_RESPONSE_TIMEOUT_US) << "us");

        /* 
         * This part is only used with FileSmoother. This retransmits
         * unacknowledged packet only when nothing in the loss list.
         * This does not work well for real-time data that is delayed too much.
         * For LiveSmoother, see the case of SRM_FASTREXMIT later in function.
         */
        if (m_Smoother->rexmitMethod() == Smoother::SRM_LATEREXMIT)
        {
            // sender: Insert all the packets sent after last received acknowledgement into the sender loss list.
            // recver: Send out a keep-alive packet
            if (m_pSndBuffer->getCurrBufSize() > 0)
            {
                // protect packet retransmission
                CGuard::enterCS(m_AckLock);

                // LATEREXMIT works only under the following conditions:
                // - the "ACK window" is nonempty (there are some packets sent, but not ACK-ed)
                // - the sender loss list is empty (the receiver didn't send any LOSSREPORT, or LOSSREPORT was lost on track)
                // Otherwise the rexmit will be done EXCLUSIVELY basing on the received LOSSREPORTs.
                if ((CSeqNo::incseq(m_iSndCurrSeqNo) != m_iSndLastAck) && (m_pSndLossList->getLossLength() == 0))
                {
                    // resend all unacknowledged packets on timeout, but only if there is no packet in the loss list
                    int32_t csn = m_iSndCurrSeqNo;
                    int num = m_pSndLossList->insert(m_iSndLastAck, csn);
                    if (num > 0) {
                        m_iTraceSndLoss += 1; // num;
                        m_iSndLossTotal += 1; // num;

                        HLOGC(mglog.Debug, log << CONID() << "ENFORCED LATEREXMIT by ACK-TMOUT (scheduling): " << CSeqNo::incseq(m_iSndLastAck) << "-" << csn
                            << " (" << CSeqNo::seqoff(m_iSndLastAck, csn) << " packets)");
                    }
                }
                // protect packet retransmission
                CGuard::leaveCS(m_AckLock);

                checkSndTimers(DONT_REGEN_KM);
                updateCC(TEV_CHECKTIMER, TEV_CHT_REXMIT);

                // immediately restart transmission
                m_pSndQueue->m_pSndUList->update(this, CSndUList::DO_RESCHEDULE);
            }
            else
            {
                // (fix keepalive)
                // XXX (the fix was for Live transmission; this is used in file transmission. Restore?)
                //sendCtrl(UMSG_KEEPALIVE);
            }
        }
        ++ m_iEXPCount;

        /*
         * (keepalive fix)
         * duB:
         * It seems there is confusion of the direction of the Response here.
         * LastRspTime is supposed to be when receiving (data/ctrl) from peer
         * as shown in processCtrl and processData,
         * Here we set because we sent something?
         *
         * Disabling this code that prevent quick reconnection when peer disappear
         */
        // Reset last response time since we just sent a heart-beat.
        // (fixed) m_ullLastRspTime_tk = currtime_tk;

    }
    // sender: Insert some packets sent after last received acknowledgement into the sender loss list.
    //         This handles retransmission on timeout for lost NAK for peer sending only one NAK when loss detected.
    //         Not required if peer send Periodic NAK Reports.
    if (m_Smoother->rexmitMethod() == Smoother::SRM_FASTREXMIT
            // XXX Still, if neither FASTREXMIT nor LATEREXMIT part is executed, then
            // there's no "blind rexmit" done at all. The only other rexmit method
            // than LOSSREPORT-based is then NAKREPORT (the receiver sends LOSSREPORT
            // again after it didn't get a "response" for the previous one). MIND that
            // probably some method of "blind rexmit" MUST BE DONE, when TLPKTDROP is off.
            &&  !m_bPeerNakReport
            &&  m_pSndBuffer->getCurrBufSize() > 0)
    {
        uint64_t exp_int = (m_iReXmitCount * (m_iRTT + 4 * m_iRTTVar + 2 * COMM_SYN_INTERVAL_US) + COMM_SYN_INTERVAL_US) * m_ullCPUFrequency;

        if (currtime_tk > (m_ullLastRspAckTime_tk + exp_int))
        {
            // protect packet retransmission
            CGuard::enterCS(m_AckLock);
            if ((CSeqNo::seqoff(m_iSndLastAck, CSeqNo::incseq(m_iSndCurrSeqNo)) > 0))
            {
                // resend all unacknowledged packets on timeout
                int32_t csn = m_iSndCurrSeqNo;
                int num = m_pSndLossList->insert(m_iSndLastAck, csn);
                HLOGC(mglog.Debug, log << CONID() << "ENFORCED FASTREXMIT by ACK-TMOUT PREPARED: " << m_iSndLastAck << "-" << csn
                    << " (" << CSeqNo::seqoff(m_iSndLastAck, csn) << " packets)");

                HLOGC(mglog.Debug, log << "timeout lost: pkts=" <<  num << " rtt+4*var=" <<
                        m_iRTT + 4 * m_iRTTVar << " cnt=" <<  m_iReXmitCount << " diff="
                        << (currtime_tk - (m_ullLastRspAckTime_tk + exp_int)) << "");

                if (num > 0) {
                    m_iTraceSndLoss += 1; // num;
                    m_iSndLossTotal += 1; // num;
                }
            }
            // protect packet retransmission
            CGuard::leaveCS(m_AckLock);

            ++m_iReXmitCount;

            checkSndTimers(DONT_REGEN_KM);
            updateCC(TEV_CHECKTIMER, TEV_CHT_FASTREXMIT);

            // immediately restart transmission
            m_pSndQueue->m_pSndUList->update(this, CSndUList::DO_RESCHEDULE);
        }
    }

    //   uint64_t exp_int = (m_iRTT + 4 * m_iRTTVar + COMM_SYN_INTERVAL_US) * m_ullCPUFrequency;
    if (currtime_tk > m_ullLastSndTime_tk + (COMM_KEEPALIVE_PERIOD_US * m_ullCPUFrequency))
    {
        sendCtrl(UMSG_KEEPALIVE);
        HLOGP(mglog.Debug, "KEEPALIVE");
    }
}

void CUDT::addEPoll(const int eid)
{
   CGuard::enterCS(s_UDTUnited.m_EPoll.m_EPollLock);
   m_sPollID.insert(eid);
   CGuard::leaveCS(s_UDTUnited.m_EPoll.m_EPollLock);

   if (!stillConnected())
       return;

   CGuard::enterCS(m_RecvLock);
   if (m_pRcvBuffer->isRcvDataReady())
   {
      s_UDTUnited.m_EPoll.update_events(m_SocketID, m_sPollID, UDT_EPOLL_IN, true);
   }
   CGuard::leaveCS(m_RecvLock);

   if (m_iSndBufSize > m_pSndBuffer->getCurrBufSize())
   {
      s_UDTUnited.m_EPoll.update_events(m_SocketID, m_sPollID, UDT_EPOLL_OUT, true);
   }
}

void CUDT::removeEPoll(const int eid)
{
   // clear IO events notifications;
   // since this happens after the epoll ID has been removed, they cannot be set again
   set<int> remove;
   remove.insert(eid);
   s_UDTUnited.m_EPoll.update_events(m_SocketID, remove, UDT_EPOLL_IN | UDT_EPOLL_OUT, false);

   CGuard::enterCS(s_UDTUnited.m_EPoll.m_EPollLock);
   m_sPollID.erase(eid);
   CGuard::leaveCS(s_UDTUnited.m_EPoll.m_EPollLock);
}

void CUDT::ConnectSignal(ETransmissionEvent evt, EventSlot sl)
{
    if (evt >= TEV__SIZE)
        return; // sanity check

    m_Slots[evt].push_back(sl);
}

void CUDT::DisconnectSignal(ETransmissionEvent evt)
{
    if (evt >= TEV__SIZE)
        return; // sanity check

    m_Slots[evt].clear();
}

void CUDT::EmitSignal(ETransmissionEvent tev, EventVariant var)
{
    for (std::vector<EventSlot>::iterator i = m_Slots[tev].begin();
            i != m_Slots[tev].end(); ++i)
    {
        i->emit(tev, var);
    }
}

int CUDT::getsndbuffer(SRTSOCKET u, size_t* blocks, size_t* bytes)
{
    CUDTSocket* s = s_UDTUnited.locate(u);
    if (!s || !s->m_pUDT)
        return -1;

    CSndBuffer* b = s->m_pUDT->m_pSndBuffer;

    if (!b)
        return -1;

    int bytecount, timespan;
    int count = b->getCurrBufSize(Ref(bytecount), Ref(timespan));

    if (blocks)
        *blocks = count;

    if (bytes)
        *bytes = bytecount;

    return std::abs(timespan);
}<|MERGE_RESOLUTION|>--- conflicted
+++ resolved
@@ -2932,14 +2932,10 @@
                 break;
             }
 
-<<<<<<< HEAD
-            if (cst != CONN_CONTINUE && cst != CONN_CONFUSED)
-=======
             if (cst == CONN_REJECT)
                 sendCtrl(UMSG_SHUTDOWN);
 
-            if ( cst != CONN_CONTINUE )
->>>>>>> c732d8d6
+            if (cst != CONN_CONTINUE && cst != CONN_CONFUSED)
                 break; // --> OUTSIDE-LOOP
 
             // IMPORTANT
