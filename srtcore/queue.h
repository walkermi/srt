/*
 * SRT - Secure, Reliable, Transport
 * Copyright (c) 2018 Haivision Systems Inc.
 * 
 * This Source Code Form is subject to the terms of the Mozilla Public
 * License, v. 2.0. If a copy of the MPL was not distributed with this
 * file, You can obtain one at http://mozilla.org/MPL/2.0/.
 * 
 */

/*****************************************************************************
Copyright (c) 2001 - 2011, The Board of Trustees of the University of Illinois.
All rights reserved.

Redistribution and use in source and binary forms, with or without
modification, are permitted provided that the following conditions are
met:

* Redistributions of source code must retain the above
  copyright notice, this list of conditions and the
  following disclaimer.

* Redistributions in binary form must reproduce the
  above copyright notice, this list of conditions
  and the following disclaimer in the documentation
  and/or other materials provided with the distribution.

* Neither the name of the University of Illinois
  nor the names of its contributors may be used to
  endorse or promote products derived from this
  software without specific prior written permission.

THIS SOFTWARE IS PROVIDED BY THE COPYRIGHT HOLDERS AND CONTRIBUTORS "AS
IS" AND ANY EXPRESS OR IMPLIED WARRANTIES, INCLUDING, BUT NOT LIMITED TO,
THE IMPLIED WARRANTIES OF MERCHANTABILITY AND FITNESS FOR A PARTICULAR
PURPOSE ARE DISCLAIMED. IN NO EVENT SHALL THE COPYRIGHT OWNER OR
CONTRIBUTORS BE LIABLE FOR ANY DIRECT, INDIRECT, INCIDENTAL, SPECIAL,
EXEMPLARY, OR CONSEQUENTIAL DAMAGES (INCLUDING, BUT NOT LIMITED TO,
PROCUREMENT OF SUBSTITUTE GOODS OR SERVICES; LOSS OF USE, DATA, OR
PROFITS; OR BUSINESS INTERRUPTION) HOWEVER CAUSED AND ON ANY THEORY OF
LIABILITY, WHETHER IN CONTRACT, STRICT LIABILITY, OR TORT (INCLUDING
NEGLIGENCE OR OTHERWISE) ARISING IN ANY WAY OUT OF THE USE OF THIS
SOFTWARE, EVEN IF ADVISED OF THE POSSIBILITY OF SUCH DAMAGE.
*****************************************************************************/

/*****************************************************************************
written by
   Yunhong Gu, last updated 01/12/2011
modified by
   Haivision Systems Inc.
*****************************************************************************/


#ifndef __UDT_QUEUE_H__
#define __UDT_QUEUE_H__

#include "channel.h"
#include "common.h"
#include "packet.h"
#include "netinet_any.h"
#include "utilities.h"
#include <list>
#include <map>
#include <queue>
#include <vector>

class CUDT;

struct CUnit
{
   CPacket m_Packet;		// packet
   enum Flag { FREE = 0, GOOD = 1, PASSACK = 2, DROPPED = 3 };
   Flag m_iFlag;			// 0: free, 1: occupied, 2: msg read but not freed (out-of-order), 3: msg dropped
};

class CUnitQueue
{

public:

   CUnitQueue();
   ~CUnitQueue();

public:     // Storage size operations

      /// Initialize the unit queue.
      /// @param [in] size queue size
      /// @param [in] mss maximum segment size
      /// @param [in] version IP version
      /// @return 0: success, -1: failure.

   int init(int size, int mss, int version);

      /// Increase (double) the unit queue size.
      /// @return 0: success, -1: failure.

   int increase();

      /// Decrease (halve) the unit queue size.
      /// @return 0: success, -1: failure.

   int shrink();

public:     // Operations on units

      /// find an available unit for incoming packet.
      /// @return Pointer to the available unit, NULL if not found.

   CUnit* getNextAvailUnit();


   void makeUnitFree(CUnit * unit);

   void makeUnitGood(CUnit * unit);

public:

    inline int getIPversion() const { return m_iIPversion; }


private:
   struct CQEntry
   {
      CUnit* m_pUnit;		// unit queue
      char* m_pBuffer;		// data buffer
      int m_iSize;		// size of each queue

      CQEntry* m_pNext;
   }
   *m_pQEntry,			// pointer to the first unit queue
   *m_pCurrQueue,		// pointer to the current available queue
   *m_pLastQueue;		// pointer to the last unit queue

   CUnit* m_pAvailUnit;         // recent available unit

   int m_iSize;			// total size of the unit queue, in number of packets
   int m_iCount;		// total number of valid packets in the queue

   int m_iMSS;			// unit buffer size
   int m_iIPversion;		// IP version

private:
   CUnitQueue(const CUnitQueue&);
   CUnitQueue& operator=(const CUnitQueue&);
};

struct CSNode
{
   CUDT* m_pUDT;		// Pointer to the instance of CUDT socket
   uint64_t m_llTimeStamp_tk;      // Time Stamp

   int m_iHeapLoc;		// location on the heap, -1 means not on the heap
};

class CSndUList
{
friend class CSndQueue;

public:
   CSndUList();
   ~CSndUList();

public:

   enum EReschedule { DONT_RESCHEDULE = 0, DO_RESCHEDULE = 1 };

   static EReschedule rescheduleIf(bool cond) { return cond ? DO_RESCHEDULE : DONT_RESCHEDULE; }

      /// Insert a new UDT instance into the list.
      /// @param [in] ts time stamp: next processing time
      /// @param [in] u pointer to the UDT instance

   void insert(int64_t ts, const CUDT* u);

      /// Update the timestamp of the UDT instance on the list.
      /// @param [in] u pointer to the UDT instance
      /// @param [in] resechedule if the timestampe shoudl be rescheduled

   void update(const CUDT* u, EReschedule reschedule);

      /// Retrieve the next packet and peer address from the first entry, and reschedule it in the queue.
      /// @param [out] addr destination address of the next packet
      /// @param [out] pkt the next packet to be sent
      /// @return 1 if successfully retrieved, -1 if no packet found.

   int pop(ref_t<sockaddr_any> addr, ref_t<CPacket> pkt, ref_t<sockaddr_any> src);

      /// Remove UDT instance from the list.
      /// @param [in] u pointer to the UDT instance

   void remove(const CUDT* u);

      /// Retrieve the next scheduled processing time.
      /// @return Scheduled processing time of the first UDT socket in the list.

   uint64_t getNextProcTime();

private:
   void insert_(int64_t ts, const CUDT* u);
   void remove_(const CUDT* u);

private:
   CSNode** m_pHeap;			// The heap array
   int m_iArrayLength;			// physical length of the array
   int m_iLastEntry;			// position of last entry on the heap array

   pthread_mutex_t m_ListLock;

   pthread_mutex_t* m_pWindowLock;
   pthread_cond_t* m_pWindowCond;

   CTimer* m_pTimer;

private:
   CSndUList(const CSndUList&);
   CSndUList& operator=(const CSndUList&);
};

struct CRNode
{
   CUDT* m_pUDT;                // Pointer to the instance of CUDT socket
   uint64_t m_llTimeStamp_tk;      // Time Stamp

   CRNode* m_pPrev;             // previous link
   CRNode* m_pNext;             // next link

   bool m_bOnList;              // if the node is already on the list
};

class CRcvUList
{
public:
   CRcvUList();
   ~CRcvUList();

public:

      /// Insert a new UDT instance to the list.
      /// @param [in] u pointer to the UDT instance

   void insert(const CUDT* u);

      /// Remove the UDT instance from the list.
      /// @param [in] u pointer to the UDT instance

   void remove(const CUDT* u);

      /// Move the UDT instance to the end of the list, if it already exists; otherwise, do nothing.
      /// @param [in] u pointer to the UDT instance

   void update(const CUDT* u);

public:
   CRNode* m_pUList;		// the head node

private:
   CRNode* m_pLast;		// the last node

private:
   CRcvUList(const CRcvUList&);
   CRcvUList& operator=(const CRcvUList&);
};

class CHash
{
public:
   CHash();
   ~CHash();

public:

      /// Initialize the hash table.
      /// @param [in] size hash table size

   void init(int size);

      /// Look for a UDT instance from the hash table.
      /// @param [in] id socket ID
      /// @return Pointer to a UDT instance, or NULL if not found.

   CUDT* lookup(int32_t id);

      /// Insert an entry to the hash table.
      /// @param [in] id socket ID
      /// @param [in] u pointer to the UDT instance

   void insert(int32_t id, CUDT* u);

      /// Remove an entry from the hash table.
      /// @param [in] id socket ID

   void remove(int32_t id);

private:
   struct CBucket
   {
      int32_t m_iID;		// Socket ID
      CUDT* m_pUDT;		// Socket instance

      CBucket* m_pNext;		// next bucket
   } **m_pBucket;		// list of buckets (the hash table)

   int m_iHashSize;		// size of hash table

private:
   CHash(const CHash&);
   CHash& operator=(const CHash&);
};

class CRendezvousQueue
{
public:
   CRendezvousQueue();
   ~CRendezvousQueue();

public:
   void insert(const SRTSOCKET& id, CUDT* u, const sockaddr_any& addr, uint64_t ttl);

   // The should_lock parameter is given here to state as to whether
   // the lock should be applied here. If called from some internals
   // and the lock IS ALREADY APPLIED, use false here to prevent
   // double locking and deadlock in result.
   void remove(const SRTSOCKET& id, bool should_lock);
   CUDT* retrieve(const sockaddr_any& addr, ref_t<SRTSOCKET> id);

   void updateConnStatus(EReadStatus rst, EConnectStatus, const CPacket& response);

private:
   struct CRL
   {
      SRTSOCKET m_iID;			// UDT socket ID (self)
      CUDT* m_pUDT;			// UDT instance
      sockaddr_any m_PeerAddr;		// UDT sonnection peer address
      uint64_t m_ullTTL;			// the time that this request expires
   };
   std::list<CRL> m_lRendezvousID;      // The sockets currently in rendezvous mode

   pthread_mutex_t m_RIDVectorLock;
};

class CSndQueue
{
friend class CUDT;
friend class CUDTUnited;

public:
   CSndQueue();
   ~CSndQueue();

public:

   // XXX There's currently no way to access the socket ID set for
   // whatever the queue is currently working for. Required to find
   // some way to do this, possibly by having a "reverse pointer".
   // Currently just "unimplemented".
   std::string CONID() const { return ""; }

      /// Initialize the sending queue.
      /// @param [in] c UDP channel to be associated to the queue
      /// @param [in] t Timer

   void init(CChannel* c, CTimer* t);

      /// Send out a packet to a given address. The @a src parameter is
      /// blindly passed by the caller down the call with intention to
      /// be received eventually by CChannel::sendto, and used only if
      /// appropriate conditions state so.
      /// @param [in] addr destination address
      /// @param [in] packet packet to be sent out
      /// @param [in] src The source IP address (details above)
      /// @return Size of data sent out.

   int sendto(const sockaddr_any& addr, CPacket& packet, const sockaddr_any& src);

#ifdef SRT_ENABLE_IPOPTS
      /// Get the IP TTL.
      /// @param [in] ttl IP Time To Live.
      /// @return TTL.

   int getIpTTL() const;

      /// Get the IP Type of Service.
      /// @return ToS.

   int getIpToS() const;
#endif

   int ioctlQuery(int type) const { return m_pChannel->ioctlQuery(type); }
   int sockoptQuery(int level, int type) const { return m_pChannel->sockoptQuery(level, type); }

   void setClosing()
   {
       m_bClosing = true;
   }

private:
   static void* worker(void* param);
   pthread_t m_WorkerThread;


private:
   CSndUList* m_pSndUList;		// List of UDT instances for data sending
   CChannel* m_pChannel;                // The UDP channel for data sending
   CTimer* m_pTimer;			// Timing facility

   pthread_mutex_t m_WindowLock;
   pthread_cond_t m_WindowCond;

   volatile bool m_bClosing;		// closing the worker
   pthread_cond_t m_ExitCond;

#if defined(SRT_DEBUG_SNDQ_HIGHRATE)//>>debug high freq worker
   uint64_t m_ullDbgPeriod;
   uint64_t m_ullDbgTime;
   struct {
        unsigned long lIteration;   //
        unsigned long lSleepTo;     //SleepTo
        unsigned long lNotReadyPop; //Continue
        unsigned long lSendTo;
        unsigned long lNotReadyTs;  
        unsigned long lCondWait;    //block on m_WindowCond
   } m_WorkerStats;
#endif /* SRT_DEBUG_SNDQ_HIGHRATE */

#if ENABLE_LOGGING
   static int m_counter;
#endif

private:
   CSndQueue(const CSndQueue&);
   CSndQueue& operator=(const CSndQueue&);
};

class CRcvQueue
{
friend class CUDT;
friend class CUDTUnited;

public:
   CRcvQueue();
   ~CRcvQueue();

public:

   // XXX There's currently no way to access the socket ID set for
   // whatever the queue is currently working. Required to find
   // some way to do this, possibly by having a "reverse pointer".
   // Currently just "unimplemented".
   std::string CONID() const { return ""; }

      /// Initialize the receiving queue.
      /// @param [in] size queue size
      /// @param [in] mss maximum packet size
      /// @param [in] version IP version
      /// @param [in] hsize hash table size
      /// @param [in] c UDP channel to be associated to the queue
      /// @param [in] t timer

   void init(int size, int payload, int version, int hsize, CChannel* c, CTimer* t);

      /// Read a packet for a specific UDT socket id.
      /// @param [in] id Socket ID
      /// @param [out] packet received packet
      /// @return Data size of the packet

   int recvfrom(int32_t id, ref_t<CPacket> packet);

   // Needed for affinity check (debug only)
   pthread_t threadId() { return m_WorkerThread; }

<<<<<<< HEAD
   void stopWorker();
=======
   void setClosing()
   {
       m_bClosing = true;
   }
>>>>>>> f4eb1954

private:
   static void* worker(void* param);
   pthread_t m_WorkerThread;
   // Subroutines of worker
   EReadStatus worker_RetrieveUnit(ref_t<int32_t> id, ref_t<CUnit*> unit, ref_t<sockaddr_any> sa);
   EConnectStatus worker_ProcessConnectionRequest(CUnit* unit, const sockaddr_any& sa);
   EConnectStatus worker_TryAsyncRend_OrStore(int32_t id, CUnit* unit, const sockaddr_any& sa);
   EConnectStatus worker_ProcessAddressedPacket(int32_t id, CUnit* unit, const sockaddr_any& sa);

private:
   CUnitQueue m_UnitQueue;		// The received packet queue

   CRcvUList* m_pRcvUList;		// List of UDT instances that will read packets from the queue
   CHash* m_pHash;			// Hash table for UDT socket looking up
   CChannel* m_pChannel;		// UDP channel for receving packets
   CTimer* m_pTimer;			// shared timer with the snd queue

   int m_iPayloadSize;                  // packet payload size

   volatile bool m_bClosing;            // closing the worker
   pthread_cond_t m_ExitCond;
#if ENABLE_LOGGING
   static int m_counter;
#endif

private:
   int setListener(CUDT* u);
   void removeListener(const CUDT* u);

   void registerConnector(const SRTSOCKET& id, CUDT* u, const sockaddr_any& addr, uint64_t ttl);
   void removeConnector(const SRTSOCKET& id, bool should_lock = true);

   void setNewEntry(CUDT* u);
   bool ifNewEntry();
   CUDT* getNewEntry();

   void storePkt(int32_t id, CPacket* pkt);

private:
   pthread_mutex_t m_LSLock;
   CUDT* m_pListener;                                   // pointer to the (unique, if any) listening UDT entity
   CRendezvousQueue* m_pRendezvousQueue;                // The list of sockets in rendezvous mode

   std::vector<CUDT*> m_vNewEntry;                      // newly added entries, to be inserted
   pthread_mutex_t m_IDLock;

   std::map<int32_t, std::queue<CPacket*> > m_mBuffer;	// temporary buffer for rendezvous connection request
   pthread_mutex_t m_PassLock;
   pthread_cond_t m_PassCond;

private:
   CRcvQueue(const CRcvQueue&);
   CRcvQueue& operator=(const CRcvQueue&);
};

struct CMultiplexer
{
   CSndQueue* m_pSndQueue;  // The sending queue
   CRcvQueue* m_pRcvQueue;  // The receiving queue
   CChannel* m_pChannel;    // The UDP channel for sending and receiving
   CTimer* m_pTimer;        // The timer

   int m_iPort;         // The UDP port number of this multiplexer
   int m_iFamily;       // Address family (AF_INET or AF_INET6)
#ifdef SRT_ENABLE_IPOPTS
   int m_iIpTTL;
   int m_iIpToS;
#endif
   int m_iMSS;          // Maximum Segment Size
   int m_iRefCount;     // number of UDT instances that are associated with this multiplexer
   int m_iIpV6Only;     // IPV6_V6ONLY option
   bool m_bReusable;    // if this one can be shared with others

   int m_iID;           // multiplexer ID
};

#endif<|MERGE_RESOLUTION|>--- conflicted
+++ resolved
@@ -468,14 +468,12 @@
    // Needed for affinity check (debug only)
    pthread_t threadId() { return m_WorkerThread; }
 
-<<<<<<< HEAD
    void stopWorker();
-=======
+
    void setClosing()
    {
        m_bClosing = true;
    }
->>>>>>> f4eb1954
 
 private:
    static void* worker(void* param);
