--- conflicted
+++ resolved
@@ -10,7 +10,6 @@
 #ifndef INC__PLATFORM_SYS_H
 #define INC__PLATFORM_SYS_H
 
-<<<<<<< HEAD
 // INFORMATION
 //
 // This file collects all required platform-specific declarations
@@ -24,25 +23,19 @@
 // SRT_IMPORT_EVENT  (includes kevent on Mac)
 
 
-#ifdef WIN32
+#ifdef _WIN32
    #define _CRT_SECURE_NO_WARNINGS 1 // silences windows complaints for sscanf
-=======
-#ifdef _WIN32
->>>>>>> 6f6b76b3
    #include <winsock2.h>
    #include <ws2tcpip.h>
    #include <ws2ipdef.h>
    #include <windows.h>
-<<<<<<< HEAD
 
    #ifdef SRT_IMPORT_TIME
    #include <win/wintime.h>
    #endif
 
-=======
    #include <stdint.h>
    #include <inttypes.h>
->>>>>>> 6f6b76b3
    #if defined(_MSC_VER)
       #pragma warning(disable:4251)
    #endif
