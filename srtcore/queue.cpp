/*
 * SRT - Secure, Reliable, Transport
 * Copyright (c) 2018 Haivision Systems Inc.
 * 
 * This Source Code Form is subject to the terms of the Mozilla Public
 * License, v. 2.0. If a copy of the MPL was not distributed with this
 * file, You can obtain one at http://mozilla.org/MPL/2.0/.
 * 
 */

/*****************************************************************************
Copyright (c) 2001 - 2011, The Board of Trustees of the University of Illinois.
All rights reserved.

Redistribution and use in source and binary forms, with or without
modification, are permitted provided that the following conditions are
met:

* Redistributions of source code must retain the above
  copyright notice, this list of conditions and the
  following disclaimer.

* Redistributions in binary form must reproduce the
  above copyright notice, this list of conditions
  and the following disclaimer in the documentation
  and/or other materials provided with the distribution.

* Neither the name of the University of Illinois
  nor the names of its contributors may be used to
  endorse or promote products derived from this
  software without specific prior written permission.

THIS SOFTWARE IS PROVIDED BY THE COPYRIGHT HOLDERS AND CONTRIBUTORS "AS
IS" AND ANY EXPRESS OR IMPLIED WARRANTIES, INCLUDING, BUT NOT LIMITED TO,
THE IMPLIED WARRANTIES OF MERCHANTABILITY AND FITNESS FOR A PARTICULAR
PURPOSE ARE DISCLAIMED. IN NO EVENT SHALL THE COPYRIGHT OWNER OR
CONTRIBUTORS BE LIABLE FOR ANY DIRECT, INDIRECT, INCIDENTAL, SPECIAL,
EXEMPLARY, OR CONSEQUENTIAL DAMAGES (INCLUDING, BUT NOT LIMITED TO,
PROCUREMENT OF SUBSTITUTE GOODS OR SERVICES; LOSS OF USE, DATA, OR
PROFITS; OR BUSINESS INTERRUPTION) HOWEVER CAUSED AND ON ANY THEORY OF
LIABILITY, WHETHER IN CONTRACT, STRICT LIABILITY, OR TORT (INCLUDING
NEGLIGENCE OR OTHERWISE) ARISING IN ANY WAY OUT OF THE USE OF THIS
SOFTWARE, EVEN IF ADVISED OF THE POSSIBILITY OF SUCH DAMAGE.
*****************************************************************************/

/*****************************************************************************
written by
   Yunhong Gu, last updated 05/05/2011
modified by
   Haivision Systems Inc.
*****************************************************************************/

#include "platform_sys.h"

#include <cstring>

#include "common.h"
#include "core.h"
#include "netinet_any.h"
#include "threadname.h"
#include "logging.h"
#include "queue.h"

using namespace std;
using namespace srt_logging;

CUnitQueue::CUnitQueue():
m_pQEntry(NULL),
m_pCurrQueue(NULL),
m_pLastQueue(NULL),
m_iSize(0),
m_iCount(0),
m_iMSS(),
m_iIPversion()
{
}

CUnitQueue::~CUnitQueue()
{
   CQEntry* p = m_pQEntry;

   while (p != NULL)
   {
      delete [] p->m_pUnit;
      delete [] p->m_pBuffer;

      CQEntry* q = p;
      if (p == m_pLastQueue)
         p = NULL;
      else
         p = p->m_pNext;
      delete q;
   }
}

int CUnitQueue::init(int size, int mss, int version)
{
   CQEntry* tempq = NULL;
   CUnit* tempu = NULL;
   char* tempb = NULL;

   try
   {
      tempq = new CQEntry;
      tempu = new CUnit [size];
      tempb = new char [size * mss];
   }
   catch (...)
   {
      delete tempq;
      delete [] tempu;
      delete [] tempb;

      return -1;
   }

   for (int i = 0; i < size; ++ i)
   {
      tempu[i].m_iFlag = CUnit::FREE;
      tempu[i].m_Packet.m_pcData = tempb + i * mss;
   }
   tempq->m_pUnit = tempu;
   tempq->m_pBuffer = tempb;
   tempq->m_iSize = size;

   m_pQEntry = m_pCurrQueue = m_pLastQueue = tempq;
   m_pQEntry->m_pNext = m_pQEntry;

   m_pAvailUnit = m_pCurrQueue->m_pUnit;

   m_iSize = size;
   m_iMSS = mss;
   m_iIPversion = version;

   return 0;
}

int CUnitQueue::increase()
{
   // adjust/correct m_iCount
   int real_count = 0;
   CQEntry* p = m_pQEntry;
   while (p != NULL)
   {
      CUnit* u = p->m_pUnit;
      for (CUnit* end = u + p->m_iSize; u != end; ++ u)
         if (u->m_iFlag != CUnit::FREE)
            ++ real_count;

      if (p == m_pLastQueue)
         p = NULL;
      else
         p = p->m_pNext;
   }
   m_iCount = real_count;
   if (double(m_iCount) / m_iSize < 0.9)
      return -1;

   CQEntry* tempq = NULL;
   CUnit* tempu = NULL;
   char* tempb = NULL;

   // all queues have the same size
   int size = m_pQEntry->m_iSize;

   try
   {
      tempq = new CQEntry;
      tempu = new CUnit [size];
      tempb = new char [size * m_iMSS];
   }
   catch (...)
   {
      delete tempq;
      delete [] tempu;
      delete [] tempb;

      return -1;
   }

   for (int i = 0; i < size; ++ i)
   {
      tempu[i].m_iFlag = CUnit::FREE;
      tempu[i].m_Packet.m_pcData = tempb + i * m_iMSS;
   }
   tempq->m_pUnit = tempu;
   tempq->m_pBuffer = tempb;
   tempq->m_iSize = size;

   m_pLastQueue->m_pNext = tempq;
   m_pLastQueue = tempq;
   m_pLastQueue->m_pNext = m_pQEntry;

   m_iSize += size;

   return 0;
}

int CUnitQueue::shrink()
{
   // currently queue cannot be shrunk.
   return -1;
}

CUnit* CUnitQueue::getNextAvailUnit()
{
   if (m_iCount * 10 > m_iSize * 9)
      increase();

   if (m_iCount >= m_iSize)
      return NULL;

   CQEntry* entrance = m_pCurrQueue;

   do
   {
      for (CUnit* sentinel = m_pCurrQueue->m_pUnit + m_pCurrQueue->m_iSize - 1; m_pAvailUnit != sentinel; ++ m_pAvailUnit)
         if (m_pAvailUnit->m_iFlag == CUnit::FREE)
            return m_pAvailUnit;

      if (m_pCurrQueue->m_pUnit->m_iFlag == CUnit::FREE)
      {
         m_pAvailUnit = m_pCurrQueue->m_pUnit;
         return m_pAvailUnit;
      }

      m_pCurrQueue = m_pCurrQueue->m_pNext;
      m_pAvailUnit = m_pCurrQueue->m_pUnit;
   } while (m_pCurrQueue != entrance);

   increase();

   return NULL;
}


void CUnitQueue::makeUnitFree(CUnit * unit)
{
    SRT_ASSERT(unit != NULL);
    SRT_ASSERT(unit->m_iFlag != CUnit::FREE);
    unit->m_iFlag = CUnit::FREE;
    --m_iCount;
}


void CUnitQueue::makeUnitGood(CUnit * unit)
{
    SRT_ASSERT(unit != NULL);
    SRT_ASSERT(unit->m_iFlag == CUnit::FREE);
    unit->m_iFlag = CUnit::GOOD;
    ++m_iCount;
}


CSndUList::CSndUList():
    m_pHeap(NULL),
    m_iArrayLength(4096),
    m_iLastEntry(-1),
    m_ListLock(),
    m_pWindowLock(NULL),
    m_pWindowCond(NULL),
    m_pTimer(NULL)
{
    m_pHeap = new CSNode*[m_iArrayLength];
    pthread_mutex_init(&m_ListLock, NULL);
}

CSndUList::~CSndUList()
{
    delete [] m_pHeap;
    pthread_mutex_destroy(&m_ListLock);
}

void CSndUList::insert(int64_t ts, const CUDT* u)
{
   CGuard listguard(m_ListLock, "List");

   // increase the heap array size if necessary
   if (m_iLastEntry == m_iArrayLength - 1)
   {
      CSNode** temp = NULL;

      try
      {
         temp = new CSNode*[m_iArrayLength * 2];
      }
      catch(...)
      {
         return;
      }

      memcpy(temp, m_pHeap, sizeof(CSNode*) * m_iArrayLength);
      m_iArrayLength *= 2;
      delete [] m_pHeap;
      m_pHeap = temp;
   }

   insert_(ts, u);
}

void CSndUList::update(const CUDT* u, EReschedule reschedule)
{
   CGuard listguard(m_ListLock, "List");

   CSNode* n = u->m_pSNode;

   if (n->m_iHeapLoc >= 0)
   {
      if (!reschedule) // EReschedule to bool conversion, predicted.
         return;

      if (n->m_iHeapLoc == 0)
      {
         n->m_llTimeStamp_tk = 1;
         m_pTimer->interrupt();
         return;
      }

      remove_(u);
   }

   insert_(1, u);
}

int CSndUList::pop(ref_t<sockaddr_any> r_addr, ref_t<CPacket> r_pkt, ref_t<sockaddr_any> r_src)
{
   CGuard listguard(m_ListLock, "List");

   if (-1 == m_iLastEntry)
      return -1;

   // no pop until the next schedulled time
   uint64_t ts;
   CTimer::rdtsc(ts);
   if (ts < m_pHeap[0]->m_llTimeStamp_tk)
      return -1;

   CUDT* u = m_pHeap[0]->m_pUDT;
   remove_(u);

#define UST(field) ( (u->m_b##field) ? "+" : "-" ) << #field << " "

   HLOGC(mglog.Debug, log << "SND:pop: requesting packet from @" << u->socketID()
           << " STATUS: "
           << UST(Listening)
           << UST(Connecting)
           << UST(Connected)
           << UST(Closing)
           << UST(Shutdown)
           << UST(Broken)
           << UST(PeerHealth)
           << UST(Opened)
        );
#undef UST

   if (!u->m_bConnected || u->m_bBroken)
      return -1;

   // pack a packet from the socket
   if (u->packData(r_pkt, Ref(ts), r_src) <= 0)
      return -1;

   *r_addr = u->m_PeerAddr;

   // insert a new entry, ts is the next processing time
   if (ts > 0)
      insert_(ts, u);

   return 1;
}

void CSndUList::remove(const CUDT* u)
{
   CGuard listguard(m_ListLock, "List");

   remove_(u);
}

uint64_t CSndUList::getNextProcTime()
{
   CGuard listguard(m_ListLock, "List");

   if (-1 == m_iLastEntry)
      return 0;

   return m_pHeap[0]->m_llTimeStamp_tk;
}

void CSndUList::insert_(int64_t ts, const CUDT* u)
{
   CSNode* n = u->m_pSNode;

   // do not insert repeated node
   if (n->m_iHeapLoc >= 0)
      return;

   m_iLastEntry ++;
   m_pHeap[m_iLastEntry] = n;
   n->m_llTimeStamp_tk = ts;

   int q = m_iLastEntry;
   int p = q;
   while (p != 0)
   {
      p = (q - 1) >> 1;
      if (m_pHeap[p]->m_llTimeStamp_tk > m_pHeap[q]->m_llTimeStamp_tk)
      {
         CSNode* t = m_pHeap[p];
         m_pHeap[p] = m_pHeap[q];
         m_pHeap[q] = t;
         t->m_iHeapLoc = q;
         q = p;
      }
      else
         break;
   }

   n->m_iHeapLoc = q;

   // an earlier event has been inserted, wake up sending worker
   if (n->m_iHeapLoc == 0)
      m_pTimer->interrupt();

   // first entry, activate the sending queue
   if (0 == m_iLastEntry)
   {
       pthread_mutex_lock(m_pWindowLock);
       pthread_cond_signal(m_pWindowCond);
       pthread_mutex_unlock(m_pWindowLock);
   }
}

void CSndUList::remove_(const CUDT* u)
{
   CSNode* n = u->m_pSNode;

   if (n->m_iHeapLoc >= 0)
   {
      // remove the node from heap
      m_pHeap[n->m_iHeapLoc] = m_pHeap[m_iLastEntry];
      m_iLastEntry --;
      m_pHeap[n->m_iHeapLoc]->m_iHeapLoc = n->m_iHeapLoc;

      int q = n->m_iHeapLoc;
      int p = q * 2 + 1;
      while (p <= m_iLastEntry)
      {
         if ((p + 1 <= m_iLastEntry) && (m_pHeap[p]->m_llTimeStamp_tk > m_pHeap[p + 1]->m_llTimeStamp_tk))
            p ++;

         if (m_pHeap[q]->m_llTimeStamp_tk > m_pHeap[p]->m_llTimeStamp_tk)
         {
            CSNode* t = m_pHeap[p];
            m_pHeap[p] = m_pHeap[q];
            m_pHeap[p]->m_iHeapLoc = p;
            m_pHeap[q] = t;
            m_pHeap[q]->m_iHeapLoc = q;

            q = p;
            p = q * 2 + 1;
         }
         else
            break;
      }

      n->m_iHeapLoc = -1;
   }

   // the only event has been deleted, wake up immediately
   if (0 == m_iLastEntry)
      m_pTimer->interrupt();
}

//
CSndQueue::CSndQueue():
m_WorkerThread(),
m_pSndUList(NULL),
m_pChannel(NULL),
m_pTimer(NULL),
m_WindowLock(),
m_WindowCond(),
m_bClosing(false),
m_ExitCond()
{
    pthread_cond_init(&m_WindowCond, NULL);
    pthread_mutex_init(&m_WindowLock, NULL);
}

CSndQueue::~CSndQueue()
{
   m_bClosing = true;

   if(m_pTimer != NULL)
   {
        m_pTimer->interrupt();
   }

   pthread_mutex_lock(&m_WindowLock);
   pthread_cond_signal(&m_WindowCond);
   pthread_mutex_unlock(&m_WindowLock);
   if (!pthread_equal(m_WorkerThread, pthread_t()))
   {
       HLOGC(mglog.Debug, log << "SndQueue: EXIT");
       pthread_join(m_WorkerThread, NULL);
   }
   pthread_cond_destroy(&m_WindowCond);
   pthread_mutex_destroy(&m_WindowLock);

   delete m_pSndUList;
}

void CSndQueue::init(CChannel* c, CTimer* t)
{
   m_pChannel = c;
   m_pTimer = t;
   m_pSndUList = new CSndUList;
   m_pSndUList->m_pWindowLock = &m_WindowLock;
   m_pSndUList->m_pWindowCond = &m_WindowCond;
   m_pSndUList->m_pTimer = m_pTimer;

   ThreadName tn("SRT:SndQ:worker");
   if (0 != pthread_create(&m_WorkerThread, NULL, CSndQueue::worker, this))
   {
       m_WorkerThread = pthread_t();
       throw CUDTException(MJ_SYSTEMRES, MN_THREAD);
   }
}

#ifdef SRT_ENABLE_IPOPTS
int CSndQueue::getIpTTL() const
{
   return m_pChannel ? m_pChannel->getIpTTL() : -1;
}

int CSndQueue::getIpToS() const
{
   return m_pChannel ? m_pChannel->getIpToS() : -1;
}
#endif

void* CSndQueue::worker(void* param)
{
    CSndQueue* self = (CSndQueue*)param;

    THREAD_STATE_INIT("SRT:SndQ:worker");

#if defined(SRT_DEBUG_SNDQ_HIGHRATE)
    CTimer::rdtsc(self->m_ullDbgTime);
    self->m_ullDbgPeriod = uint64_t(5000000) * CTimer::getCPUFrequency();
    self->m_ullDbgTime += self->m_ullDbgPeriod;
#endif /* SRT_DEBUG_SNDQ_HIGHRATE */

    while (!self->m_bClosing)
    {
        uint64_t ts = self->m_pSndUList->getNextProcTime();

#if   defined(SRT_DEBUG_SNDQ_HIGHRATE)
        self->m_WorkerStats.lIteration++;
#endif /* SRT_DEBUG_SNDQ_HIGHRATE */

        if (ts > 0)
        {
            // wait until next processing time of the first socket on the list
            uint64_t currtime;
            CTimer::rdtsc(currtime);

#if      defined(SRT_DEBUG_SNDQ_HIGHRATE)
            if (self->m_ullDbgTime <= currtime) {
                fprintf(stdout, "SndQueue %lu slt:%lu nrp:%lu snt:%lu nrt:%lu ctw:%lu\n",  
                        self->m_WorkerStats.lIteration,
                        self->m_WorkerStats.lSleepTo,
                        self->m_WorkerStats.lNotReadyPop,
                        self->m_WorkerStats.lSendTo,
                        self->m_WorkerStats.lNotReadyTs,  
                        self->m_WorkerStats.lCondWait);
                memset(&self->m_WorkerStats, 0, sizeof(self->m_WorkerStats));
                self->m_ullDbgTime = currtime + self->m_ullDbgPeriod;
            }
#endif   /* SRT_DEBUG_SNDQ_HIGHRATE */

            THREAD_PAUSED();
            if (currtime < ts) 
            {
                self->m_pTimer->sleepto(ts);

#if         defined(HAI_DEBUG_SNDQ_HIGHRATE)
                self->m_WorkerStats.lSleepTo++;
#endif      /* SRT_DEBUG_SNDQ_HIGHRATE */
            }
            THREAD_RESUMED();

            // it is time to send the next pkt
            sockaddr_any addr;
            CPacket pkt;
            sockaddr_any source_addr;
            if (self->m_pSndUList->pop(Ref(addr), Ref(pkt), Ref(source_addr)) < 0)
            {
                continue;

#if         defined(SRT_DEBUG_SNDQ_HIGHRATE)
                self->m_WorkerStats.lNotReadyPop++;
#endif      /* SRT_DEBUG_SNDQ_HIGHRATE */
            }
            if ( pkt.isControl() )
            {
                HLOGC(mglog.Debug, log << self->CONID() << "chn:SENDING: " << MessageTypeStr(pkt.getType(), pkt.getExtendedType()));
            }
            else
            {
                HLOGC(dlog.Debug, log << self->CONID() << "chn:SENDING SIZE " << pkt.getLength() << " SEQ: " << pkt.getSeqNo());
            }
            self->m_pChannel->sendto(addr, pkt, source_addr);

#if      defined(SRT_DEBUG_SNDQ_HIGHRATE)
            self->m_WorkerStats.lSendTo++;
#endif   /* SRT_DEBUG_SNDQ_HIGHRATE */
        }
        else
        {
#if defined(SRT_DEBUG_SNDQ_HIGHRATE)
            self->m_WorkerStats.lNotReadyTs++;
#endif   /* SRT_DEBUG_SNDQ_HIGHRATE */

            // wait here if there is no sockets with data to be sent
            THREAD_PAUSED();
            pthread_mutex_lock(&self->m_WindowLock);
            if (!self->m_bClosing && (self->m_pSndUList->m_iLastEntry < 0)) {
                pthread_cond_wait(&self->m_WindowCond, &self->m_WindowLock);

#if defined(SRT_DEBUG_SNDQ_HIGHRATE)
                self->m_WorkerStats.lCondWait++;
#endif         /* SRT_DEBUG_SNDQ_HIGHRATE */
            }
            THREAD_RESUMED();
            pthread_mutex_unlock(&self->m_WindowLock);
        }
    }

    THREAD_EXIT();
    return NULL;
}

int CSndQueue::sendto(const sockaddr_any& addr, CPacket& packet, const sockaddr_any& src)
{
   // send out the packet immediately (high priority), this is a control packet
   m_pChannel->sendto(addr, packet, src);
   return (int) packet.getLength();
}


//
CRcvUList::CRcvUList():
m_pUList(NULL),
m_pLast(NULL)
{
}

CRcvUList::~CRcvUList()
{
}

void CRcvUList::insert(const CUDT* u)
{
   CRNode* n = u->m_pRNode;
   CTimer::rdtsc(n->m_llTimeStamp_tk);

   if (NULL == m_pUList)
   {
      // empty list, insert as the single node
      n->m_pPrev = n->m_pNext = NULL;
      m_pLast = m_pUList = n;

      return;
   }

   // always insert at the end for RcvUList
   n->m_pPrev = m_pLast;
   n->m_pNext = NULL;
   m_pLast->m_pNext = n;
   m_pLast = n;
}

void CRcvUList::remove(const CUDT* u)
{
   CRNode* n = u->m_pRNode;

   if (!n->m_bOnList)
      return;

   if (NULL == n->m_pPrev)
   {
      // n is the first node
      m_pUList = n->m_pNext;
      if (NULL == m_pUList)
         m_pLast = NULL;
      else
         m_pUList->m_pPrev = NULL;
   }
   else
   {
      n->m_pPrev->m_pNext = n->m_pNext;
      if (NULL == n->m_pNext)
      {
         // n is the last node
         m_pLast = n->m_pPrev;
      }
      else
         n->m_pNext->m_pPrev = n->m_pPrev;
   }

   n->m_pNext = n->m_pPrev = NULL;
}

void CRcvUList::update(const CUDT* u)
{
   CRNode* n = u->m_pRNode;

   if (!n->m_bOnList)
      return;

   CTimer::rdtsc(n->m_llTimeStamp_tk);

   // if n is the last node, do not need to change
   if (NULL == n->m_pNext)
      return;

   if (NULL == n->m_pPrev)
   {
      m_pUList = n->m_pNext;
      m_pUList->m_pPrev = NULL;
   }
   else
   {
      n->m_pPrev->m_pNext = n->m_pNext;
      n->m_pNext->m_pPrev = n->m_pPrev;
   }

   n->m_pPrev = m_pLast;
   n->m_pNext = NULL;
   m_pLast->m_pNext = n;
   m_pLast = n;
}

//
CHash::CHash():
m_pBucket(NULL),
m_iHashSize(0)
{
}

CHash::~CHash()
{
   for (int i = 0; i < m_iHashSize; ++ i)
   {
      CBucket* b = m_pBucket[i];
      while (NULL != b)
      {
         CBucket* n = b->m_pNext;
         delete b;
         b = n;
      }
   }

   delete [] m_pBucket;
}

void CHash::init(int size)
{
   m_pBucket = new CBucket* [size];

   for (int i = 0; i < size; ++ i)
      m_pBucket[i] = NULL;

   m_iHashSize = size;
}

CUDT* CHash::lookup(int32_t id)
{
   // simple hash function (% hash table size); suitable for socket descriptors
   CBucket* b = m_pBucket[id % m_iHashSize];

   while (NULL != b)
   {
      if (id == b->m_iID)
         return b->m_pUDT;
      b = b->m_pNext;
   }

   return NULL;
}

void CHash::insert(int32_t id, CUDT* u)
{
   CBucket* b = m_pBucket[id % m_iHashSize];

   CBucket* n = new CBucket;
   n->m_iID = id;
   n->m_pUDT = u;
   n->m_pNext = b;

   m_pBucket[id % m_iHashSize] = n;
}

void CHash::remove(int32_t id)
{
   CBucket* b = m_pBucket[id % m_iHashSize];
   CBucket* p = NULL;

   while (NULL != b)
   {
      if (id == b->m_iID)
      {
         if (NULL == p)
            m_pBucket[id % m_iHashSize] = b->m_pNext;
         else
            p->m_pNext = b->m_pNext;

         delete b;

         return;
      }

      p = b;
      b = b->m_pNext;
   }
}


//
CRendezvousQueue::CRendezvousQueue():
m_lRendezvousID(),
m_RIDVectorLock()
{
    pthread_mutex_init(&m_RIDVectorLock, NULL);
}

CRendezvousQueue::~CRendezvousQueue()
{
   pthread_mutex_destroy(&m_RIDVectorLock);

   m_lRendezvousID.clear();
}

void CRendezvousQueue::insert(const SRTSOCKET& id, CUDT* u, const sockaddr_any& addr, uint64_t ttl)
{
   CGuard vg(m_RIDVectorLock, "RIDVector");

   CRL r;
   r.m_iID = id;
   r.m_pUDT = u;
   r.m_PeerAddr = addr;
   r.m_ullTTL = ttl;

   m_lRendezvousID.push_back(r);
   HLOGC(mglog.Debug, log << "RID: adding socket @" << id << " for address: " << SockaddrToString(addr)
           << " expires: " << FormatTime(ttl)
           << " (total connectors: " << m_lRendezvousID.size() << ")");
}

void CRendezvousQueue::remove(const SRTSOCKET& id, bool should_lock)
{
   CGuard vg(m_RIDVectorLock, "RdvQId", should_lock);
   HLOGC(mglog.Debug, log << "RID: socket @" << id << " removed");

   for (list<CRL>::iterator i = m_lRendezvousID.begin(); i != m_lRendezvousID.end(); ++ i)
   {
      if (i->m_iID == id)
      {
         m_lRendezvousID.erase(i);
         return;
      }
   }
}

CUDT* CRendezvousQueue::retrieve(const sockaddr_any& addr, ref_t<SRTSOCKET> r_id)
{
   CGuard vg(m_RIDVectorLock, "RIDVector");
   SRTSOCKET& id = *r_id;

   // TODO: optimize search
   for (list<CRL>::iterator i = m_lRendezvousID.begin(); i != m_lRendezvousID.end(); ++ i)
   {
      if (i->m_PeerAddr == addr && ((id == 0) || (id == i->m_iID)))
      {
          HLOGC(mglog.Debug, log << "RID: found id @" << i->m_iID << " while looking for "
                  << (id ? "THIS ID FROM " : "A NEW CONNECTION FROM ")
                  << SockaddrToString(i->m_PeerAddr));
         id = i->m_iID;
         return i->m_pUDT;
      }
   }

#if ENABLE_HEAVY_LOGGING
   std::ostringstream spec;
   if (id == 0)
       spec << "A NEW CONNECTION REQUEST";
   else
       spec << " AGENT @" << id;
   HLOGC(mglog.Debug, log << "RID: NO CONNECTOR FOR ADR:" << SockaddrToString(addr)
           << " while looking for " << spec.str() << " (" << m_lRendezvousID.size() << " connectors total)");
#endif

   return NULL;
}

void CRendezvousQueue::updateConnStatus(EReadStatus rst, EConnectStatus cst, const CPacket& response)
{
    CGuard vg(m_RIDVectorLock, "RIDVector");

    if (m_lRendezvousID.empty())
        return;

    HLOGC(mglog.Debug, log << "updateConnStatus: updating after getting pkt id=" << response.m_iID << " status: " << ConnectStatusStr(cst));

#if ENABLE_HEAVY_LOGGING
    int debug_nupd = 0;
    int debug_nrun = 0;
    int debug_nfail = 0;
#endif

    for (list<CRL>::iterator i = m_lRendezvousID.begin(), i_next = i; i != m_lRendezvousID.end(); i = i_next)
    {
        ++i_next;
        // NOTE: This is a SAFE LOOP.
        // Incrementation will be done at the end, after the processing did not
        // REMOVE the currently processed element. When the element was removed,
        // the iterator value for the next iteration will be taken from erase()'s result.

        // RST_AGAIN happens in case when the last attempt to read a packet from the UDP
        // socket has read nothing. In this case it would be a repeated update, while
        // still waiting for a response from the peer. When we have any other state here
        // (most expectably CONN_CONTINUE or CONN_RENDEZVOUS, which means that a packet has
        // just arrived in this iteration), do the update immetiately (in SRT this also
        // involves additional incoming data interpretation, which wasn't the case in UDT).
        uint64_t then = i->m_pUDT->m_llLastReqTime;
        uint64_t now = CTimer::getTime();
        bool nowstime = true;

        // Use "slow" cyclic responding in case when
        // - RST_AGAIN (no packet was received for whichever socket)
        // - a packet was received, but not for THIS socket
        if (rst == RST_AGAIN || i->m_iID != response.m_iID)
        {
            // If no packet has been received from the peer,
            // avoid sending too many requests, at most 1 request per 250ms
            nowstime = (now - then) > 250000;
            HLOGC(mglog.Debug, log << "RID:@" << i->m_iID << " then=" << then << " now=" << now << " passed=" << (now-then)
<<<<<<< HEAD
                    <<  " <=> 250000 -- now's " << (nowstime ? "" : "NOT ") << "the time");
=======
                    <<  "<=> 250000 -- now's " << (nowstime ? "" : "NOT ") << "the time");
>>>>>>> 4321c658
        }
        else
        {
            HLOGC(mglog.Debug, log << "RID:@" << i->m_iID << " cst=" << ConnectStatusStr(cst) << " -- sending update NOW.");
        }

#if ENABLE_HEAVY_LOGGING
        ++debug_nrun;
#endif
        if (nowstime)
        {
            // XXX This looks like a loop that rolls in infinity without any sleeps
            // inside and makes it once per about 50 calls send a hs conclusion
            // for a randomly sampled rendezvous ID of a socket out of the list.
            // Ok, probably the rendezvous ID should be just one so not much to
            // sample from, but if so, why the container?
            //
            // This must be somehow fixed!
            //
            // Maybe the time should be simply checked once and the whole loop not
            // done when "it's not the time"?
            if (CTimer::getTime() >= i->m_ullTTL)
            {
                HLOGC(mglog.Debug, log << "RID: socket @" << i->m_iID
                        << " removed - EXPIRED ("
                        // The "enforced on FAILURE" is below when processAsyncConnectRequest failed.
                        << (i->m_ullTTL == 0 ? "enforced on FAILURE" : "passed TTL")
                        << "). ");
                // connection timer expired, acknowledge app via epoll
                i->m_pUDT->m_bConnecting = false;
                CUDT::s_UDTUnited.m_EPoll.update_events(i->m_iID, i->m_pUDT->m_sPollID, UDT_EPOLL_ERR, true);
                /*
                 * Setting m_bConnecting to false but keeping socket in rendezvous queue is not a good idea.
                 * Next CUDT::close will not remove it from rendezvous queue (because !m_bConnecting)
                 * and may crash here on next pass.
                 */
                // i_next was preincremented, but this is guaranteed to point to
                // the element next to erased one.
                i_next = m_lRendezvousID.erase(i);
                continue;
            }
            else
            {
                HLOGC(mglog.Debug, log << "RID: socket @" << i->m_iID << " still active (remaining "
                        << std::fixed << ((i->m_ullTTL - now)/1000000.0) << "s of TTL)...");
            }

            // This queue is used only in case of Async mode (rendezvous or caller-listener).
            // Synchronous connection requests are handled in startConnect() completely.
            if (!i->m_pUDT->m_bSynRecving)
            {
#if ENABLE_HEAVY_LOGGING
                ++debug_nupd;
#endif
                // IMPORTANT INFORMATION concerning changes towards UDT legacy.
                // In the UDT code there was no attempt to interpret any incoming data.
                // All data from the incoming packet were considered to be already deployed into
                // m_ConnRes field, and m_ConnReq field was considered at this time accordingly updated.
                // Therefore this procedure did only one thing: craft a new handshake packet and send it.
                // In SRT this may also interpret extra data (extensions in case when Agent is Responder)
                // and the `response` packet may sometimes contain no data. Therefore the passed `rst`
                // must be checked to distinguish the call by periodic update (RST_AGAIN) from a call
                // due to have received the packet (RST_OK).
                //
                // In the below call, only the underlying `processRendezvous` function will be attempting
                // to interpret these data (for caller-listener this was already done by `processConnectRequest`
                // before calling this function), and it checks for the data presence.
                if (!i->m_pUDT->processAsyncConnectRequest(rst, cst, response, i->m_PeerAddr))
                {
                    LOGC(mglog.Error, log << "RendezvousQueue: processAsyncConnectRequest FAILED. Setting TTL as EXPIRED.");
                    i->m_pUDT->sendCtrl(UMSG_SHUTDOWN);
                    i->m_ullTTL = 0; // Make it expire right now, will be picked up at the next iteration
#if ENABLE_HEAVY_LOGGING
                    ++debug_nfail;
#endif
                }

                // NOTE: safe loop, the incrementation was done before the loop body,
                // so the `i' node can be safely deleted. Just the body must end here.
                continue;
            }
            else
            {
                HLOGC(mglog.Debug, log << "RID: socket @" << i->m_iID << " deemed SYNCHRONOUS, NOT UPDATING");
            }
        }
    }

    HLOGC(mglog.Debug,
            log << "updateConnStatus: " << debug_nupd << "/" << debug_nrun << " sockets updated ("
            << (debug_nrun-debug_nupd) << " useless). REMOVED " << debug_nfail << " sockets."
         );
}

//
CRcvQueue::CRcvQueue():
    m_WorkerThread(),
    m_UnitQueue(),
    m_pRcvUList(NULL),
    m_pHash(NULL),
    m_pChannel(NULL),
    m_pTimer(NULL),
    m_iPayloadSize(),
    m_bClosing(false),
    m_ExitCond(),
    m_LSLock(),
    m_pListener(NULL),
    m_pRendezvousQueue(NULL),
    m_vNewEntry(),
    m_IDLock(),
    m_mBuffer(),
    m_PassLock(),
    m_PassCond()
{
    pthread_mutex_init(&m_PassLock, NULL);
    pthread_cond_init(&m_PassCond, NULL);
    pthread_mutex_init(&m_LSLock, NULL);
    pthread_mutex_init(&m_IDLock, NULL);
}

CRcvQueue::~CRcvQueue()
{
    m_bClosing = true;
    if (!pthread_equal(m_WorkerThread, pthread_t()))
    {

        HLOGC(mglog.Debug, log << "RcvQueue: EXIT");
        pthread_join(m_WorkerThread, NULL);
    }
    pthread_mutex_destroy(&m_PassLock);
    pthread_cond_destroy(&m_PassCond);
    pthread_mutex_destroy(&m_LSLock);
    pthread_mutex_destroy(&m_IDLock);

    delete m_pRcvUList;
    delete m_pHash;
    delete m_pRendezvousQueue;

    // remove all queued messages
    for (map<int32_t, std::queue<CPacket*> >::iterator i = m_mBuffer.begin(); i != m_mBuffer.end(); ++ i)
    {
        while (!i->second.empty())
        {
            CPacket* pkt = i->second.front();
            delete [] pkt->m_pcData;
            delete pkt;
            i->second.pop();
        }
    }
}

void CRcvQueue::init(int qsize, int payload, int version, int hsize, CChannel* cc, CTimer* t)
{
    m_iPayloadSize = payload;

    m_UnitQueue.init(qsize, payload, version);

    m_pHash = new CHash;
    m_pHash->init(hsize);

    m_pChannel = cc;
    m_pTimer = t;

    m_pRcvUList = new CRcvUList;
    m_pRendezvousQueue = new CRendezvousQueue;

    ThreadName tn("SRT:RcvQ:worker");
    if (0 != pthread_create(&m_WorkerThread, NULL, CRcvQueue::worker, this))
    {
        m_WorkerThread = pthread_t();
        throw CUDTException(MJ_SYSTEMRES, MN_THREAD);
    }
}

void* CRcvQueue::worker(void* param)
{
   CRcvQueue* self = (CRcvQueue*)param;
   sockaddr_any sa (self->m_UnitQueue.getIPversion());
   int32_t id = 0;

   THREAD_STATE_INIT("SRT:RcvQ:worker");

   CUnit* unit = 0;
   EConnectStatus cst = CONN_AGAIN;
   while (!self->m_bClosing)
   {
       bool have_received = false;
       EReadStatus rst = self->worker_RetrieveUnit(Ref(id), Ref(unit), Ref(sa));
       if (rst == RST_OK)
       {
           if (id < 0)
           {
               // User error on peer. May log something, but generally can only ignore it.
               // XXX Think maybe about sending some "connection rejection response".
               HLOGC(mglog.Debug, log << self->CONID() << "RECEIVED negative socket id '" << id << "', rejecting (POSSIBLE ATTACK)");
               continue;
           }

           // NOTE: cst state is being changed here.
           // This state should be maintained through any next failed calls to worker_RetrieveUnit.
           // Any error switches this to rejection, just for a case.

           // Note to rendezvous connection. This can accept:
           // - ID == 0 - take the first waiting rendezvous socket
           // - ID > 0  - find the rendezvous socket that has this ID.
           if (id == 0)
           {
               // ID 0 is for connection request, which should be passed to the listening socket or rendezvous sockets
               cst = self->worker_ProcessConnectionRequest(unit, sa);
           }
           else
           {
               // Otherwise ID is expected to be associated with:
               // - an enqueued rendezvous socket
               // - a socket connected to a peer
               cst = self->worker_ProcessAddressedPacket(id, unit, sa);
           }
           HLOGC(mglog.Debug, log << self->CONID() << "worker: result for the unit: " << ConnectStatusStr(cst));
           if (cst == CONN_AGAIN)
           {
               HLOGC(mglog.Debug, log << self->CONID() << "worker: packet not dispatched, continuing reading.");
               continue;
           }
           have_received = true;
       }
       else if (rst == RST_ERROR)
       {
           // According to the description by CChannel::recvfrom, this can be either of:
           // - IPE: all errors except EBADF
           // - socket was closed in the meantime by another thread: EBADF
           // If EBADF, then it's expected that the "closing" state is also set.
           // Check that just to report possible errors, but interrupt the loop anyway.
           if (self->m_bClosing)
           {
               HLOGC(mglog.Debug, log << self->CONID() << "CChannel reported error, but Queue is closing - INTERRUPTING worker.");
           }
           else
           {
               LOGC(mglog.Fatal, log << self->CONID() << "CChannel reported ERROR DURING TRANSMISSION - IPE. INTERRUPTING worker anyway.");
           }
           cst = CONN_REJECT;
           break;
       }
       // OTHERWISE: this is an "AGAIN" situation. No data was read, but the process should continue.


       // take care of the timing event for all UDT sockets
       uint64_t currtime_tk;
       CTimer::rdtsc(currtime_tk);

       CRNode* ul = self->m_pRcvUList->m_pUList;
       uint64_t ctime_tk = currtime_tk - 100000 * CTimer::getCPUFrequency();
       while ((NULL != ul) && (ul->m_llTimeStamp_tk < ctime_tk))
       {
           CUDT* u = ul->m_pUDT;

           if (u->m_bConnected && !u->m_bBroken && !u->m_bClosing)
           {
               u->checkTimers();
               self->m_pRcvUList->update(u);
           }
           else
           {
               HLOGC(mglog.Debug, log << CUDTUnited::CONID(u->m_SocketID) << " SOCKET broken, REMOVING FROM RCV QUEUE/MAP.");
               // the socket must be removed from Hash table first, then RcvUList
               self->m_pHash->remove(u->m_SocketID);
               self->m_pRcvUList->remove(u);
               u->m_pRNode->m_bOnList = false;
           }

           ul = self->m_pRcvUList->m_pUList;
       }

       if ( have_received )
       {
           HLOGC(mglog.Debug, log << "worker: RECEIVED PACKET --> updateConnStatus. cst=" << ConnectStatusStr(cst)
                   << " id=" << id << " pkt-payload-size=" << unit->m_Packet.getLength());
       }

       // Check connection requests status for all sockets in the RendezvousQueue.
       // Pass the connection status from the last call of:
       // worker_ProcessAddressedPacket --->
       // worker_TryAsyncRend_OrStore --->
       // CUDT::processAsyncConnectResponse --->
       // CUDT::processConnectResponse 
       self->m_pRendezvousQueue->updateConnStatus(rst, cst, unit->m_Packet);

       // XXX updateConnStatus may have removed the connector from the list,
       // however there's still m_mBuffer in CRcvQueue for that socket to care about.
   }

   THREAD_EXIT();
   return NULL;
}

EReadStatus CRcvQueue::worker_RetrieveUnit(ref_t<int32_t> r_id, ref_t<CUnit*> r_unit, ref_t<sockaddr_any> r_addr)
{
#ifdef NO_BUSY_WAITING
    m_pTimer->tick();
#endif

    // check waiting list, if new socket, insert it to the list
    while (ifNewEntry())
    {
        CUDT* ne = getNewEntry();
        if (ne)
        {
            HLOGC(mglog.Debug, log << CUDTUnited::CONID(ne->m_SocketID) << " SOCKET pending for connection - ADDING TO RCV QUEUE/MAP");
            m_pRcvUList->insert(ne);
            m_pHash->insert(ne->m_SocketID, ne);
        }
    }
    // find next available slot for incoming packet
    *r_unit = m_UnitQueue.getNextAvailUnit();
    if (!*r_unit)
    {
        // no space, skip this packet
        CPacket temp;
        temp.m_pcData = new char[m_iPayloadSize];
        temp.setLength(m_iPayloadSize);
        THREAD_PAUSED();
        EReadStatus rst = m_pChannel->recvfrom(r_addr, temp);
        THREAD_RESUMED();
        // Note: this will print nothing about the packet details unless heavy logging is on.
        LOGC(mglog.Error, log << CONID() << "LOCAL STORAGE DEPLETED. Dropping 1 packet: " << temp.Info());
        delete [] temp.m_pcData;

        // Be transparent for RST_ERROR, but ignore the correct
        // data read and fake that the packet was dropped.
        return rst == RST_ERROR ? RST_ERROR : RST_AGAIN;
    }

    r_unit->m_Packet.setLength(m_iPayloadSize);

    // reading next incoming packet, recvfrom returns -1 is nothing has been received
    THREAD_PAUSED();
    EReadStatus rst = m_pChannel->recvfrom(r_addr, r_unit->m_Packet);
    THREAD_RESUMED();

    if (rst == RST_OK)
    {
        *r_id = r_unit->m_Packet.m_iID;
        HLOGC(mglog.Debug, log << "INCOMING PACKET: BOUND=" << SockaddrToString(m_pChannel->bindAddressAny())
                << " DEST=" << SockaddrToString(r_unit->m_Packet.m_DestAddr)
                << " " << r_unit->m_Packet.Info());
    }
    return rst;
}

EConnectStatus CRcvQueue::worker_ProcessConnectionRequest(CUnit* unit, const sockaddr_any& addr)
{
    HLOGC(mglog.Debug, log << "Got sockID=0 from " << SockaddrToString(addr) << " - trying to resolve it as a connection request...");
    // Introduced protection because it may potentially happen
    // that another thread could have closed the socket at
    // the same time and inject a bug between checking the
    // pointer for NULL and using it.
    int listener_ret = 0;
    bool have_listener = false;
    {
        CGuard cg(m_LSLock, "LS");
        if (m_pListener)
        {
            LOGC(mglog.Note, log << "PASSING request from: " << SockaddrToString(addr) << " to agent:" << m_pListener->socketID());
            listener_ret = m_pListener->processConnectRequest(addr, unit->m_Packet);
            // XXX This returns some very significant return value, which
            // is completely ignored here.
            // Actually this is the only place in the code where this
            // function is being called, so it's hard to say what the
            // returned value had to serve for.

            // The tricky part is that this is something done "under the hood";
            // if any problem occurs during this process, then this will simply
            // drop the connection request. The only user process that is connected
            // to it is accept() call (or connect() in case of rendezvous), but
            // the system cannot return an error from accept() just because some
            // user was attempting to connect, but formulated the connection
            // request incorrectly.

            // The only thing that could be done in case when the "listen" call
            // fails, is to probably send a short information packet (once; it's
            // not so important to make it reach the target) that the connection
            // has been rejected due to incorrectly formulated request. However
            // just in order to send anything in response, the actual sender must
            // be properly known, and this isn't the case of incorrectly formulated
            // connection request. So, we can only say sorry to ourselves and
            // do nothing.

            have_listener = true;
        }
    }

    // NOTE: Rendezvous sockets do bind(), but not listen(). It means that the socket is
    // ready to accept connection requests, but they are not being redirected to the listener
    // socket, as this is not a listener socket at all. This goes then HERE.

    if ( have_listener ) // That is, the above block with m_pListener->processConnectRequest was executed
    {
        LOGC(mglog.Note, log << CONID() << "Listener managed the connection request from: " << SockaddrToString(addr)
            << " result:" << RequestTypeStr(UDTRequestType(listener_ret)));
        return (listener_ret >= URQ_FAILURE_TYPES ? CONN_REJECT : CONN_CONTINUE);
    }

    // If there's no listener waiting for the packet, just store it into the queue.
    return worker_TryAsyncRend_OrStore(0, unit, addr); // 0 id because the packet came in with that very ID.
}

EConnectStatus CRcvQueue::worker_ProcessAddressedPacket(int32_t id, CUnit* unit, const sockaddr_any& addr)
{
    CUDT* u = m_pHash->lookup(id);
    if ( !u )
    {
        // Pass this to either async rendezvous connection,
        // or store the packet in the queue.
<<<<<<< HEAD
        HLOGC(mglog.Debug, log << "worker_ProcessAddressedPacket: resending to QUEUED socket @" << id);
=======
        HLOGC(mglog.Debug, log << "worker_ProcessAddressedPacket: resending to target socket @" << id);
>>>>>>> 4321c658
        return worker_TryAsyncRend_OrStore(id, unit, addr);
    }

    // Found associated CUDT - process this as control or data packet
    // addressed to an associated socket.
    if (addr != u->m_PeerAddr)
    {
        HLOGC(mglog.Debug, log << CONID() << "Packet for SID=" << id << " asoc with " << SockaddrToString(u->m_PeerAddr)
            << " received from " << SockaddrToString(addr) << " (CONSIDERED ATTACK ATTEMPT)");
        // This came not from the address that is the peer associated
        // with the socket. Ignore it.
        return CONN_AGAIN;
    }

    if (!u->m_bConnected || u->m_bBroken || u->m_bClosing)
    {
        // The socket is currently in the process of being disconnected
        // or destroyed. Ignore.
        // XXX send UMSG_SHUTDOWN in this case?
        // XXX May it require mutex protection?
        return CONN_REJECT;
    }

    if (unit->m_Packet.isControl())
        u->processCtrl(unit->m_Packet);
    else
        u->processData(unit);

    u->checkTimers();
    m_pRcvUList->update(u);

    return CONN_CONTINUE;
}

// This function responds to the fact that a packet has come
// for a socket that does not expect to receive a normal connection
// request. This can be then:
// - a normal packet of whatever kind, just to be processed by the message loop
// - a rendezvous connection 
// This function then tries to manage the packet as a rendezvous connection
// request in ASYNC mode; when this is not applicable, it stores the packet
// in the "receiving queue" so that it will be picked up in the "main" thread.
EConnectStatus CRcvQueue::worker_TryAsyncRend_OrStore(int32_t id, CUnit* unit, const sockaddr_any& addr)
{
    // This 'retrieve' requires that 'id' be either one of those
    // stored in the rendezvous queue (see CRcvQueue::registerConnector)
    // or simply 0, but then at least the address must match one of these.
    // If the id was 0, it will be set to the actual socket ID of the returned CUDT.
    CUDT* u = m_pRendezvousQueue->retrieve(addr, Ref(id));
    if ( !u )
    {
        // this socket is then completely unknown to the system.
        // Note that this situation may also happen at a very unfortunate
        // coincidence that the socket is already bound, but the registerConnector()
        // has not yet started. In case of rendezvous this may mean that the other
        // side just started sending its handshake packets, the local side has already
        // run the CRcvQueue::worker thread, and this worker thread is trying to dispatch
        // the handshake packet too early, before the dispatcher has a chance to see
        // this socket registerred in the RendezvousQueue, which causes the packet unable
        // to be dispatched. Therefore simply treat every "out of band" packet (with socket
        // not belonging to the connection and not registered as rendezvous) as "possible
        // attack" and ignore it. This also should better protect the rendezvous socket
        // against a rogue connector.
        if ( id == 0 )
        {
            HLOGC(mglog.Debug, log << CONID() << "AsyncOrRND: no sockets expect connection from "
                << SockaddrToString(addr) << " - POSSIBLE ATTACK, ignore packet");
        }
        else
        {
            HLOGC(mglog.Debug, log << CONID() << "AsyncOrRND: no sockets expect socket " << id << " from "
                << SockaddrToString(addr) << " - POSSIBLE ATTACK, ignore packet");
        }
        return CONN_AGAIN; // This means that the packet should be ignored.
    }

    // asynchronous connect: call connect here
    // otherwise wait for the UDT socket to retrieve this packet
    if (!u->m_bSynRecving)
    {
        HLOGC(mglog.Debug, log << "AsyncOrRND: packet RESOLVED TO @" << id << " -- continuing as ASYNC CONNECT");
        // This is practically same as processConnectResponse, just this applies
        // appropriate mutex lock - which can't be done here because it's intentionally private.
        // OTOH it can't be applied to processConnectResponse because the synchronous
        // call to this method applies the lock by itself, and same-thread-double-locking is nonportable (crashable).
        EConnectStatus cst = u->processAsyncConnectResponse(unit->m_Packet);

        if (cst == CONN_CONFUSED)
        {
            LOGC(mglog.Warn, log << "AsyncOrRND: PACKET NOT HANDSHAKE - re-requesting handshake from peer");
            storePkt(id, unit->m_Packet.clone());
            if (!u->processAsyncConnectRequest(RST_AGAIN, CONN_CONTINUE, unit->m_Packet, u->m_PeerAddr))
            {
                // Reuse previous behavior to reject a packet
                cst = CONN_REJECT;
            }
            else
            {
                cst = CONN_CONTINUE;
            }
        }

        // It might be that this is a data packet, which has turned the connection
        // into "connected" state, removed the connector (so since now every next packet
        // will land directly in the queue), but this data packet shall still be delivered.
        if (cst == CONN_ACCEPT && !unit->m_Packet.isControl())
        {
            // The process as called through processAsyncConnectResponse() should have put the
            // socket into the pending queue for pending connection (don't ask me, this is so).
            // This pending queue is being purged every time in the beginning of this loop, so
            // currently the socket is in the pending queue, but not yet in the connection queue.
            // It will be done at the next iteration of the reading loop, but it will be too late,
            // we have a pending data packet now and we must either dispatch it to an already connected
            // socket or disregard it, and rather prefer the former. So do this transformation now
            // that we KNOW (by the cst == CONN_ACCEPT result) that the socket should be inserted
            // into the pending anteroom.

            CUDT* ne = getNewEntry(); // This function actuall removes the entry and returns it.
            // This **should** now always return a non-null value, but check it first
            // because if this accidentally isn't true, the call to worker_ProcessAddressedPacket will
            // result in redirecting it to here and so on until the call stack overflow. In case of
            // this "accident" simply disregard the packet from any further processing, it will be later
            // loss-recovered.
            // XXX (Probably the old contents of UDT's CRcvQueue::worker should be shaped a little bit
            // differently throughout the functions).
            if (ne)
            {
                HLOGC(mglog.Debug, log << CUDTUnited::CONID(ne->m_SocketID) << " SOCKET pending for connection - ADDING TO RCV QUEUE/MAP");
                m_pRcvUList->insert(ne);
                m_pHash->insert(ne->m_SocketID, ne);

                // The current situation is that this has passed processAsyncConnectResponse, but actually
                // this packet *SHOULD HAVE BEEN* handled by worker_ProcessAddressedPacket, however the
                // connection state wasn't completed at the moment when dispatching this packet. This has
                // been now completed inside the call to processAsyncConnectResponse, but this is still a
                // data packet that should have expected the connection to be already established. Therefore
                // redirect it once again into worker_ProcessAddressedPacket here.

                HLOGC(mglog.Debug, log << "AsyncOrRND: packet SWITCHED TO CONNECTED with ID=" << id
                        << " -- passing to worker_ProcessAddressedPacket");

                // Theoretically we should check if m_pHash->lookup(ne->m_SocketID) returns 'ne', but this
                // has been just added to m_pHash, so the check would be extremely paranoid here.
                cst = worker_ProcessAddressedPacket(id, unit, addr);
                if (cst == CONN_REJECT)
                    return cst;
                return CONN_ACCEPT; // this function usually will return CONN_CONTINUE, which doesn't represent current situation.
            }
            else
            {
                LOGC(mglog.Error, log << "IPE: AsyncOrRND: packet SWITCHED TO CONNECTED, but ID=" << id
                        << " is still not present in the socket ID dispatch hash - DISREGARDING");
            }
        }
        return cst;
    }
    HLOGC(mglog.Debug, log << "AsyncOrRND: packet RESOLVED TO ID=" << id << " -- continuing through CENTRAL PACKET QUEUE");
    // This is where also the packets for rendezvous connection will be landing,
    // in case of a synchronous connection.
    storePkt(id, unit->m_Packet.clone());

    return CONN_CONTINUE;
}


int CRcvQueue::recvfrom(int32_t id, ref_t<CPacket> r_packet)
{
   CGuard bufferlock(m_PassLock, "Pass");
   CPacket& packet = *r_packet;

   map<int32_t, std::queue<CPacket*> >::iterator i = m_mBuffer.find(id);

   if (i == m_mBuffer.end())
   {
      CTimer::condTimedWaitUS(&m_PassCond, &m_PassLock, 1000000);

      i = m_mBuffer.find(id);
      if (i == m_mBuffer.end())
      {
         packet.setLength(-1);
         return -1;
      }
   }

   // retrieve the earliest packet
   CPacket* newpkt = i->second.front();

   if (packet.getLength() < newpkt->getLength())
   {
      packet.setLength(-1);
      return -1;
   }

   // copy packet content
   // XXX Check if this wouldn't be better done by providing
   // copy constructor for DynamicStruct.
   // XXX Another thing: this looks wasteful. This expects an already
   // allocated memory on the packet, this thing gets the packet,
   // copies it into the passed packet and then the source packet
   // gets deleted. Why not simply return the originally stored packet,
   // without copying, allocation and deallocation?
   memcpy(packet.m_nHeader, newpkt->m_nHeader, CPacket::HDR_SIZE);
   memcpy(packet.m_pcData, newpkt->m_pcData, newpkt->getLength());
   packet.setLength(newpkt->getLength());

   packet.m_DestAddr = newpkt->m_DestAddr;

   delete [] newpkt->m_pcData;
   delete newpkt;

   // remove this message from queue,
   // if no more messages left for this socket, release its data structure
   i->second.pop();
   if (i->second.empty())
      m_mBuffer.erase(i);

   return (int) packet.getLength();
}

int CRcvQueue::setListener(CUDT* u)
{
   CGuard lslock(m_LSLock, "LS");

   if (NULL != m_pListener)
      return -1;

   m_pListener = u;
   return 0;
}

void CRcvQueue::removeListener(const CUDT* u)
{
   CGuard lslock(m_LSLock, "LS");

   if (u == m_pListener)
      m_pListener = NULL;
}

void CRcvQueue::registerConnector(const SRTSOCKET& id, CUDT* u, const sockaddr_any& addr, uint64_t ttl)
{
   HLOGC(mglog.Debug, log << "registerConnector: adding @" << id << " addr=" << SockaddrToString(addr) << " TTL=" << ttl);
   m_pRendezvousQueue->insert(id, u, addr, ttl);
}

void CRcvQueue::removeConnector(const SRTSOCKET& id, bool should_lock)
{
    HLOGC(mglog.Debug, log << "removeConnector: removing @" << id);
    m_pRendezvousQueue->remove(id, should_lock);

    CGuard bufferlock(m_PassLock, "Pass");

    map<int32_t, std::queue<CPacket*> >::iterator i = m_mBuffer.find(id);
    if (i != m_mBuffer.end())
    {
        HLOGC(mglog.Debug, log << "removeConnector: ... and its packet queue with " << i->second.size() << " packets collected");
        while (!i->second.empty())
        {
            delete [] i->second.front()->m_pcData;
            delete i->second.front();
            i->second.pop();
        }
        m_mBuffer.erase(i);
    }
}

void CRcvQueue::setNewEntry(CUDT* u)
{
   HLOGC(mglog.Debug, log << CUDTUnited::CONID(u->m_SocketID) << "setting socket PENDING FOR CONNECTION");
   CGuard listguard(m_IDLock, "ID");
   m_vNewEntry.push_back(u);
}

bool CRcvQueue::ifNewEntry()
{
   return !(m_vNewEntry.empty());
}

CUDT* CRcvQueue::getNewEntry()
{
   CGuard listguard(m_IDLock, "ID");

   if (m_vNewEntry.empty())
      return NULL;

   CUDT* u = (CUDT*)*(m_vNewEntry.begin());
   m_vNewEntry.erase(m_vNewEntry.begin());

   return u;
}

void CRcvQueue::storePkt(int32_t id, CPacket* pkt)
{
   CGuard bufferlock(m_PassLock, "Pass");

   map<int32_t, std::queue<CPacket*> >::iterator i = m_mBuffer.find(id);

   if (i == m_mBuffer.end())
   {
      m_mBuffer[id].push(pkt);
      pthread_cond_signal(&m_PassCond);
   }
   else
   {
      //avoid storing too many packets, in case of malfunction or attack
      if (i->second.size() > 16)
         return;

      i->second.push(pkt);
   }
}<|MERGE_RESOLUTION|>--- conflicted
+++ resolved
@@ -945,11 +945,7 @@
             // avoid sending too many requests, at most 1 request per 250ms
             nowstime = (now - then) > 250000;
             HLOGC(mglog.Debug, log << "RID:@" << i->m_iID << " then=" << then << " now=" << now << " passed=" << (now-then)
-<<<<<<< HEAD
                     <<  " <=> 250000 -- now's " << (nowstime ? "" : "NOT ") << "the time");
-=======
-                    <<  "<=> 250000 -- now's " << (nowstime ? "" : "NOT ") << "the time");
->>>>>>> 4321c658
         }
         else
         {
@@ -1363,11 +1359,7 @@
     {
         // Pass this to either async rendezvous connection,
         // or store the packet in the queue.
-<<<<<<< HEAD
         HLOGC(mglog.Debug, log << "worker_ProcessAddressedPacket: resending to QUEUED socket @" << id);
-=======
-        HLOGC(mglog.Debug, log << "worker_ProcessAddressedPacket: resending to target socket @" << id);
->>>>>>> 4321c658
         return worker_TryAsyncRend_OrStore(id, unit, addr);
     }
 
