--- conflicted
+++ resolved
@@ -522,51 +522,30 @@
 static const int SRT_ERROR = -1;
 
 // library initialization
-<<<<<<< HEAD
 SRT_API extern int srt_startup(void);
 SRT_API extern int srt_cleanup(void);
-
-// socket operations
-// DEPRECATED: srt_socket with 3 arguments. All these arguments are ignored
-// and socket creation doesn't need any arguments. Use srt_create_socket().
-SRT_API extern SRTSOCKET srt_socket(int, int, int) SRT_ATR_DEPRECATED;
-SRT_API extern SRTSOCKET srt_create_socket();
-SRT_API extern int srt_bind(SRTSOCKET u, const struct sockaddr* name, int namelen);
-SRT_API extern int srt_bind_acquire(SRTSOCKET u, int sys_udp_sock);
-// Old name of srt_bind_acquire(), please don't use
-static inline int srt_bind_peerof(SRTSOCKET u, int sys_udp_sock) SRT_ATR_DEPRECATED;
-static inline int srt_bind_peerof(SRTSOCKET u, int sys_udp_sock) { return srt_bind_acquire(u, sys_udp_sock); }
-SRT_API extern int srt_listen(SRTSOCKET u, int backlog);
-SRT_API extern SRTSOCKET srt_accept(SRTSOCKET u, struct sockaddr* addr, int* addrlen);
-SRT_API extern int srt_connect(SRTSOCKET u, const struct sockaddr* name, int namelen);
-SRT_API extern int srt_connect_debug(SRTSOCKET u, const struct sockaddr* name, int namelen, int forced_isn);
-SRT_API extern int srt_connect_bind(SRTSOCKET u,
-        const struct sockaddr* source, int source_len,
-        const struct sockaddr* target, int target_len);
-SRT_API extern int srt_rendezvous(SRTSOCKET u, const struct sockaddr* local_name, int local_namelen,
-        const struct sockaddr* remote_name, int remote_namelen);
-SRT_API extern int srt_close(SRTSOCKET u);
-SRT_API extern int srt_getpeername(SRTSOCKET u, struct sockaddr* name, int* namelen);
-SRT_API extern int srt_getsockname(SRTSOCKET u, struct sockaddr* name, int* namelen);
-SRT_API extern int srt_getsockopt(SRTSOCKET u, int level /*ignored*/, SRT_SOCKOPT optname, void* optval, int* optlen);
-SRT_API extern int srt_setsockopt(SRTSOCKET u, int level /*ignored*/, SRT_SOCKOPT optname, const void* optval, int optlen);
-SRT_API extern int srt_getsockflag(SRTSOCKET u, SRT_SOCKOPT opt, void* optval, int* optlen);
-SRT_API extern int srt_setsockflag(SRTSOCKET u, SRT_SOCKOPT opt, const void* optval, int optlen);
-=======
-SRT_API       int srt_startup(void);
-SRT_API       int srt_cleanup(void);
 
 //
 // Socket operations
 //
-SRT_API SRTSOCKET srt_socket       (int af, int type, int protocol);
+// DEPRECATED: srt_socket with 3 arguments. All these arguments are ignored
+// and socket creation doesn't need any arguments. Use srt_create_socket().
+SRT_API SRTSOCKET srt_socket       (int, int, int) SRT_ATR_DEPRECATED;
 SRT_API SRTSOCKET srt_create_socket();
 SRT_API       int srt_bind         (SRTSOCKET u, const struct sockaddr* name, int namelen);
-SRT_API       int srt_bind_peerof  (SRTSOCKET u, UDPSOCKET udpsock);
+SRT_API       int srt_bind_acquire (SRTSOCKET u, int sys_udp_sock);
+// Old name of srt_bind_acquire(), please don't use
+static inline int srt_bind_peerof  (SRTSOCKET u, int sys_udp_sock) SRT_ATR_DEPRECATED;
+static inline int srt_bind_peerof  (SRTSOCKET u, int sys_udp_sock) { return srt_bind_acquire(u, sys_udp_sock); }
 SRT_API       int srt_listen       (SRTSOCKET u, int backlog);
 SRT_API SRTSOCKET srt_accept       (SRTSOCKET u, struct sockaddr* addr, int* addrlen);
 SRT_API       int srt_connect      (SRTSOCKET u, const struct sockaddr* name, int namelen);
 SRT_API       int srt_connect_debug(SRTSOCKET u, const struct sockaddr* name, int namelen, int forced_isn);
+SRT_API       int srt_rendezvous   (SRTSOCKET u, const struct sockaddr* local_name, int local_namelen,
+                                    const struct sockaddr* remote_name, int remote_namelen);
+SRT_API       int srt_connect_bind (SRTSOCKET u,
+                                    const struct sockaddr* source, int source_len,
+                                    const struct sockaddr* target, int target_len);
 SRT_API       int srt_rendezvous   (SRTSOCKET u, const struct sockaddr* local_name, int local_namelen,
                                     const struct sockaddr* remote_name, int remote_namelen);
 SRT_API       int srt_close        (SRTSOCKET u);
@@ -577,8 +556,6 @@
 SRT_API       int srt_getsockflag  (SRTSOCKET u, SRT_SOCKOPT opt, void* optval, int* optlen);
 SRT_API       int srt_setsockflag  (SRTSOCKET u, SRT_SOCKOPT opt, const void* optval, int optlen);
 
->>>>>>> 6a131691
-
 // XXX Note that the srctime functionality doesn't work yet and needs fixing.
 typedef struct SRT_MsgCtrl_
 {
