--- conflicted
+++ resolved
@@ -67,20 +67,19 @@
 #include "udt.h"
 #include "utilities.h"
 
-<<<<<<< HEAD
 // System-independent errno
 #ifndef _WIN32
    #define NET_ERROR errno
 #else
    #define NET_ERROR WSAGetLastError()
-=======
+#endif
+
 
 #ifdef _DEBUG
 #include <assert.h>
 #define SRT_ASSERT(cond) assert(cond)
 #else
 #define SRT_ASSERT(cond)
->>>>>>> 3d159f01
 #endif
 
 
