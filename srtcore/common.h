--- conflicted
+++ resolved
@@ -53,12 +53,8 @@
 #ifndef __UDT_COMMON_H__
 #define __UDT_COMMON_H__
 
-<<<<<<< HEAD
+#define _CRT_SECURE_NO_WARNINGS 1 // silences windows complaints for sscanf
 #include <memory>
-=======
-#define _CRT_SECURE_NO_WARNINGS 1 // silences windows complaints for sscanf
-
->>>>>>> 699c70be
 #include <cstdlib>
 #include <cstdio>
 #ifndef _WIN32
@@ -74,11 +70,7 @@
 #include "netinet_any.h"
 
 // System-independent errno
-<<<<<<< HEAD
-#ifndef WIN32
-=======
 #ifndef _WIN32
->>>>>>> 699c70be
    #define NET_ERROR errno
 #else
    #define NET_ERROR WSAGetLastError()
@@ -920,7 +912,6 @@
 #endif
 };
 
-std::string SockStatusStr(SRT_SOCKSTATUS s);
 
 // There are some better or worse things you can find outside,
 // there's also boost::circular_buffer, but it's too overspoken
