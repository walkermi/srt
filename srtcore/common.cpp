--- conflicted
+++ resolved
@@ -50,27 +50,8 @@
    Haivision Systems Inc.
 *****************************************************************************/
 
-<<<<<<< HEAD
 #define SRT_IMPORT_TIME 1
 #include "platform_sys.h"
-=======
-
-#ifndef _WIN32
-   #include <cstring>
-   #include <cerrno>
-   #include <unistd.h>
-   #if __APPLE__
-      #include "TargetConditionals.h"
-   #endif
-   #if defined(OSX) || (TARGET_OS_IOS == 1) || (TARGET_OS_TV == 1)
-      #include <mach/mach_time.h>
-   #endif
-#else
-   #include <winsock2.h>
-   #include <ws2tcpip.h>
-   #include <win/wintime.h>
-#endif
->>>>>>> 6f6b76b3
 
 #include <string>
 #include <sstream>
