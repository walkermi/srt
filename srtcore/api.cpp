/*
 * SRT - Secure, Reliable, Transport
 * Copyright (c) 2018 Haivision Systems Inc.
 * 
 * This Source Code Form is subject to the terms of the Mozilla Public
 * License, v. 2.0. If a copy of the MPL was not distributed with this
 * file, You can obtain one at http://mozilla.org/MPL/2.0/.
 * 
 */

/*****************************************************************************
Copyright (c) 2001 - 2011, The Board of Trustees of the University of Illinois.
All rights reserved.

Redistribution and use in source and binary forms, with or without
modification, are permitted provided that the following conditions are
met:

* Redistributions of source code must retain the above
  copyright notice, this list of conditions and the
  following disclaimer.

* Redistributions in binary form must reproduce the
  above copyright notice, this list of conditions
  and the following disclaimer in the documentation
  and/or other materials provided with the distribution.

* Neither the name of the University of Illinois
  nor the names of its contributors may be used to
  endorse or promote products derived from this
  software without specific prior written permission.

THIS SOFTWARE IS PROVIDED BY THE COPYRIGHT HOLDERS AND CONTRIBUTORS "AS
IS" AND ANY EXPRESS OR IMPLIED WARRANTIES, INCLUDING, BUT NOT LIMITED TO,
THE IMPLIED WARRANTIES OF MERCHANTABILITY AND FITNESS FOR A PARTICULAR
PURPOSE ARE DISCLAIMED. IN NO EVENT SHALL THE COPYRIGHT OWNER OR
CONTRIBUTORS BE LIABLE FOR ANY DIRECT, INDIRECT, INCIDENTAL, SPECIAL,
EXEMPLARY, OR CONSEQUENTIAL DAMAGES (INCLUDING, BUT NOT LIMITED TO,
PROCUREMENT OF SUBSTITUTE GOODS OR SERVICES; LOSS OF USE, DATA, OR
PROFITS; OR BUSINESS INTERRUPTION) HOWEVER CAUSED AND ON ANY THEORY OF
LIABILITY, WHETHER IN CONTRACT, STRICT LIABILITY, OR TORT (INCLUDING
NEGLIGENCE OR OTHERWISE) ARISING IN ANY WAY OUT OF THE USE OF THIS
SOFTWARE, EVEN IF ADVISED OF THE POSSIBILITY OF SUCH DAMAGE.
*****************************************************************************/

/*****************************************************************************
written by
   Yunhong Gu, last updated 07/09/2011
modified by
   Haivision Systems Inc.
*****************************************************************************/

#include <exception>
#include <stdexcept>
#include <typeinfo>
#include <iterator>

#include <cstring>
#include "platform_sys.h"
#include "utilities.h"
#include "netinet_any.h"
#include "api.h"
#include "core.h"
#include "logging.h"
#include "threadname.h"
#include "srt.h"

#ifdef _WIN32
   #include <win/wintime.h>
#endif

using namespace std;

extern logging::LogConfig srt_logger_config;

extern logging::Logger mglog;

CUDTSocket::CUDTSocket():
m_Status(SRTS_INIT),
m_TimeStamp(0),
m_SocketID(0),
m_ListenSocket(0),
m_PeerID(0),
m_iISN(0),
m_pUDT(NULL),
m_pQueuedSockets(NULL),
m_pAcceptSockets(NULL),
m_AcceptCond(),
m_AcceptLock(),
m_uiBackLog(0),
m_iMuxID(-1)
{
    CGuard::createMutex(m_AcceptLock);
    CGuard::createCond(m_AcceptCond);
    CGuard::createMutex(m_ControlLock);
}

CUDTSocket::~CUDTSocket()
{

   delete m_pUDT;
   m_pUDT = NULL;

   delete m_pQueuedSockets;
   delete m_pAcceptSockets;

   CGuard::releaseMutex(m_AcceptLock);
   CGuard::releaseCond(m_AcceptCond);
   CGuard::releaseMutex(m_ControlLock);
}

////////////////////////////////////////////////////////////////////////////////

CUDTUnited::CUDTUnited():
m_Sockets(),
m_GlobControlLock(),
m_IDLock(),
m_SocketIDGenerator(0),
m_TLSError(),
m_mMultiplexer(),
m_MultiplexerLock(),
m_pCache(NULL),
m_bClosing(false),
m_GCStopLock(),
m_GCStopCond(),
m_InitLock(),
m_iInstanceCount(0),
m_bGCStatus(false),
m_GCThread(),
m_ClosedSockets()
{
   // Socket ID MUST start from a random value
   srand((unsigned int)CTimer::getTime());
   m_SocketIDGenerator = 1 + (int)((1 << 30) * (double(rand()) / RAND_MAX));

   CGuard::createMutex(m_GlobControlLock);
   CGuard::createMutex(m_IDLock);
   CGuard::createMutex(m_InitLock);

   pthread_key_create(&m_TLSError, TLSDestroy);

   m_pCache = new CCache<CInfoBlock>;
}

CUDTUnited::~CUDTUnited()
{
    // Call it if it wasn't called already.
    // This will happen at the end of main() of the application,
    // when the user didn't call srt_cleanup().
    if (m_bGCStatus)
    {
        cleanup();
    }

    CGuard::releaseMutex(m_GlobControlLock);
    CGuard::releaseMutex(m_IDLock);
    CGuard::releaseMutex(m_InitLock);

    delete (CUDTException*)pthread_getspecific(m_TLSError);
    pthread_key_delete(m_TLSError);

    delete m_pCache;
}

std::string CUDTUnited::CONID(SRTSOCKET sock)
{
    if ( sock == 0 )
        return "";

    std::ostringstream os;
    os << "%" << sock << ":";
    return os.str();
}

int CUDTUnited::startup()
{
   CGuard gcinit(m_InitLock, "init");

   if (m_iInstanceCount++ > 0)
      return 0;

   // Global initialization code
   #ifdef _WIN32
      WORD wVersionRequested;
      WSADATA wsaData;
      wVersionRequested = MAKEWORD(2, 2);

      if (0 != WSAStartup(wVersionRequested, &wsaData))
         throw CUDTException(MJ_SETUP, MN_NONE,  WSAGetLastError());
   #endif

   //init CTimer::EventLock

   if (m_bGCStatus)
      return true;

   m_bClosing = false;
   CGuard::createMutex(m_GCStopLock);
   CGuard::createCond(m_GCStopCond);

   {
       ThreadName tn("SRT:GC");
       pthread_create(&m_GCThread, NULL, garbageCollect, this);
   }

   m_bGCStatus = true;

   return 0;
}

int CUDTUnited::cleanup()
{
   CGuard gcinit(m_InitLock, "init");

   if (--m_iInstanceCount > 0)
      return 0;

   //destroy CTimer::EventLock

   if (!m_bGCStatus)
      return 0;

   m_bClosing = true;
   HLOGC(mglog.Debug, log << "GarbageCollector: thread EXIT");
   pthread_cond_signal(&m_GCStopCond);
   pthread_join(m_GCThread, NULL);
   
   // XXX There's some weird bug here causing this
   // to hangup on Windows. This might be either something
   // bigger, or some problem in pthread-win32. As this is
   // the application cleanup section, this can be temporarily
   // tolerated with simply exit the application without cleanup,
   // counting on that the system will take care of it anyway.
#ifndef _WIN32
   CGuard::releaseMutex(m_GCStopLock);
   CGuard::releaseCond(m_GCStopCond);
#endif

   m_bGCStatus = false;

   // Global destruction code
   #ifdef _WIN32
      WSACleanup();
   #endif

   return 0;
}

SRTSOCKET CUDTUnited::newSocket()
{

   CUDTSocket* ns = NULL;

   try
   {
      ns = new CUDTSocket;
      ns->m_pUDT = new CUDT;
   }
   catch (...)
   {
      delete ns;
      throw CUDTException(MJ_SYSTEMRES, MN_MEMORY, 0);
   }

   CGuard::enterCS(m_IDLock);
   ns->m_SocketID = -- m_SocketIDGenerator;
   CGuard::leaveCS(m_IDLock);

   ns->m_Status = SRTS_INIT;
   ns->m_ListenSocket = 0;
   ns->m_pUDT->m_SocketID = ns->m_SocketID;
   // The "Socket type" is deprecated. For the sake of
   // HSv4 there will be only a "socket type" field set
   // in the handshake, always to UDT_DGRAM.
   //ns->m_pUDT->m_iSockType = (type == SOCK_STREAM) ? UDT_STREAM : UDT_DGRAM;
   ns->m_pUDT->m_iSockType = UDT_DGRAM;
   ns->m_pUDT->m_pCache = m_pCache;

   // protect the m_Sockets structure.
   CGuard::enterCS(m_GlobControlLock, "GlobControl");
   try
   {
      HLOGC(mglog.Debug, log << CONID(ns->m_SocketID)
         << "newSocket: mapping socket "
         << ns->m_SocketID);
      m_Sockets[ns->m_SocketID] = ns;
   }
   catch (...)
   {
      //failure and rollback
      delete ns;
      ns = NULL;
   }
   CGuard::leaveCS(m_GlobControlLock, "GlobControl");

   if (!ns)
      throw CUDTException(MJ_SYSTEMRES, MN_MEMORY, 0);

   return ns->m_SocketID;
}

int CUDTUnited::newConnection(const SRTSOCKET listen, const sockaddr_any& peer, CHandShake* hs, const CPacket& hspkt)
{
   CUDTSocket* ns = NULL;

   // Can't manage this error through an exception because this is
   // running in the listener loop.
   CUDTSocket* ls = locateSocket(listen);
   if (!ls)
   {
       LOGC(mglog.Error, log << "IPE: newConnection by listener socket id=" << listen << " which DOES NOT EXIST.");
       return -1;
   }

   // if this connection has already been processed
   if ((ns = locatePeer(peer, hs->m_iID, hs->m_iISN)) != NULL)
   {
      if (ns->m_pUDT->m_bBroken)
      {
         // last connection from the "peer" address has been broken
         ns->m_Status = SRTS_CLOSED;
         ns->m_TimeStamp = CTimer::getTime();

         CGuard::enterCS(ls->m_AcceptLock);
         ls->m_pQueuedSockets->erase(ns->m_SocketID);
         ls->m_pAcceptSockets->erase(ns->m_SocketID);
         CGuard::leaveCS(ls->m_AcceptLock);
      }
      else
      {
         // connection already exist, this is a repeated connection request
         // respond with existing HS information

         hs->m_iISN = ns->m_pUDT->m_iISN;
         hs->m_iMSS = ns->m_pUDT->m_iMSS;
         hs->m_iFlightFlagSize = ns->m_pUDT->m_iFlightFlagSize;
         hs->m_iReqType = URQ_CONCLUSION;
         hs->m_iID = ns->m_SocketID;

         return 0;

         //except for this situation a new connection should be started
      }
   }

   // exceeding backlog, refuse the connection request
   if (ls->m_pQueuedSockets->size() >= ls->m_uiBackLog)
   {
       LOGC(mglog.Error, log << "newConnection: listen backlog=" << ls->m_uiBackLog << " EXCEEDED");
       return -1;
   }

   try
   {
      ns = new CUDTSocket;
      ns->m_pUDT = new CUDT(*(ls->m_pUDT));
      ns->m_PeerAddr = peer; // Take the sa_family value as a good deal.
   }
   catch (...)
   {
      delete ns;
      LOGC(mglog.Error, log << "IPE: newConnection: unexpected exception (probably std::bad_alloc)");
      return -1;
   }

   CGuard::enterCS(m_IDLock);
   ns->m_SocketID = -- m_SocketIDGenerator;
   HLOGF(mglog.Debug, "newConnection: generated socket id %d", ns->m_SocketID);
   CGuard::leaveCS(m_IDLock);

   ns->m_ListenSocket = listen;
   ns->m_pUDT->m_SocketID = ns->m_SocketID;
   ns->m_PeerID = hs->m_iID;
   ns->m_iISN = hs->m_iISN;

   int error = 0;

   // These can throw exception only when the memory allocation failed.
   // CUDT::connect() translates exception into CUDTException.
   // CUDT::open() may only throw original std::bad_alloc from new.
   // This is only to make the library extra safe (when your machine lacks
   // memory, it will continue to work, but fail to accept connection).
   try
   {
       // This assignment must happen b4 the call to CUDT::connect() because
       // this call causes sending the SRT Handshake through this socket.
       // Without this mapping the socket cannot be found and therefore
       // the SRT Handshake message would fail.
       HLOGF(mglog.Debug, 
               "newConnection: incoming %s, mapping socket %d",
               SockaddrToString(peer).c_str(), ns->m_SocketID);
       {
           CGuard cg(m_GlobControlLock, "GlobControl");
           m_Sockets[ns->m_SocketID] = ns;
       }

       // bind to the same addr of listening socket
       ns->m_pUDT->open();
       updateListenerMux(ns, ls);
       ns->m_pUDT->acceptAndRespond(peer, hs, hspkt);
   }
   catch (...)
   {
       error = 1;
       goto ERR_ROLLBACK;
   }

   ns->m_Status = SRTS_CONNECTED;

   // copy address information of local node
    // Precisely, what happens here is:
    // - Get the IP address and port from the system database
    ns->m_pUDT->m_pSndQueue->m_pChannel->getSockAddr(Ref(ns->m_SelfAddr));
    // - OVERWRITE just the IP address itself by a value taken from piSelfIP
    // (the family is used exactly as the one taken from what has been returned
    // by getsockaddr)
    CIPAddress::pton(Ref(ns->m_SelfAddr), ns->m_pUDT->m_piSelfIP, ns->m_SelfAddr.family());

   // protect the m_Sockets structure.
   CGuard::enterCS(m_GlobControlLock, "GlobControl");
   try
   {
       HLOGF(mglog.Debug, 
               "newConnection: mapping peer %d to that socket (%d)\n",
               ns->m_PeerID, ns->m_SocketID);
       m_PeerRec[ns->getPeerSpec()].insert(ns->m_SocketID);
   }
   catch (...)
   {
      error = 2;
   }
   CGuard::leaveCS(m_GlobControlLock, "GlobControl");

   CGuard::enterCS(ls->m_AcceptLock, "Accept");
   try
   {
      ls->m_pQueuedSockets->insert(ns->m_SocketID);
   }
   catch (...)
   {
      error = 3;
   }
   CGuard::leaveCS(ls->m_AcceptLock, "Accept");

   // acknowledge users waiting for new connections on the listening socket
   m_EPoll.update_events(listen, ls->m_pUDT->m_sPollID, UDT_EPOLL_IN, true);

   CTimer::triggerEvent();

   ERR_ROLLBACK:
   // XXX the exact value of 'error' is ignored
   if (error > 0)
   {
#if ENABLE_LOGGING
       static const char* why [] = {"?", "ACCEPT ERROR", "IPE when mapping a socket", "IPE when inserting a socket" };
       LOGC(mglog.Error, log << CONID(ns->m_SocketID) << "newConnection: connection rejected due to: " << why[error]);
#endif
      SRTSOCKET id = ns->m_SocketID;
      ns->m_pUDT->close();
      ns->m_Status = SRTS_CLOSED;
      ns->m_TimeStamp = CTimer::getTime();
      // The mapped socket should be now unmapped to preserve the situation that
      // was in the original UDT code.
      // In SRT additionally the acceptAndRespond() function (it was called probably
      // connect() in UDT code) may fail, in which case this socket should not be
      // further processed and should be removed.
      {
          CGuard cg(m_GlobControlLock, "GlobControl");
          m_Sockets.erase(id);
          m_ClosedSockets[id] = ns;
      }

      return -1;
   }

   // wake up a waiting accept() call
   pthread_mutex_lock(&(ls->m_AcceptLock));
   pthread_cond_signal(&(ls->m_AcceptCond));
   pthread_mutex_unlock(&(ls->m_AcceptLock));

   return 1;
}

CUDT* CUDTUnited::lookup(const SRTSOCKET u)
{
   // protects the m_Sockets structure
   CGuard cg(m_GlobControlLock, "GlobControl");

   map<SRTSOCKET, CUDTSocket*>::iterator i = m_Sockets.find(u);

   if ((i == m_Sockets.end()) || (i->second->m_Status == SRTS_CLOSED))
      throw CUDTException(MJ_NOTSUP, MN_SIDINVAL, 0);

   return i->second->m_pUDT;
}

SRT_SOCKSTATUS CUDTUnited::getStatus(const SRTSOCKET u)
{
    // protects the m_Sockets structure
    CGuard cg(m_GlobControlLock, "GlobControl");

    map<SRTSOCKET, CUDTSocket*>::iterator i = m_Sockets.find(u);

    if (i == m_Sockets.end())
    {
        if (m_ClosedSockets.find(u) != m_ClosedSockets.end())
            return SRTS_CLOSED;

        return SRTS_NONEXIST;
    }
    CUDTSocket* s = i->second;

    if (s->m_pUDT->m_bBroken)
        return SRTS_BROKEN;

    // Connecting timed out
    if ((s->m_Status == SRTS_CONNECTING) && !s->m_pUDT->m_bConnecting)
        return SRTS_BROKEN;

    return s->m_Status;
}

int CUDTUnited::bind(const SRTSOCKET u, const sockaddr_any& name)
{
   CUDTSocket* s = locateSocket(u);
   if (!s)
      throw CUDTException(MJ_NOTSUP, MN_SIDINVAL, 0);

   CGuard cg(s->m_ControlLock, "Control");

   // cannot bind a socket more than once
   if (s->m_Status != SRTS_INIT)
      throw CUDTException(MJ_NOTSUP, MN_NONE, 0);

   s->m_pUDT->open();
   updateMux(s, name);
   s->m_Status = SRTS_OPENED;

   // copy address information of local node
   s->m_pUDT->m_pSndQueue->m_pChannel->getSockAddr(Ref(s->m_SelfAddr));

   return 0;
}

int CUDTUnited::bind(SRTSOCKET u, UDPSOCKET udpsock)
{
   CUDTSocket* s = locateSocket(u);
   if (!s)
      throw CUDTException(MJ_NOTSUP, MN_SIDINVAL, 0);

   CGuard cg(s->m_ControlLock, "Control");

   // cannot bind a socket more than once
   if (s->m_Status != SRTS_INIT)
      throw CUDTException(MJ_NOTSUP, MN_NONE, 0);

   sockaddr_any name;
   socklen_t namelen = sizeof name; // max of inet and inet6

   // This will preset the sa_family as well; the namelen is given simply large
   // enough for any family here.
   if (::getsockname(udpsock, &name.sa, &namelen) == -1)
      throw CUDTException(MJ_NOTSUP, MN_INVAL);

   // Successfully extracted, so update the size
   name.len = namelen;

   s->m_pUDT->open();
   updateMux(s, name, &udpsock);
   s->m_Status = SRTS_OPENED;

   // copy address information of local node
   s->m_pUDT->m_pSndQueue->m_pChannel->getSockAddr(Ref(s->m_SelfAddr));

   return 0;
}

int CUDTUnited::listen(const SRTSOCKET u, int backlog)
{
   if (backlog <= 0)
      throw CUDTException(MJ_NOTSUP, MN_INVAL, 0);

   // Don't search for the socket if it's already -1;
   // this never is a valid socket.
   if (u == UDT::INVALID_SOCK)
      throw CUDTException(MJ_NOTSUP, MN_SIDINVAL, 0);

   CUDTSocket* s = locateSocket(u);
   if (!s)
      throw CUDTException(MJ_NOTSUP, MN_SIDINVAL, 0);

   CGuard cg(s->m_ControlLock, "Control");

   // NOTE: since now the socket is protected against simultaneous access.
   // In the meantime the socket might have been closed, which means that
   // it could have changed the state. It could be also set listen in another
   // thread, so check it out.

   // do nothing if the socket is already listening
   if (s->m_Status == SRTS_LISTENING)
      return 0;

   // a socket can listen only if is in OPENED status
   if (s->m_Status != SRTS_OPENED)
      throw CUDTException(MJ_NOTSUP, MN_ISUNBOUND, 0);

   // [[using assert(s->m_Status == OPENED)]];

   // listen is not supported in rendezvous connection setup
   if (s->m_pUDT->m_bRendezvous)
      throw CUDTException(MJ_NOTSUP, MN_ISRENDEZVOUS, 0);

   s->m_uiBackLog = backlog;

   try
   {
      s->m_pQueuedSockets = new set<SRTSOCKET>;
      s->m_pAcceptSockets = new set<SRTSOCKET>;
   }
   catch (...)
   {
      delete s->m_pQueuedSockets;
      delete s->m_pAcceptSockets;

      // XXX Translated std::bad_alloc into CUDTException specifying
      // memory allocation failure...
      throw CUDTException(MJ_SYSTEMRES, MN_MEMORY, 0);
   }

   // [[using assert(s->m_Status == OPENED)]]; // (still, unchanged)

   s->m_pUDT->setListenState();  // propagates CUDTException,
                                 // if thrown, remains in OPENED state if so.
   s->m_Status = SRTS_LISTENING;

   return 0;
}

SRTSOCKET CUDTUnited::accept(const SRTSOCKET listen, sockaddr* addr, int* addrlen)
{
   if ((addr) && (!addrlen))
      throw CUDTException(MJ_NOTSUP, MN_INVAL, 0);

   CUDTSocket* ls = locateSocket(listen);

   if (ls == NULL)
      throw CUDTException(MJ_NOTSUP, MN_SIDINVAL, 0);

   // the "listen" socket must be in LISTENING status
   if (ls->m_Status != SRTS_LISTENING)
      throw CUDTException(MJ_NOTSUP, MN_NOLISTEN, 0);

   // no "accept" in rendezvous connection setup
   if (ls->m_pUDT->m_bRendezvous)
      throw CUDTException(MJ_NOTSUP, MN_ISRENDEZVOUS, 0);

   SRTSOCKET u = CUDT::INVALID_SOCK;
   bool accepted = false;

   // !!only one conection can be set up each time!!
   while (!accepted)
   {
       CGuard cg(ls->m_AcceptLock, "Accept");

       if ((ls->m_Status != SRTS_LISTENING) || ls->m_pUDT->m_bBroken)
       {
           // This socket has been closed.
           accepted = true;
       }
       else if (ls->m_pQueuedSockets->size() > 0)
       {
           // XXX REFACTORING REQUIRED HERE!
           // Actually this should at best be something like that:
           // set<SRTSOCKET>::iterator b = ls->m_pQueuedSockets->begin();
           // u = *b;
           // ls->m_pQueuedSockets->erase(b);
           // ls->m_pAcceptSockets->insert(u);
           //
           // It is also questionable why m_pQueuedSockets should be of type 'set'.
           // There's no quick-searching capabilities of that container used anywhere except
           // checkBrokenSockets and garbageCollect, which aren't performance-critical,
           // whereas it's mainly used for getting the first element and iterating
           // over elements, which is slow in case of std::set. It's also doubtful
           // as to whether the sorting capability of std::set is properly used;
           // the first is taken here, which is actually the socket with lowest
           // possible descriptor value (as default operator< and ascending sorting
           // used for std::set<SRTSOCKET> where SRTSOCKET=int).
           //
           // Consider using std::list or std::vector here.

           u = *(ls->m_pQueuedSockets->begin());
           ls->m_pAcceptSockets->insert(ls->m_pAcceptSockets->end(), u);
           ls->m_pQueuedSockets->erase(ls->m_pQueuedSockets->begin());
           accepted = true;
       }
       else if (!ls->m_pUDT->m_bSynRecving)
       {
           accepted = true;
       }

       if (!accepted && (ls->m_Status == SRTS_LISTENING))
           pthread_cond_wait(&(ls->m_AcceptCond), &(ls->m_AcceptLock));

       if (ls->m_pQueuedSockets->empty())
           m_EPoll.update_events(listen, ls->m_pUDT->m_sPollID, UDT_EPOLL_IN, false);
   }

   if (u == CUDT::INVALID_SOCK)
   {
      // non-blocking receiving, no connection available
      if (!ls->m_pUDT->m_bSynRecving)
         throw CUDTException(MJ_AGAIN, MN_RDAVAIL, 0);

      // listening socket is closed
      throw CUDTException(MJ_NOTSUP, MN_NOLISTEN, 0);
   }

   if ((addr != NULL) && (addrlen != NULL))
   {
      CUDTSocket* s = locateSocket(u);
      if (s == NULL)
         throw CUDTException(MJ_NOTSUP, MN_SIDINVAL, 0);

      CGuard cg(s->m_ControlLock);

      // Check if the length of the buffer to fill the name in
      // was large enough.
      int len = s->m_PeerAddr.size();
      if (*addrlen < len)
          throw CUDTException(MJ_NOTSUP, MN_INVAL, 0);

      memcpy(addr, &s->m_PeerAddr, len);
      *addrlen = len;
   }

   return u;
}

int CUDTUnited::connect(const SRTSOCKET u, const sockaddr* name, int namelen, int32_t forced_isn)
{
    sockaddr_any target_addr(name, namelen);
    if (target_addr.len == 0)
        throw CUDTException(MJ_NOTSUP, MN_INVAL, 0);
   CUDTSocket* s = locateSocket(u);
   if (!s)
      throw CUDTException(MJ_NOTSUP, MN_SIDINVAL, 0);

   CGuard cg(s->m_ControlLock, "Control");

   // a socket can "connect" only if it is in INIT or OPENED status
   if (s->m_Status == SRTS_INIT)
   {
       if (s->m_pUDT->m_bRendezvous)
           throw CUDTException(MJ_NOTSUP, MN_ISRENDUNBOUND, 0);

       // If bind() was done first on this socket, then the
       // socket will not perform this step. This actually does the
       // same thing as bind() does, just with empty address so that
       // the binding parameters are autoselected.

       s->m_pUDT->open();
       sockaddr_any autoselect_sa (target_addr.family());
       // This will create such a sockaddr_any that
       // will return true from empty(). 
       updateMux(s, autoselect_sa);  // <<---- updateMux
       // -> C(Snd|Rcv)Queue::init
       // -> pthread_create(...C(Snd|Rcv)Queue::worker...)
       s->m_Status = SRTS_OPENED;
   }
   else if (s->m_Status != SRTS_OPENED)
      throw CUDTException(MJ_NOTSUP, MN_ISCONNECTED, 0);

   // connect_complete() may be called before connect() returns.
   // So we need to update the status before connect() is called,
   // otherwise the status may be overwritten with wrong value
   // (CONNECTED vs. CONNECTING).
   s->m_Status = SRTS_CONNECTING;

   /* 
   * In blocking mode, connect can block for up to 30 seconds for
   * rendez-vous mode. Holding the s->m_ControlLock prevent close
   * from cancelling the connect
   */
   try
   {
       // InvertedGuard unlocks in the constructor, then locks in the
       // destructor, no matter if an exception has fired.
       InvertedGuard l_unlocker( s->m_pUDT->m_bSynRecving ? &s->m_ControlLock : 0 );
       s->m_pUDT->startConnect(target_addr, forced_isn);
   }
   catch (CUDTException& e) // Interceptor, just to change the state.
   {
      s->m_Status = SRTS_OPENED;
      throw e;
   }

   // record peer address
   s->m_PeerAddr = target_addr;

   // CGuard destructor will delete cg and unlock s->m_ControlLock

   return 0;
}

void CUDTUnited::connect_complete(const SRTSOCKET u)
{
   CUDTSocket* s = locateSocket(u);
   if (!s)
      throw CUDTException(MJ_NOTSUP, MN_SIDINVAL, 0);

   // copy address information of local node
   // the local port must be correctly assigned BEFORE CUDT::startConnect(),
   // otherwise if startConnect() fails, the multiplexer cannot be located
   // by garbage collection and will cause leak
   s->m_pUDT->m_pSndQueue->m_pChannel->getSockAddr(Ref(s->m_SelfAddr));
   CIPAddress::pton(Ref(s->m_SelfAddr), s->m_pUDT->m_piSelfIP, s->m_SelfAddr.family());

   s->m_Status = SRTS_CONNECTED;
}

int CUDTUnited::close(const SRTSOCKET u)
{
   CUDTSocket* s = locateSocket(u);
   if (!s)
      throw CUDTException(MJ_NOTSUP, MN_SIDINVAL, 0);

   HLOGC(mglog.Debug, log << s->m_pUDT->CONID() << " CLOSE. Acquiring control lock");

   CGuard socket_cg(s->m_ControlLock, "control");

   HLOGC(mglog.Debug, log << s->m_pUDT->CONID() << " CLOSING (removing from listening, closing CUDT)");

   bool synch_close_snd = s->m_pUDT->m_bSynSending;
   //bool synch_close_rcv = s->m_pUDT->m_bSynRecving;

   int id = s->m_SocketID;

   if (s->m_Status == SRTS_LISTENING)
   {
      if (s->m_pUDT->m_bBroken)
         return 0;

      s->m_TimeStamp = CTimer::getTime();
      s->m_pUDT->m_bBroken = true;

      // Change towards original UDT: 
      // Leave all the closing activities for garbageCollect to happen,
      // however remove the listener from the RcvQueue IMMEDIATELY.
      // Even though garbageCollect would eventually remove the listener
      // as well, there would be some time interval between now and the
      // moment when it's done, and during this time the application will
      // be unable to bind to this port that the about-to-delete listener
      // is currently occupying (due to blocked slot in the RcvQueue).

      HLOGC(mglog.Debug, log << s->m_pUDT->CONID() << " CLOSING (removing listener immediately)");
      {
          CGuard cg(s->m_pUDT->m_ConnectionLock);
          s->m_pUDT->m_bListening = false;
          s->m_pUDT->m_pRcvQueue->removeListener(s->m_pUDT);
      }

      // broadcast all "accept" waiting
      pthread_mutex_lock(&(s->m_AcceptLock));
      pthread_cond_broadcast(&(s->m_AcceptCond));
      pthread_mutex_unlock(&(s->m_AcceptLock));

   }
   else
   {
       s->m_pUDT->close();

       // synchronize with garbage collection.
       HLOGC(mglog.Debug, log << "%" << id << " CUDT::close done. GLOBAL CLOSE: " << s->m_pUDT->CONID() << ". Acquiring GLOBAL control lock");
       CGuard manager_cg(m_GlobControlLock, "GlobControl");

       // since "s" is located before m_ControlLock, locate it again in case
       // it became invalid
       map<SRTSOCKET, CUDTSocket*>::iterator i = m_Sockets.find(u);
       if ((i == m_Sockets.end()) || (i->second->m_Status == SRTS_CLOSED))
           return 0;
       s = i->second;

       s->m_Status = SRTS_CLOSED;

       // a socket will not be immediately removed when it is closed
       // in order to prevent other methods from accessing invalid address
       // a timer is started and the socket will be removed after approximately
       // 1 second
       s->m_TimeStamp = CTimer::getTime();

       m_Sockets.erase(s->m_SocketID);
       m_ClosedSockets.insert(pair<SRTSOCKET, CUDTSocket*>(s->m_SocketID, s));

       CTimer::triggerEvent();
   }

   HLOGC(mglog.Debug, log << "%" << id << ": GLOBAL: CLOSING DONE");

   // Check if the ID is still in closed sockets before you access it
   // (the last triggerEvent could have deleted it).
   if ( synch_close_snd )
   {
#if SRT_ENABLE_CLOSE_SYNCH

       HLOGC(mglog.Debug, log << "%" << id << " GLOBAL CLOSING: sync-waiting for releasing sender resources...");
       for (;;)
       {
           CSndBuffer* sb = s->m_pUDT->m_pSndBuffer;

           // Disconnected from buffer - nothing more to check.
           if (!sb)
           {
               HLOGC(mglog.Debug, log << "%" << id << " GLOBAL CLOSING: sending buffer disconnected. Allowed to close.");
               break;
           }

           // Sender buffer empty
           if (sb->getCurrBufSize() == 0)
           {
               HLOGC(mglog.Debug, log << "%" << id << " GLOBAL CLOSING: sending buffer depleted. Allowed to close.");
               break;
           }

           // Ok, now you are keeping GC thread hands off the internal data.
           // You can check then if it has already deleted the socket or not.
           // The socket is either in m_ClosedSockets or is already gone.

           // Done the other way, but still done. You can stop waiting.
           bool isgone = false;
           {
               CGuard manager_cg(m_GlobControlLock, "GlobControl");
               isgone = m_ClosedSockets.count(id) == 0;
           }
           if (!isgone)
           {
               isgone = !s->m_pUDT->m_bOpened;
           }
           if (isgone)
           {
               HLOGC(mglog.Debug, log << "%" << id << " GLOBAL CLOSING: ... gone in the meantime, whatever. Exiting close().");
               break;
           }

           HLOGC(mglog.Debug, log << "%" << id << " GLOBAL CLOSING: ... still waiting for any update.");
           CTimer::EWait wt = CTimer::waitForEvent();

           if ( wt == CTimer::WT_ERROR )
           {
               HLOGC(mglog.Debug, log << "GLOBAL CLOSING: ... ERROR WHEN WAITING FOR EVENT. Exiting close() to prevent hangup.");
               break;
           }

           // Continue waiting in case when an event happened or 1s waiting time passed for checkpoint.
       }
#endif
   }

   /*
      This code is PUT ASIDE for now.
      Most likely this will be never required.
      It had to hold the closing activity until the time when the receiver buffer is depleted.
      However the closing of the socket should only happen when the receiver has received
      an information about that the reading is no longer possible (error report from recv/recvfile).
      When this happens, the receiver buffer is definitely depleted already and there's no need to check
      anything.

      Should there appear any other conditions in future under which the closing process should be
      delayed until the receiver buffer is empty, this code can be filled here.

   if ( synch_close_rcv )
   {
   ...
   }
   */

   return 0;
}

void CUDTUnited::getpeername(const SRTSOCKET u, sockaddr* name, int* namelen)
{
    if (!name || !namelen)
        throw CUDTException(MJ_NOTSUP, MN_INVAL, 0);

   if (getStatus(u) != SRTS_CONNECTED)
      throw CUDTException(MJ_CONNECTION, MN_NOCONN, 0);

   CUDTSocket* s = locateSocket(u);

   if (!s)
      throw CUDTException(MJ_NOTSUP, MN_SIDINVAL, 0);

   if (!s->m_pUDT->m_bConnected || s->m_pUDT->m_bBroken)
      throw CUDTException(MJ_CONNECTION, MN_NOCONN, 0);

   int len = s->m_PeerAddr.size();
   if (*namelen < len)
       throw CUDTException(MJ_NOTSUP, MN_INVAL, 0);

   memcpy(name, &s->m_PeerAddr.sa, len);
   *namelen = len;
}

void CUDTUnited::getsockname(const SRTSOCKET u, sockaddr* name, int* namelen)
{
   if (!name || !namelen)
       throw CUDTException(MJ_NOTSUP, MN_INVAL, 0);

   CUDTSocket* s = locateSocket(u);

   if (!s)
      throw CUDTException(MJ_NOTSUP, MN_SIDINVAL, 0);

   if (s->m_pUDT->m_bBroken)
      throw CUDTException(MJ_NOTSUP, MN_SIDINVAL, 0);

   if (s->m_Status == SRTS_INIT)
      throw CUDTException(MJ_CONNECTION, MN_NOCONN, 0);

   int len = s->m_SelfAddr.size();
   if (*namelen < len)
       throw CUDTException(MJ_NOTSUP, MN_INVAL, 0);

   memcpy(name, &s->m_SelfAddr.sa, len);
   *namelen = len;
}

int CUDTUnited::select(
   ud_set* readfds, ud_set* writefds, ud_set* exceptfds, const timeval* timeout)
{
   uint64_t entertime = CTimer::getTime();

   uint64_t to;
   if (!timeout)
      to = 0xFFFFFFFFFFFFFFFFULL;
   else
      to = timeout->tv_sec * 1000000 + timeout->tv_usec;

   // initialize results
   int count = 0;
   set<SRTSOCKET> rs, ws, es;

   // retrieve related UDT sockets
   vector<CUDTSocket*> ru, wu, eu;
   CUDTSocket* s;
   if (readfds)
      for (set<SRTSOCKET>::iterator i1 = readfds->begin();
         i1 != readfds->end(); ++ i1)
      {
         if (getStatus(*i1) == SRTS_BROKEN)
         {
            rs.insert(*i1);
            ++ count;
         }
         else if (!(s = locateSocket(*i1)))
            throw CUDTException(MJ_NOTSUP, MN_SIDINVAL, 0);
         else
            ru.push_back(s);
      }
   if (writefds)
      for (set<SRTSOCKET>::iterator i2 = writefds->begin();
         i2 != writefds->end(); ++ i2)
      {
         if (getStatus(*i2) == SRTS_BROKEN)
         {
            ws.insert(*i2);
            ++ count;
         }
         else if (!(s = locateSocket(*i2)))
            throw CUDTException(MJ_NOTSUP, MN_SIDINVAL, 0);
         else
            wu.push_back(s);
      }
   if (exceptfds)
      for (set<SRTSOCKET>::iterator i3 = exceptfds->begin();
         i3 != exceptfds->end(); ++ i3)
      {
         if (getStatus(*i3) == SRTS_BROKEN)
         {
            es.insert(*i3);
            ++ count;
         }
         else if (!(s = locateSocket(*i3)))
            throw CUDTException(MJ_NOTSUP, MN_SIDINVAL, 0);
         else
            eu.push_back(s);
      }

   do
   {
      // query read sockets
      for (vector<CUDTSocket*>::iterator j1 = ru.begin(); j1 != ru.end(); ++ j1)
      {
         s = *j1;

         if ((s->m_pUDT->m_bConnected
               && s->m_pUDT->m_pRcvBuffer->isRcvDataReady()
            )
            || (!s->m_pUDT->m_bListening
               && (s->m_pUDT->m_bBroken || !s->m_pUDT->m_bConnected))
            || (s->m_pUDT->m_bListening && (s->m_pQueuedSockets->size() > 0))
            || (s->m_Status == SRTS_CLOSED))
         {
            rs.insert(s->m_SocketID);
            ++ count;
         }
      }

      // query write sockets
      for (vector<CUDTSocket*>::iterator j2 = wu.begin(); j2 != wu.end(); ++ j2)
      {
         s = *j2;

         if ((s->m_pUDT->m_bConnected
               && (s->m_pUDT->m_pSndBuffer->getCurrBufSize()
                  < s->m_pUDT->m_iSndBufSize))
            || s->m_pUDT->m_bBroken
            || !s->m_pUDT->m_bConnected
            || (s->m_Status == SRTS_CLOSED))
         {
            ws.insert(s->m_SocketID);
            ++ count;
         }
      }

      // query exceptions on sockets
      for (vector<CUDTSocket*>::iterator j3 = eu.begin(); j3 != eu.end(); ++ j3)
      {
         // check connection request status, not supported now
      }

      if (0 < count)
         break;

      CTimer::waitForEvent();
   } while (to > CTimer::getTime() - entertime);

   if (readfds)
      *readfds = rs;

   if (writefds)
      *writefds = ws;

   if (exceptfds)
      *exceptfds = es;

   return count;
}

int CUDTUnited::selectEx(
   const vector<SRTSOCKET>& fds,
   vector<SRTSOCKET>* readfds,
   vector<SRTSOCKET>* writefds,
   vector<SRTSOCKET>* exceptfds,
   int64_t msTimeOut)
{
   uint64_t entertime = CTimer::getTime();

   uint64_t to;
   if (msTimeOut >= 0)
      to = msTimeOut * 1000;
   else
      to = 0xFFFFFFFFFFFFFFFFULL;

   // initialize results
   int count = 0;
   if (readfds)
      readfds->clear();
   if (writefds)
      writefds->clear();
   if (exceptfds)
      exceptfds->clear();

   do
   {
      for (vector<SRTSOCKET>::const_iterator i = fds.begin();
         i != fds.end(); ++ i)
      {
         CUDTSocket* s = locateSocket(*i);

         if ((!s) || s->m_pUDT->m_bBroken || (s->m_Status == SRTS_CLOSED))
         {
            if (exceptfds)
            {
               exceptfds->push_back(*i);
               ++ count;
            }
            continue;
         }

         if (readfds)
         {
            if ((s->m_pUDT->m_bConnected
                  && s->m_pUDT->m_pRcvBuffer->isRcvDataReady()
               )
               || (s->m_pUDT->m_bListening
                  && (s->m_pQueuedSockets->size() > 0)))
            {
               readfds->push_back(s->m_SocketID);
               ++ count;
            }
         }

         if (writefds)
         {
            if (s->m_pUDT->m_bConnected
               && (s->m_pUDT->m_pSndBuffer->getCurrBufSize()
                  < s->m_pUDT->m_iSndBufSize))
            {
               writefds->push_back(s->m_SocketID);
               ++ count;
            }
         }
      }

      if (count > 0)
         break;

      CTimer::waitForEvent();
   } while (to > CTimer::getTime() - entertime);

   return count;
}

int CUDTUnited::epoll_create()
{
   return m_EPoll.create();
}

int CUDTUnited::epoll_add_usock(
   const int eid, const SRTSOCKET u, const int* events)
{
   CUDTSocket* s = locateSocket(u);
   int ret = -1;
   if (s)
   {
      ret = m_EPoll.add_usock(eid, u, events);
      s->m_pUDT->addEPoll(eid);
   }
   else
   {
      throw CUDTException(MJ_NOTSUP, MN_SIDINVAL);
   }

   return ret;
}

int CUDTUnited::epoll_add_ssock(
   const int eid, const SYSSOCKET s, const int* events)
{
   return m_EPoll.add_ssock(eid, s, events);
}

int CUDTUnited::epoll_update_usock(
   const int eid, const SRTSOCKET u, const int* events)
{
   CUDTSocket* s = locateSocket(u);
   int ret = -1;
   if (s)
   {
      ret = m_EPoll.update_usock(eid, u, events);
      s->m_pUDT->addEPoll(eid);
   }
   else
   {
      throw CUDTException(MJ_NOTSUP, MN_SIDINVAL);
   }

   return ret;
}

int CUDTUnited::epoll_update_ssock(
   const int eid, const SYSSOCKET s, const int* events)
{
   return m_EPoll.update_ssock(eid, s, events);
}

int CUDTUnited::epoll_remove_usock(const int eid, const SRTSOCKET u)
{
   int ret = m_EPoll.remove_usock(eid, u);

   CUDTSocket* s = locateSocket(u);
   if (s)
   {
      s->m_pUDT->removeEPoll(eid);
   }
   //else
   //{
   //   throw CUDTException(MJ_NOTSUP, MN_SIDINVAL);
   //}

   return ret;
}

int CUDTUnited::epoll_remove_ssock(const int eid, const SYSSOCKET s)
{
   return m_EPoll.remove_ssock(eid, s);
}

int CUDTUnited::epoll_wait(
   const int eid,
   set<SRTSOCKET>* readfds,
   set<SRTSOCKET>* writefds,
   int64_t msTimeOut,
   set<SYSSOCKET>* lrfds,
   set<SYSSOCKET>* lwfds)
{
   return m_EPoll.wait(eid, readfds, writefds, msTimeOut, lrfds, lwfds);
}

int CUDTUnited::epoll_release(const int eid)
{
   return m_EPoll.release(eid);
}

CUDTSocket* CUDTUnited::locateSocket(const SRTSOCKET u)
{
   CGuard cg(m_GlobControlLock, "GlobControl");

   map<SRTSOCKET, CUDTSocket*>::iterator i = m_Sockets.find(u);

   if ((i == m_Sockets.end()) || (i->second->m_Status == SRTS_CLOSED))
      return NULL;

   return i->second;
}

CUDTSocket* CUDTUnited::locatePeer(
   const sockaddr_any& peer,
   const SRTSOCKET id,
   int32_t isn)
{
   CGuard cg(m_GlobControlLock, "GlobControl");

   map<int64_t, set<SRTSOCKET> >::iterator i = m_PeerRec.find(
      CUDTSocket::getPeerSpec(id, isn));
   if (i == m_PeerRec.end())
      return NULL;

   for (set<SRTSOCKET>::iterator j = i->second.begin();
      j != i->second.end(); ++ j)
   {
      map<SRTSOCKET, CUDTSocket*>::iterator k = m_Sockets.find(*j);
      // this socket might have been closed and moved m_ClosedSockets
      if (k == m_Sockets.end())
         continue;

      if (k->second->m_PeerAddr == peer)
      {
         return k->second;
      }
   }

   return NULL;
}

void CUDTUnited::checkBrokenSockets()
{
   CGuard cg(m_GlobControlLock, "GlobControl");

   // set of sockets To Be Closed and To Be Removed
   vector<SRTSOCKET> tbc;
   vector<SRTSOCKET> tbr;

   for (map<SRTSOCKET, CUDTSocket*>::iterator i = m_Sockets.begin();
      i != m_Sockets.end(); ++ i)
   {
       CUDTSocket* s = i->second;

      // HLOGF(mglog.Debug, "checking EXISTING socket: %d\n", i->first);
      // check broken connection
      if (s->m_pUDT->m_bBroken)
      {
         if (s->m_Status == SRTS_LISTENING)
         {
            uint64_t elapsed = CTimer::getTime() - s->m_TimeStamp;
            // for a listening socket, it should wait an extra 3 seconds
            // in case a client is connecting
            if (elapsed < 3000000) // XXX MAKE A SYMBOLIC CONSTANT HERE!
            {
               // HLOGF(mglog.Debug, "STILL KEEPING socket %d
               // (listener, too early, w8 %fs)\n", i->first,
               // double(elapsed)/1000000);
               continue;
            }
         }
         else if ((s->m_pUDT->m_pRcvBuffer != NULL)
            // FIXED: calling isRcvDataAvailable() just to get the information
            // whether there are any data waiting in the buffer,
            // NOT WHETHER THEY ARE ALSO READY TO PLAY at the time when
            // this function is called (isRcvDataReady also checks if the
            // available data is "ready to play").
            && s->m_pUDT->m_pRcvBuffer->isRcvDataAvailable()
            && (s->m_pUDT->m_iBrokenCounter -- > 0))
         {
            // HLOGF(mglog.Debug, "STILL KEEPING socket (still have data):
            // %d\n", i->first);
            // if there is still data in the receiver buffer, wait longer
            continue;
         }

         // HLOGF(mglog.Debug, "moving socket to CLOSED: %d\n", i->first);

         //close broken connections and start removal timer
         s->m_Status = SRTS_CLOSED;
         s->m_TimeStamp = CTimer::getTime();
         tbc.push_back(i->first);
         m_ClosedSockets[i->first] = s;

         // remove from listener's queue
         map<SRTSOCKET, CUDTSocket*>::iterator ls = m_Sockets.find(
            s->m_ListenSocket);
         if (ls == m_Sockets.end())
         {
            ls = m_ClosedSockets.find(s->m_ListenSocket);
            if (ls == m_ClosedSockets.end())
               continue;
         }

         CGuard::enterCS(ls->second->m_AcceptLock, "Accept");
         ls->second->m_pQueuedSockets->erase(s->m_SocketID);
         ls->second->m_pAcceptSockets->erase(s->m_SocketID);
         CGuard::leaveCS(ls->second->m_AcceptLock, "Accept");
      }
   }

   for (map<SRTSOCKET, CUDTSocket*>::iterator j = m_ClosedSockets.begin();
      j != m_ClosedSockets.end(); ++ j)
   {
      // HLOGF(mglog.Debug, "checking CLOSED socket: %d\n", j->first);
      if (j->second->m_pUDT->m_ullLingerExpiration > 0)
      {
         // asynchronous close:
         if ((!j->second->m_pUDT->m_pSndBuffer)
            || (0 == j->second->m_pUDT->m_pSndBuffer->getCurrBufSize())
            || (j->second->m_pUDT->m_ullLingerExpiration <= CTimer::getTime()))
         {
            j->second->m_pUDT->m_ullLingerExpiration = 0;
            j->second->m_pUDT->m_bClosing = true;
            j->second->m_TimeStamp = CTimer::getTime();
         }
      }

      // timeout 1 second to destroy a socket AND it has been removed from
      // RcvUList
      if ((CTimer::getTime() - j->second->m_TimeStamp > 1000000)
         && ((!j->second->m_pUDT->m_pRNode)
            || !j->second->m_pUDT->m_pRNode->m_bOnList))
      {
         // HLOGF(mglog.Debug, "will unref socket: %d\n", j->first);
         tbr.push_back(j->first);
      }
   }

   // move closed sockets to the ClosedSockets structure
   for (vector<SRTSOCKET>::iterator k = tbc.begin(); k != tbc.end(); ++ k)
      m_Sockets.erase(*k);

   // remove those timeout sockets
   for (vector<SRTSOCKET>::iterator l = tbr.begin(); l != tbr.end(); ++ l)
      removeSocket(*l);
}

void CUDTUnited::removeSocket(const SRTSOCKET u)
{
   map<SRTSOCKET, CUDTSocket*>::iterator i = m_ClosedSockets.find(u);

   // invalid socket ID
   if (i == m_ClosedSockets.end())
      return;

   // decrease multiplexer reference count, and remove it if necessary
   const int mid = i->second->m_iMuxID;

   if (i->second->m_pQueuedSockets)
   {
       CGuard cg(i->second->m_AcceptLock, "Accept");

      // if it is a listener, close all un-accepted sockets in its queue
      // and remove them later
      for (set<SRTSOCKET>::iterator q = i->second->m_pQueuedSockets->begin();
         q != i->second->m_pQueuedSockets->end(); ++ q)
      {
         m_Sockets[*q]->m_pUDT->m_bBroken = true;
         m_Sockets[*q]->m_pUDT->close();
         m_Sockets[*q]->m_TimeStamp = CTimer::getTime();
         m_Sockets[*q]->m_Status = SRTS_CLOSED;
         m_ClosedSockets[*q] = m_Sockets[*q];
         m_Sockets.erase(*q);
      }

   }

   // remove from peer rec
   map<int64_t, set<SRTSOCKET> >::iterator j = m_PeerRec.find(
      i->second->getPeerSpec());
   if (j != m_PeerRec.end())
   {
      j->second.erase(u);
      if (j->second.empty())
         m_PeerRec.erase(j);
   }

   /*
   * Socket may be deleted while still having ePoll events set that would
   * remains forever causing epoll_wait to unblock continuously for inexistent
   * sockets. Get rid of all events for this socket.
   */
   m_EPoll.update_events(u, i->second->m_pUDT->m_sPollID,
      UDT_EPOLL_IN|UDT_EPOLL_OUT|UDT_EPOLL_ERR, false);

   // delete this one
   HLOGC(mglog.Debug, log << "GC/removeSocket: closing associated UDT %" << u);
   i->second->m_pUDT->close();
   HLOGC(mglog.Debug, log << "GC/removeSocket: DELETING SOCKET %" << u);
   delete i->second;
   m_ClosedSockets.erase(i);

   map<int, CMultiplexer>::iterator m;
   m = m_mMultiplexer.find(mid);
   if (m == m_mMultiplexer.end())
   {
      LOGC(mglog.Fatal, log << "IPE: For socket %" << u << " MUXER id=" << mid << " NOT FOUND!");
      return;
   }

   m->second.m_iRefCount --;
   // HLOGF(mglog.Debug, "unrefing underlying socket for %u: %u\n",
   //    u, m->second.m_iRefCount);
   if (0 == m->second.m_iRefCount)
   {
       HLOGC(mglog.Debug, log << "MUXER id=" << mid << " lost last socket %"
           << u << " - deleting muxer bound to port "
           << m->second.m_pChannel->bindAddressAny().hport());
      m->second.m_pChannel->close();
      delete m->second.m_pSndQueue;
      delete m->second.m_pRcvQueue;
      delete m->second.m_pTimer;
      delete m->second.m_pChannel;
      m_mMultiplexer.erase(m);
   }
}

void CUDTUnited::setError(CUDTException* e)
{
    delete (CUDTException*)pthread_getspecific(m_TLSError);
    pthread_setspecific(m_TLSError, e);
}

CUDTException* CUDTUnited::getError()
{
    if(!pthread_getspecific(m_TLSError))
        pthread_setspecific(m_TLSError, new CUDTException);
    return (CUDTException*)pthread_getspecific(m_TLSError);
}


void CUDTUnited::updateMux(
   CUDTSocket* s, const sockaddr_any& addr, const int* udpsock /*[[nullable]]*/)
{
   CGuard cg(m_GlobControlLock, "GlobControl");

   // Don't try to reuse given address, if udpsock was given.
   // In such a case rely exclusively on that very socket and
   // use it the way as it is configured, of course, create also
   // always a new multiplexer for that very socket.
   if (!udpsock && s->m_pUDT->m_bReuseAddr)
   {
       int port = addr.hport();

      // find a reusable address
      for (map<int, CMultiplexer>::iterator i = m_mMultiplexer.begin();
         i != m_mMultiplexer.end(); ++ i)
      {
           // Use the "family" value blindly from the address; we
           // need to find an existing multiplexer that binds to the
           // given port in the same family as requested address.
           if ((i->second.m_iFamily == addr.family())
                   && (i->second.m_iMSS == s->m_pUDT->m_iMSS)
#ifdef SRT_ENABLE_IPOPTS
                   &&  (i->second.m_iIpTTL == s->m_pUDT->m_iIpTTL)
                   && (i->second.m_iIpToS == s->m_pUDT->m_iIpToS)
#endif
            &&  i->second.m_bReusable)
         {
            if (i->second.m_iPort == port)
            {
               // HLOGF(mglog.Debug, "reusing multiplexer for port
               // %hd\n", port);
               // reuse the existing multiplexer
               ++ i->second.m_iRefCount;
                   s->m_pUDT->m_pSndQueue = i->second.m_pSndQueue;
                   s->m_pUDT->m_pRcvQueue = i->second.m_pRcvQueue;
               s->m_iMuxID = i->second.m_iID;
               return;
            }
         }
      }
   }

   // a new multiplexer is needed
   CMultiplexer m;
   m.m_iMSS = s->m_pUDT->m_iMSS;
   m.m_iFamily = addr.family();
#ifdef SRT_ENABLE_IPOPTS
   m.m_iIpTTL = s->m_pUDT->m_iIpTTL;
   m.m_iIpToS = s->m_pUDT->m_iIpToS;
#endif
   m.m_iRefCount = 1;
   m.m_bReusable = s->m_pUDT->m_bReuseAddr;
   m.m_iID = s->m_SocketID;

   m.m_pChannel = new CChannel();
#ifdef SRT_ENABLE_IPOPTS
   m.m_pChannel->setIpTTL(s->m_pUDT->m_iIpTTL);
   m.m_pChannel->setIpToS(s->m_pUDT->m_iIpToS);
#endif
   m.m_pChannel->setSndBufSize(s->m_pUDT->m_iUDPSndBufSize);
   m.m_pChannel->setRcvBufSize(s->m_pUDT->m_iUDPRcvBufSize);

   try
   {
      if (udpsock)
       {
           // In this case, addr contains the address
           // that has been extracted already from the
           // given socket
           m.m_pChannel->attach(*udpsock, addr);
       }
       else if (addr.empty())
       {
           // The case of previously used case of a NULL address.
           // This here is used to pass family only, in this case
           // just automatically bind to the "0" address to autoselect
           // everything. If at least the IP address is specified,
           // then bind to that address, but still possibly autoselect
           // the outgoing port, if the port was specified as 0.
           m.m_pChannel->open(addr.family());
       }
       else
       {
           m.m_pChannel->open(addr);
       }
   }
   catch (CUDTException& e)
   {
      m.m_pChannel->close();
      delete m.m_pChannel;
      throw e;
   }

   sockaddr_any sa;
   m.m_pChannel->getSockAddr(Ref(sa));
   m.m_iPort = sa.hport();

   m.m_pTimer = new CTimer;

   m.m_pSndQueue = new CSndQueue;
   m.m_pSndQueue->init(m.m_pChannel, m.m_pTimer);
   m.m_pRcvQueue = new CRcvQueue;
   m.m_pRcvQueue->init(
      32, s->m_pUDT->maxPayloadSize(), m.m_iFamily, 1024,
      m.m_pChannel, m.m_pTimer);

   m_mMultiplexer[m.m_iID] = m;

   s->m_pUDT->m_pSndQueue = m.m_pSndQueue;
   s->m_pUDT->m_pRcvQueue = m.m_pRcvQueue;
   s->m_iMuxID = m.m_iID;

   HLOGF(mglog.Debug, 
      "creating new multiplexer for port %i\n", m.m_iPort);
}

// XXX This functionality needs strong refactoring.
//
// This function is going to find a multiplexer for the port contained
// in the 'ls' listening socket, by searching through the multiplexer
// container.
//
// Somehow, however, it's not even predicted a situation that the multiplexer
// for that port doesn't exist - that is, this function WILL find the
// multiplexer. How can it be so certain? It's because the listener has
// already created the multiplexer during the call to bind(), so if it
// didn't, this function wouldn't even have a chance to be called.
//
// Why can't then the multiplexer be recorded in the 'ls' listening socket data
// to be accessed immediately, especially when one listener can't bind to more
// than one multiplexer at a time (well, even if it could, there's still no
// reason why this should be extracted by "querying")?
//
// Maybe because the multiplexer container is a map, not a list.
// Why is this then a map? Because it's addressed by MuxID. Why do we need
// mux id? Because we don't have a list... ?
// 
// But what's the multiplexer ID? It's a socket ID for which it was originally
// created.
//
// Is this then shared? Yes, only between the listener socket and the accepted
// sockets, or in case of "bound" connecting sockets (by binding you can
// enforce the port number, which can be the same for multiple SRT sockets).
// Not shared in case of unbound connecting socket or rendezvous socket.
//
// Ok, in which situation do we need dispatching by mux id? Only when the
// socket is being deleted. How does the deleting procedure know the muxer id?
// Because it is recorded here at the time when it's found, as... the socket ID
// of the actual listener socket being actually the first socket to create the
// multiplexer, so the multiplexer gets its id.
//
// Still, no reasons found why the socket can't contain a list iterator to a
// multiplexer INSTEAD of m_iMuxID. There's no danger in this solution because
// the multiplexer is never deleted until there's at least one socket using it.
//
// The multiplexer may even physically be contained in the CUDTUnited object,
// just track the multiple users of it (the listener and the accepted sockets).
// When deleting, you simply "unsubscribe" yourself from the multiplexer, which
// will unref it and remove the list element by the iterator kept by the
// socket.
void CUDTUnited::updateListenerMux(CUDTSocket* s, const CUDTSocket* ls)
{
<<<<<<< HEAD
   CGuard cg(m_ControlLock);
   int port = ls->m_SelfAddr.hport();
=======
   CGuard cg(m_GlobControlLock, "GlobControl");

   int port = (AF_INET == ls->m_iIPversion)
      ? ntohs(((sockaddr_in*)ls->m_pSelfAddr)->sin_port)
      : ntohs(((sockaddr_in6*)ls->m_pSelfAddr)->sin6_port);
>>>>>>> e9a5ced4

   // find the listener's address
   for (map<int, CMultiplexer>::iterator i = m_mMultiplexer.begin();
      i != m_mMultiplexer.end(); ++ i)
   {
      if (i->second.m_iPort == port)
      {
         HLOGF(mglog.Debug, 
            "updateMux: reusing multiplexer for port %i\n", port);
         // reuse the existing multiplexer
         ++ i->second.m_iRefCount;
         s->m_pUDT->m_pSndQueue = i->second.m_pSndQueue;
         s->m_pUDT->m_pRcvQueue = i->second.m_pRcvQueue;
         s->m_iMuxID = i->second.m_iID;
         return;
      }
   }
}

void* CUDTUnited::garbageCollect(void* p)
{
   CUDTUnited* self = (CUDTUnited*)p;

   THREAD_STATE_INIT("SRT:GC");

   CGuard gcguard(self->m_GCStopLock);

   while (!self->m_bClosing)
   {
       INCREMENT_THREAD_ITERATIONS();
       self->checkBrokenSockets();

       //#ifdef _WIN32
       //      self->checkTLSValue();
       //#endif

       timeval now;
       timespec timeout;
       gettimeofday(&now, 0);
       timeout.tv_sec = now.tv_sec + 1;
       timeout.tv_nsec = now.tv_usec * 1000;

       pthread_cond_timedwait(
               &self->m_GCStopCond, &self->m_GCStopLock, &timeout);
   }

   // remove all sockets and multiplexers
   CGuard::enterCS(self->m_GlobControlLock, "GlobControl");
   for (map<SRTSOCKET, CUDTSocket*>::iterator i = self->m_Sockets.begin();
      i != self->m_Sockets.end(); ++ i)
   {
      i->second->m_pUDT->m_bBroken = true;
      i->second->m_pUDT->close();
      i->second->m_Status = SRTS_CLOSED;
      i->second->m_TimeStamp = CTimer::getTime();
      self->m_ClosedSockets[i->first] = i->second;

      // remove from listener's queue
      map<SRTSOCKET, CUDTSocket*>::iterator ls = self->m_Sockets.find(
         i->second->m_ListenSocket);
      if (ls == self->m_Sockets.end())
      {
         ls = self->m_ClosedSockets.find(i->second->m_ListenSocket);
         if (ls == self->m_ClosedSockets.end())
            continue;
      }

      CGuard::enterCS(ls->second->m_AcceptLock, "Accept");
      ls->second->m_pQueuedSockets->erase(i->second->m_SocketID);
      ls->second->m_pAcceptSockets->erase(i->second->m_SocketID);
      CGuard::leaveCS(ls->second->m_AcceptLock, "Accept");
   }
   self->m_Sockets.clear();

   for (map<SRTSOCKET, CUDTSocket*>::iterator j = self->m_ClosedSockets.begin();
      j != self->m_ClosedSockets.end(); ++ j)
   {
      j->second->m_TimeStamp = 0;
   }
   CGuard::leaveCS(self->m_GlobControlLock, "GlobControl");

   while (true)
   {
      self->checkBrokenSockets();

      CGuard::enterCS(self->m_GlobControlLock, "GlobControl");
      bool empty = self->m_ClosedSockets.empty();
      CGuard::leaveCS(self->m_GlobControlLock, "GlobControl");

      if (empty)
         break;

      CTimer::sleep();
   }

   THREAD_EXIT();
   return NULL;
}

////////////////////////////////////////////////////////////////////////////////

int CUDT::startup()
{
   return s_UDTUnited.startup();
}

int CUDT::cleanup()
{
   return s_UDTUnited.cleanup();
}

SRTSOCKET CUDT::socket()
{
   if (!s_UDTUnited.m_bGCStatus)
      s_UDTUnited.startup();

   try
   {
      return s_UDTUnited.newSocket();
   }
   catch (CUDTException& e)
   {
      s_UDTUnited.setError(new CUDTException(e));
      return INVALID_SOCK;
   }
   catch (bad_alloc&)
   {
      s_UDTUnited.setError(new CUDTException(MJ_SYSTEMRES, MN_MEMORY, 0));
      return INVALID_SOCK;
   }
   catch (std::exception& ee)
   {
      LOGC(mglog.Fatal, log << "socket: UNEXPECTED EXCEPTION: "
         << typeid(ee).name()
         << ": " << ee.what());
      s_UDTUnited.setError(new CUDTException(MJ_UNKNOWN, MN_NONE, 0));
      return INVALID_SOCK;
   }
}

int CUDT::bind(SRTSOCKET u, const sockaddr* name, int namelen)
{
   try
   {
       sockaddr_any sa (name, namelen);
       if ( sa.len == 0 )
       {
           // This happens if the namelen check proved it to be
           // too small for particular family, or that family is
           // not recognized (is none of AF_INET, AF_INET6).
           // This is a user error.
           s_UDTUnited.setError(new CUDTException(MJ_NOTSUP, MN_INVAL, 0));
           return ERROR;
       }
       return s_UDTUnited.bind(u, sa);
   }
   catch (CUDTException& e)
   {
      s_UDTUnited.setError(new CUDTException(e));
      return ERROR;
   }
   catch (bad_alloc&)
   {
      s_UDTUnited.setError(new CUDTException(MJ_SYSTEMRES, MN_MEMORY, 0));
      return ERROR;
   }
   catch (std::exception& ee)
   {
      LOGC(mglog.Fatal, log << "bind: UNEXPECTED EXCEPTION: "
         << typeid(ee).name()
         << ": " << ee.what());
      s_UDTUnited.setError(new CUDTException(MJ_UNKNOWN, MN_NONE, 0));
      return ERROR;
   }
}

int CUDT::bind(SRTSOCKET u, UDPSOCKET udpsock)
{
   try
   {
      return s_UDTUnited.bind(u, udpsock);
   }
   catch (CUDTException& e)
   {
      s_UDTUnited.setError(new CUDTException(e));
      return ERROR;
   }
   catch (bad_alloc&)
   {
      s_UDTUnited.setError(new CUDTException(MJ_SYSTEMRES, MN_MEMORY, 0));
      return ERROR;
   }
   catch (std::exception& ee)
   {
      LOGC(mglog.Fatal, log << "bind/udp: UNEXPECTED EXCEPTION: "
         << typeid(ee).name() << ": " << ee.what());
      s_UDTUnited.setError(new CUDTException(MJ_UNKNOWN, MN_NONE, 0));
      return ERROR;
   }
}

int CUDT::listen(SRTSOCKET u, int backlog)
{
   try
   {
      return s_UDTUnited.listen(u, backlog);
   }
   catch (CUDTException& e)
   {
      s_UDTUnited.setError(new CUDTException(e));
      return ERROR;
   }
   catch (bad_alloc&)
   {
      s_UDTUnited.setError(new CUDTException(MJ_SYSTEMRES, MN_MEMORY, 0));
      return ERROR;
   }
   catch (std::exception& ee)
   {
      LOGC(mglog.Fatal, log << "listen: UNEXPECTED EXCEPTION: "
         << typeid(ee).name() << ": " << ee.what());
      s_UDTUnited.setError(new CUDTException(MJ_UNKNOWN, MN_NONE, 0));
      return ERROR;
   }
}

SRTSOCKET CUDT::accept(SRTSOCKET u, sockaddr* addr, int* addrlen)
{
   try
   {
      return s_UDTUnited.accept(u, addr, addrlen);
   }
   catch (CUDTException& e)
   {
      s_UDTUnited.setError(new CUDTException(e));
      return INVALID_SOCK;
   }
   catch (std::exception& ee)
   {
      LOGC(mglog.Fatal, log << "accept: UNEXPECTED EXCEPTION: "
         << typeid(ee).name() << ": " << ee.what());
      s_UDTUnited.setError(new CUDTException(MJ_UNKNOWN, MN_NONE, 0));
      return INVALID_SOCK;
   }
}

int CUDT::connect(
   SRTSOCKET u, const sockaddr* name, int namelen, int32_t forced_isn)
{
   try
   {
      return s_UDTUnited.connect(u, name, namelen, forced_isn);
   }
   catch (CUDTException e)
   {
      s_UDTUnited.setError(new CUDTException(e));
      return ERROR;
   }
   catch (bad_alloc&)
   {
      s_UDTUnited.setError(new CUDTException(MJ_SYSTEMRES, MN_MEMORY, 0));
      return ERROR;
   }
   catch (std::exception& ee)
   {
      LOGC(mglog.Fatal, log << "connect: UNEXPECTED EXCEPTION: "
         << typeid(ee).name() << ": " << ee.what());
      s_UDTUnited.setError(new CUDTException(MJ_UNKNOWN, MN_NONE, 0));
      return ERROR;
   }
}

int CUDT::close(SRTSOCKET u)
{
   try
   {
      return s_UDTUnited.close(u);
   }
   catch (CUDTException e)
   {
      s_UDTUnited.setError(new CUDTException(e));
      return ERROR;
   }
   catch (std::exception& ee)
   {
      LOGC(mglog.Fatal, log << "close: UNEXPECTED EXCEPTION: "
         << typeid(ee).name() << ": " << ee.what());
      s_UDTUnited.setError(new CUDTException(MJ_UNKNOWN, MN_NONE, 0));
      return ERROR;
   }
}

int CUDT::getpeername(SRTSOCKET u, sockaddr* name, int* namelen)
{
   try
   {
      s_UDTUnited.getpeername(u, name, namelen);
      return 0;
   }
   catch (CUDTException e)
   {
      s_UDTUnited.setError(new CUDTException(e));
      return ERROR;
   }
   catch (std::exception& ee)
   {
      LOGC(mglog.Fatal, log << "getpeername: UNEXPECTED EXCEPTION: "
         << typeid(ee).name() << ": " << ee.what());
      s_UDTUnited.setError(new CUDTException(MJ_UNKNOWN, MN_NONE, 0));
      return ERROR;
   }
}

int CUDT::getsockname(SRTSOCKET u, sockaddr* name, int* namelen)
{
   try
   {
      s_UDTUnited.getsockname(u, name, namelen);;
      return 0;
   }
   catch (CUDTException e)
   {
      s_UDTUnited.setError(new CUDTException(e));
      return ERROR;
   }
   catch (std::exception& ee)
   {
      LOGC(mglog.Fatal, log << "getsockname: UNEXPECTED EXCEPTION: "
         << typeid(ee).name() << ": " << ee.what());
      s_UDTUnited.setError(new CUDTException(MJ_UNKNOWN, MN_NONE, 0));
      return ERROR;
   }
}

int CUDT::getsockopt(
   SRTSOCKET u, int, SRT_SOCKOPT optname, void* optval, int* optlen)
{
   try
   {
      CUDT* udt = s_UDTUnited.lookup(u);
      udt->getOpt(optname, optval, *optlen);
      return 0;
   }
   catch (CUDTException e)
   {
      s_UDTUnited.setError(new CUDTException(e));
      return ERROR;
   }
   catch (std::exception& ee)
   {
      LOGC(mglog.Fatal, log << "getsockopt: UNEXPECTED EXCEPTION: "
         << typeid(ee).name() << ": " << ee.what());
      s_UDTUnited.setError(new CUDTException(MJ_UNKNOWN, MN_NONE, 0));
      return ERROR;
   }
}

int CUDT::setsockopt(SRTSOCKET u, int, SRT_SOCKOPT optname, const void* optval, int optlen)
{
   try
   {
      CUDT* udt = s_UDTUnited.lookup(u);
      udt->setOpt(optname, optval, optlen);
      return 0;
   }
   catch (CUDTException e)
   {
      s_UDTUnited.setError(new CUDTException(e));
      return ERROR;
   }
   catch (std::exception& ee)
   {
      LOGC(mglog.Fatal, log << "setsockopt: UNEXPECTED EXCEPTION: "
         << typeid(ee).name() << ": " << ee.what());
      s_UDTUnited.setError(new CUDTException(MJ_UNKNOWN, MN_NONE, 0));
      return ERROR;
   }
}

int CUDT::send(SRTSOCKET u, const char* buf, int len, int)
{
   try
   {
      CUDT* udt = s_UDTUnited.lookup(u);
      return udt->send(buf, len);
   }
   catch (CUDTException e)
   {
      s_UDTUnited.setError(new CUDTException(e));
      return ERROR;
   }
   catch (bad_alloc&)
   {
      s_UDTUnited.setError(new CUDTException(MJ_SYSTEMRES, MN_MEMORY, 0));
      return ERROR;
   }
   catch (std::exception& ee)
   {
      LOGC(mglog.Fatal, log << "send: UNEXPECTED EXCEPTION: "
         << typeid(ee).name() << ": " << ee.what());
      s_UDTUnited.setError(new CUDTException(MJ_UNKNOWN, MN_NONE, 0));
      return ERROR;
   }
}

int CUDT::recv(SRTSOCKET u, char* buf, int len, int)
{
   try
   {
      CUDT* udt = s_UDTUnited.lookup(u);
      return udt->recv(buf, len);
   }
   catch (CUDTException e)
   {
      s_UDTUnited.setError(new CUDTException(e));
      return ERROR;
   }
   catch (std::exception& ee)
   {
      LOGC(mglog.Fatal, log << "recv: UNEXPECTED EXCEPTION: "
         << typeid(ee).name() << ": " << ee.what());
      s_UDTUnited.setError(new CUDTException(MJ_UNKNOWN, MN_NONE, 0));
      return ERROR;
   }
}

int CUDT::sendmsg(
   SRTSOCKET u, const char* buf, int len, int ttl, bool inorder,
   uint64_t srctime)
{
   try
   {
      CUDT* udt = s_UDTUnited.lookup(u);
      return udt->sendmsg(buf, len, ttl, inorder, srctime);
   }
   catch (CUDTException e)
   {
      s_UDTUnited.setError(new CUDTException(e));
      return ERROR;
   }
   catch (bad_alloc&)
   {
      s_UDTUnited.setError(new CUDTException(MJ_SYSTEMRES, MN_MEMORY, 0));
      return ERROR;
   }
   catch (std::exception& ee)
   {
      LOGC(mglog.Fatal, log << "sendmsg: UNEXPECTED EXCEPTION: "
         << typeid(ee).name() << ": " << ee.what());
      s_UDTUnited.setError(new CUDTException(MJ_UNKNOWN, MN_NONE, 0));
      return ERROR;
   }
}

int CUDT::sendmsg2(
   SRTSOCKET u, const char* buf, int len, ref_t<SRT_MSGCTRL> r_m)
{
   try
   {
      CUDT* udt = s_UDTUnited.lookup(u);
      return udt->sendmsg2(buf, len, r_m);
   }
   catch (CUDTException e)
   {
      s_UDTUnited.setError(new CUDTException(e));
      return ERROR;
   }
   catch (bad_alloc&)
   {
      s_UDTUnited.setError(new CUDTException(MJ_SYSTEMRES, MN_MEMORY, 0));
      return ERROR;
   }
   catch (std::exception& ee)
   {
      LOGC(mglog.Fatal, log << "sendmsg: UNEXPECTED EXCEPTION: "
         << typeid(ee).name() << ": " << ee.what());
      s_UDTUnited.setError(new CUDTException(MJ_UNKNOWN, MN_NONE, 0));
      return ERROR;
   }
}

int CUDT::recvmsg(SRTSOCKET u, char* buf, int len, uint64_t& srctime)
{
   try
   {
      CUDT* udt = s_UDTUnited.lookup(u);
      return udt->recvmsg(buf, len, srctime);
   }
   catch (CUDTException e)
   {
      s_UDTUnited.setError(new CUDTException(e));
      return ERROR;
   }
   catch (std::exception& ee)
   {
      LOGC(mglog.Fatal, log << "recvmsg: UNEXPECTED EXCEPTION: "
         << typeid(ee).name() << ": " << ee.what());
      s_UDTUnited.setError(new CUDTException(MJ_UNKNOWN, MN_NONE, 0));
      return ERROR;
   }
}

int CUDT::recvmsg2(SRTSOCKET u, char* buf, int len, ref_t<SRT_MSGCTRL> r_m)
{
   try
   {
      CUDT* udt = s_UDTUnited.lookup(u);
      return udt->recvmsg2(buf, len, r_m);
   }
   catch (CUDTException e)
   {
      s_UDTUnited.setError(new CUDTException(e));
      return ERROR;
   }
   catch (std::exception& ee)
   {
      LOGC(mglog.Fatal, log << "recvmsg: UNEXPECTED EXCEPTION: "
         << typeid(ee).name() << ": " << ee.what());
      s_UDTUnited.setError(new CUDTException(MJ_UNKNOWN, MN_NONE, 0));
      return ERROR;
   }
}
int64_t CUDT::sendfile(
   SRTSOCKET u, fstream& ifs, int64_t& offset, int64_t size, int block)
{
   try
   {
      CUDT* udt = s_UDTUnited.lookup(u);
      return udt->sendfile(ifs, offset, size, block);
   }
   catch (CUDTException e)
   {
      s_UDTUnited.setError(new CUDTException(e));
      return ERROR;
   }
   catch (bad_alloc&)
   {
      s_UDTUnited.setError(new CUDTException(MJ_SYSTEMRES, MN_MEMORY, 0));
      return ERROR;
   }
   catch (std::exception& ee)
   {
      LOGC(mglog.Fatal, log << "sendfile: UNEXPECTED EXCEPTION: "
         << typeid(ee).name() << ": " << ee.what());
      s_UDTUnited.setError(new CUDTException(MJ_UNKNOWN, MN_NONE, 0));
      return ERROR;
   }
}

int64_t CUDT::recvfile(
   SRTSOCKET u, fstream& ofs, int64_t& offset, int64_t size, int block)
{
   try
   {
      CUDT* udt = s_UDTUnited.lookup(u);
      return udt->recvfile(ofs, offset, size, block);
   }
   catch (CUDTException e)
   {
      s_UDTUnited.setError(new CUDTException(e));
      return ERROR;
   }
   catch (std::exception& ee)
   {
      LOGC(mglog.Fatal, log << "recvfile: UNEXPECTED EXCEPTION: "
         << typeid(ee).name() << ": " << ee.what());
      s_UDTUnited.setError(new CUDTException(MJ_UNKNOWN, MN_NONE, 0));
      return ERROR;
   }
}

int CUDT::select(
   int,
   ud_set* readfds,
   ud_set* writefds,
   ud_set* exceptfds,
   const timeval* timeout)
{
   if ((!readfds) && (!writefds) && (!exceptfds))
   {
      s_UDTUnited.setError(new CUDTException(MJ_NOTSUP, MN_INVAL, 0));
      return ERROR;
   }

   try
   {
      return s_UDTUnited.select(readfds, writefds, exceptfds, timeout);
   }
   catch (CUDTException e)
   {
      s_UDTUnited.setError(new CUDTException(e));
      return ERROR;
   }
   catch (bad_alloc&)
   {
      s_UDTUnited.setError(new CUDTException(MJ_SYSTEMRES, MN_MEMORY, 0));
      return ERROR;
   }
   catch (std::exception& ee)
   {
      LOGC(mglog.Fatal, log << "select: UNEXPECTED EXCEPTION: "
         << typeid(ee).name() << ": " << ee.what());
      s_UDTUnited.setError(new CUDTException(MJ_UNKNOWN, MN_NONE, 0));
      return ERROR;
   }
}

int CUDT::selectEx(
   const vector<SRTSOCKET>& fds,
   vector<SRTSOCKET>* readfds,
   vector<SRTSOCKET>* writefds,
   vector<SRTSOCKET>* exceptfds,
   int64_t msTimeOut)
{
   if ((!readfds) && (!writefds) && (!exceptfds))
   {
      s_UDTUnited.setError(new CUDTException(MJ_NOTSUP, MN_INVAL, 0));
      return ERROR;
   }

   try
   {
      return s_UDTUnited.selectEx(fds, readfds, writefds, exceptfds, msTimeOut);
   }
   catch (CUDTException e)
   {
      s_UDTUnited.setError(new CUDTException(e));
      return ERROR;
   }
   catch (bad_alloc&)
   {
      s_UDTUnited.setError(new CUDTException(MJ_SYSTEMRES, MN_MEMORY, 0));
      return ERROR;
   }
   catch (std::exception& ee)
   {
      LOGC(mglog.Fatal, log << "selectEx: UNEXPECTED EXCEPTION: "
         << typeid(ee).name() << ": " << ee.what());
      s_UDTUnited.setError(new CUDTException(MJ_UNKNOWN));
      return ERROR;
   }
}

int CUDT::epoll_create()
{
   try
   {
      return s_UDTUnited.epoll_create();
   }
   catch (CUDTException e)
   {
      s_UDTUnited.setError(new CUDTException(e));
      return ERROR;
   }
   catch (std::exception& ee)
   {
      LOGC(mglog.Fatal, log << "epoll_create: UNEXPECTED EXCEPTION: "
         << typeid(ee).name() << ": " << ee.what());
      s_UDTUnited.setError(new CUDTException(MJ_UNKNOWN, MN_NONE, 0));
      return ERROR;
   }
}

int CUDT::epoll_add_usock(const int eid, const SRTSOCKET u, const int* events)
{
   try
   {
      return s_UDTUnited.epoll_add_usock(eid, u, events);
   }
   catch (CUDTException e)
   {
      s_UDTUnited.setError(new CUDTException(e));
      return ERROR;
   }
   catch (std::exception& ee)
   {
      LOGC(mglog.Fatal, log << "epoll_add_usock: UNEXPECTED EXCEPTION: "
         << typeid(ee).name() << ": " << ee.what());
      s_UDTUnited.setError(new CUDTException(MJ_UNKNOWN, MN_NONE, 0));
      return ERROR;
   }
}

int CUDT::epoll_add_ssock(const int eid, const SYSSOCKET s, const int* events)
{
   try
   {
      return s_UDTUnited.epoll_add_ssock(eid, s, events);
   }
   catch (CUDTException e)
   {
      s_UDTUnited.setError(new CUDTException(e));
      return ERROR;
   }
   catch (std::exception& ee)
   {
      LOGC(mglog.Fatal, log << "epoll_add_ssock: UNEXPECTED EXCEPTION: "
         << typeid(ee).name() << ": " << ee.what());
      s_UDTUnited.setError(new CUDTException(MJ_UNKNOWN, MN_NONE, 0));
      return ERROR;
   }
}

int CUDT::epoll_update_usock(
   const int eid, const SRTSOCKET u, const int* events)
{
   try
   {
      return s_UDTUnited.epoll_update_usock(eid, u, events);
   }
   catch (CUDTException e)
   {
      s_UDTUnited.setError(new CUDTException(e));
      return ERROR;
   }
   catch (std::exception& ee)
   {
      LOGC(mglog.Fatal, log << "epoll_update_usock: UNEXPECTED EXCEPTION: "
         << typeid(ee).name() << ": " << ee.what());
      s_UDTUnited.setError(new CUDTException(MJ_UNKNOWN, MN_NONE, 0));
      return ERROR;
   }
}

int CUDT::epoll_update_ssock(
   const int eid, const SYSSOCKET s, const int* events)
{
   try
   {
      return s_UDTUnited.epoll_update_ssock(eid, s, events);
   }
   catch (CUDTException e)
   {
      s_UDTUnited.setError(new CUDTException(e));
      return ERROR;
   }
   catch (std::exception& ee)
   {
      LOGC(mglog.Fatal, log << "epoll_update_ssock: UNEXPECTED EXCEPTION: "
         << typeid(ee).name() << ": " << ee.what());
      s_UDTUnited.setError(new CUDTException(MJ_UNKNOWN, MN_NONE, 0));
      return ERROR;
   }
}


int CUDT::epoll_remove_usock(const int eid, const SRTSOCKET u)
{
   try
   {
      return s_UDTUnited.epoll_remove_usock(eid, u);
   }
   catch (CUDTException e)
   {
      s_UDTUnited.setError(new CUDTException(e));
      return ERROR;
   }
   catch (std::exception& ee)
   {
      LOGC(mglog.Fatal, log << "epoll_remove_usock: UNEXPECTED EXCEPTION: "
         << typeid(ee).name() << ": " << ee.what());
      s_UDTUnited.setError(new CUDTException(MJ_UNKNOWN, MN_NONE, 0));
      return ERROR;
   }
}

int CUDT::epoll_remove_ssock(const int eid, const SYSSOCKET s)
{
   try
   {
      return s_UDTUnited.epoll_remove_ssock(eid, s);
   }
   catch (CUDTException e)
   {
      s_UDTUnited.setError(new CUDTException(e));
      return ERROR;
   }
   catch (std::exception& ee)
   {
      LOGC(mglog.Fatal, log << "epoll_remove_ssock: UNEXPECTED EXCEPTION: "
         << typeid(ee).name() << ": " << ee.what());
      s_UDTUnited.setError(new CUDTException(MJ_UNKNOWN, MN_NONE, 0));
      return ERROR;
   }
}

int CUDT::epoll_wait(
   const int eid,
   set<SRTSOCKET>* readfds,
   set<SRTSOCKET>* writefds,
   int64_t msTimeOut,
   set<SYSSOCKET>* lrfds,
   set<SYSSOCKET>* lwfds)
{
   try
   {
      return s_UDTUnited.epoll_wait(
         eid, readfds, writefds, msTimeOut, lrfds, lwfds);
   }
   catch (CUDTException e)
   {
      s_UDTUnited.setError(new CUDTException(e));
      return ERROR;
   }
   catch (std::exception& ee)
   {
      LOGC(mglog.Fatal, log << "epoll_wait: UNEXPECTED EXCEPTION: "
         << typeid(ee).name() << ": " << ee.what());
      s_UDTUnited.setError(new CUDTException(MJ_UNKNOWN, MN_NONE, 0));
      return ERROR;
   }
}

int CUDT::epoll_release(const int eid)
{
   try
   {
      return s_UDTUnited.epoll_release(eid);
   }
   catch (CUDTException e)
   {
      s_UDTUnited.setError(new CUDTException(e));
      return ERROR;
   }
   catch (std::exception& ee)
   {
      LOGC(mglog.Fatal, log << "epoll_release: UNEXPECTED EXCEPTION: "
         << typeid(ee).name() << ": " << ee.what());
      s_UDTUnited.setError(new CUDTException(MJ_UNKNOWN, MN_NONE, 0));
      return ERROR;
   }
}

CUDTException& CUDT::getlasterror()
{
   return *s_UDTUnited.getError();
}

int CUDT::perfmon(SRTSOCKET u, CPerfMon* perf, bool clear)
{
   try
   {
      CUDT* udt = s_UDTUnited.lookup(u);
      udt->sample(perf, clear);
      return 0;
   }
   catch (CUDTException e)
   {
      s_UDTUnited.setError(new CUDTException(e));
      return ERROR;
   }
   catch (std::exception& ee)
   {
      LOGC(mglog.Fatal, log << "perfmon: UNEXPECTED EXCEPTION: "
         << typeid(ee).name() << ": " << ee.what());
      s_UDTUnited.setError(new CUDTException(MJ_UNKNOWN, MN_NONE, 0));
      return ERROR;
   }
}

int CUDT::bstats(SRTSOCKET u, CBytePerfMon* perf, bool clear, bool instantaneous)
{
   try
   {
      CUDT* udt = s_UDTUnited.lookup(u);
      udt->bstats(perf, clear, instantaneous);
      return 0;
   }
   catch (CUDTException e)
   {
      s_UDTUnited.setError(new CUDTException(e));
      return ERROR;
   }
   catch (std::exception& ee)
   {
      LOGC(mglog.Fatal, log << "bstats: UNEXPECTED EXCEPTION: "
         << typeid(ee).name() << ": " << ee.what());
      s_UDTUnited.setError(new CUDTException(MJ_UNKNOWN, MN_NONE, 0));
      return ERROR;
   }
}

CUDT* CUDT::getUDTHandle(SRTSOCKET u)
{
   try
   {
      return s_UDTUnited.lookup(u);
   }
   catch (CUDTException e)
   {
      s_UDTUnited.setError(new CUDTException(e));
      return NULL;
   }
   catch (std::exception& ee)
   {
      LOGC(mglog.Fatal, log << "getUDTHandle: UNEXPECTED EXCEPTION: "
         << typeid(ee).name() << ": " << ee.what());
      s_UDTUnited.setError(new CUDTException(MJ_UNKNOWN, MN_NONE, 0));
      return NULL;
   }
}

vector<SRTSOCKET> CUDT::existingSockets()
{
    vector<SRTSOCKET> out;
    for (std::map<SRTSOCKET,CUDTSocket*>::iterator i
         = s_UDTUnited.m_Sockets.begin();
      i != s_UDTUnited.m_Sockets.end(); ++i)
    {
        out.push_back(i->first);
    }
    return out;
}

SRT_SOCKSTATUS CUDT::getsockstate(SRTSOCKET u)
{
   try
   {
      return s_UDTUnited.getStatus(u);
   }
   catch (CUDTException e)
   {
      s_UDTUnited.setError(new CUDTException(e));
      return SRTS_NONEXIST;
   }
   catch (std::exception& ee)
   {
      LOGC(mglog.Fatal, log << "getsockstate: UNEXPECTED EXCEPTION: "
         << typeid(ee).name() << ": " << ee.what());
      s_UDTUnited.setError(new CUDTException(MJ_UNKNOWN, MN_NONE, 0));
      return SRTS_NONEXIST;
   }
}


////////////////////////////////////////////////////////////////////////////////

namespace UDT
{

int startup()
{
   return CUDT::startup();
}

int cleanup()
{
   return CUDT::cleanup();
}

SRTSOCKET socket(int , int , int )
{
   return CUDT::socket();
}

int bind(SRTSOCKET u, const struct sockaddr* name, int namelen)
{
   return CUDT::bind(u, name, namelen);
}

int bind2(SRTSOCKET u, UDPSOCKET udpsock)
{
   return CUDT::bind(u, udpsock);
}

int listen(SRTSOCKET u, int backlog)
{
   return CUDT::listen(u, backlog);
}

SRTSOCKET accept(SRTSOCKET u, struct sockaddr* addr, int* addrlen)
{
   return CUDT::accept(u, addr, addrlen);
}

int connect(SRTSOCKET u, const struct sockaddr* name, int namelen)
{
   return CUDT::connect(u, name, namelen, 0);
}

int close(SRTSOCKET u)
{
   return CUDT::close(u);
}

int getpeername(SRTSOCKET u, struct sockaddr* name, int* namelen)
{
   return CUDT::getpeername(u, name, namelen);
}

int getsockname(SRTSOCKET u, struct sockaddr* name, int* namelen)
{
   return CUDT::getsockname(u, name, namelen);
}

int getsockopt(
   SRTSOCKET u, int level, SRT_SOCKOPT optname, void* optval, int* optlen)
{
   return CUDT::getsockopt(u, level, optname, optval, optlen);
}

int setsockopt(
   SRTSOCKET u, int level, SRT_SOCKOPT optname, const void* optval, int optlen)
{
   return CUDT::setsockopt(u, level, optname, optval, optlen);
}

// DEVELOPER API

int connect_debug(
   SRTSOCKET u, const struct sockaddr* name, int namelen, int32_t forced_isn)
{
   return CUDT::connect(u, name, namelen, forced_isn);
}

int send(SRTSOCKET u, const char* buf, int len, int flags)
{
   return CUDT::send(u, buf, len, flags);
}

int recv(SRTSOCKET u, char* buf, int len, int flags)
{
   return CUDT::recv(u, buf, len, flags);
}


int sendmsg(
   SRTSOCKET u, const char* buf, int len, int ttl, bool inorder,
   uint64_t srctime)
{
   return CUDT::sendmsg(u, buf, len, ttl, inorder, srctime);
}

int recvmsg(SRTSOCKET u, char* buf, int len, uint64_t& srctime)
{
   return CUDT::recvmsg(u, buf, len, srctime);
}

int recvmsg(SRTSOCKET u, char* buf, int len)
{
   uint64_t srctime;

   return CUDT::recvmsg(u, buf, len, srctime);
}

int64_t sendfile(
   SRTSOCKET u,
   fstream& ifs,
   int64_t& offset,
   int64_t size,
   int block)
{
   return CUDT::sendfile(u, ifs, offset, size, block);
}

int64_t recvfile(
   SRTSOCKET u,
   fstream& ofs,
   int64_t& offset,
   int64_t size,
   int block)
{
   return CUDT::recvfile(u, ofs, offset, size, block);
}

int64_t sendfile2(
   SRTSOCKET u,
   const char* path,
   int64_t* offset,
   int64_t size,
   int block)
{
   fstream ifs(path, ios::binary | ios::in);
   int64_t ret = CUDT::sendfile(u, ifs, *offset, size, block);
   ifs.close();
   return ret;
}

int64_t recvfile2(
   SRTSOCKET u,
   const char* path,
   int64_t* offset,
   int64_t size,
   int block)
{
   fstream ofs(path, ios::binary | ios::out);
   int64_t ret = CUDT::recvfile(u, ofs, *offset, size, block);
   ofs.close();
   return ret;
}

int select(
   int nfds,
   UDSET* readfds,
   UDSET* writefds,
   UDSET* exceptfds,
   const struct timeval* timeout)
{
   return CUDT::select(nfds, readfds, writefds, exceptfds, timeout);
}

int selectEx(
   const vector<SRTSOCKET>& fds,
   vector<SRTSOCKET>* readfds,
   vector<SRTSOCKET>* writefds,
   vector<SRTSOCKET>* exceptfds,
   int64_t msTimeOut)
{
   return CUDT::selectEx(fds, readfds, writefds, exceptfds, msTimeOut);
}

int epoll_create()
{
   return CUDT::epoll_create();
}

int epoll_add_usock(int eid, SRTSOCKET u, const int* events)
{
   return CUDT::epoll_add_usock(eid, u, events);
}

int epoll_add_ssock(int eid, SYSSOCKET s, const int* events)
{
   return CUDT::epoll_add_ssock(eid, s, events);
}

int epoll_update_usock(int eid, SRTSOCKET u, const int* events)
{
   return CUDT::epoll_update_usock(eid, u, events);
}

int epoll_update_ssock(int eid, SYSSOCKET s, const int* events)
{
   return CUDT::epoll_update_ssock(eid, s, events);
}

int epoll_remove_usock(int eid, SRTSOCKET u)
{
   return CUDT::epoll_remove_usock(eid, u);
}

int epoll_remove_ssock(int eid, SYSSOCKET s)
{
   return CUDT::epoll_remove_ssock(eid, s);
}

int epoll_wait(
   int eid,
   set<SRTSOCKET>* readfds,
   set<SRTSOCKET>* writefds,
   int64_t msTimeOut,
   set<SYSSOCKET>* lrfds,
   set<SYSSOCKET>* lwfds)
{
   return CUDT::epoll_wait(eid, readfds, writefds, msTimeOut, lrfds, lwfds);
}

/*

#define SET_RESULT(val, num, fds, it) \
   if (val != NULL) \
   { \
      if (val->empty()) \
      { \
         if (num) *num = 0; \
      } \
      else \
      { \
         if (*num > static_cast<int>(val->size())) \
            *num = val->size(); \
         int count = 0; \
         for (it = val->begin(); it != val->end(); ++ it) \
         { \
            if (count >= *num) \
               break; \
            fds[count ++] = *it; \
         } \
      } \
   }

*/

template <class SOCKTYPE>
inline void set_result(set<SOCKTYPE>* val, int* num, SOCKTYPE* fds)
{
    if ( !val || !num || !fds )
        return;

    if (*num > int(val->size()))
        *num = int(val->size()); // will get 0 if val->empty()
    int count = 0;

    // This loop will run 0 times if val->empty()
    for (typename set<SOCKTYPE>::const_iterator it = val->begin(); it != val->end(); ++ it)
    {
        if (count >= *num)
            break;
        fds[count ++] = *it;
    }
}

int epoll_wait2(
   int eid, SRTSOCKET* readfds,
   int* rnum, SRTSOCKET* writefds,
   int* wnum,
   int64_t msTimeOut,
   SYSSOCKET* lrfds,
   int* lrnum,
   SYSSOCKET* lwfds,
   int* lwnum)
{
   // This API is an alternative format for epoll_wait, created for
   // compatability with other languages. Users need to pass in an array
   // for holding the returned sockets, with the maximum array length
   // stored in *rnum, etc., which will be updated with returned number
   // of sockets.

   set<SRTSOCKET> readset;
   set<SRTSOCKET> writeset;
   set<SYSSOCKET> lrset;
   set<SYSSOCKET> lwset;
   set<SRTSOCKET>* rval = NULL;
   set<SRTSOCKET>* wval = NULL;
   set<SYSSOCKET>* lrval = NULL;
   set<SYSSOCKET>* lwval = NULL;
   if ((readfds != NULL) && (rnum != NULL))
      rval = &readset;
   if ((writefds != NULL) && (wnum != NULL))
      wval = &writeset;
   if ((lrfds != NULL) && (lrnum != NULL))
      lrval = &lrset;
   if ((lwfds != NULL) && (lwnum != NULL))
      lwval = &lwset;

   int ret = CUDT::epoll_wait(eid, rval, wval, msTimeOut, lrval, lwval);
   if (ret > 0)
   {
      //set<SRTSOCKET>::const_iterator i;
      //SET_RESULT(rval, rnum, readfds, i);
      set_result(rval, rnum, readfds);
      //SET_RESULT(wval, wnum, writefds, i);
      set_result(wval, wnum, writefds);

      //set<SYSSOCKET>::const_iterator j;
      //SET_RESULT(lrval, lrnum, lrfds, j);
      set_result(lrval, lrnum, lrfds);
      //SET_RESULT(lwval, lwnum, lwfds, j);
      set_result(lwval, lwnum, lwfds);
   }
   return ret;
}

int epoll_release(int eid)
{
   return CUDT::epoll_release(eid);
}

ERRORINFO& getlasterror()
{
   return CUDT::getlasterror();
}

int getlasterror_code()
{
   return CUDT::getlasterror().getErrorCode();
}

const char* getlasterror_desc()
{
   return CUDT::getlasterror().getErrorMessage();
}

int getlasterror_errno()
{
   return CUDT::getlasterror().getErrno();
}

// Get error string of a given error code
const char* geterror_desc(int code, int err)
{
   CUDTException e (CodeMajor(code/1000), CodeMinor(code%1000), err);
   return(e.getErrorMessage());
}


SRT_ATR_DEPRECATED int perfmon(SRTSOCKET u, TRACEINFO* perf, bool clear)
{
   return CUDT::perfmon(u, perf, clear);
}

int bstats(SRTSOCKET u, TRACEBSTATS* perf, bool clear)
{
   return CUDT::bstats(u, perf, clear);
}

SRT_SOCKSTATUS getsockstate(SRTSOCKET u)
{
   return CUDT::getsockstate(u);
}

void setloglevel(logging::LogLevel::type ll)
{
    CGuard gg(srt_logger_config.mutex, "config");
    srt_logger_config.max_level = ll;
}

void addlogfa(logging::LogFA fa)
{
    CGuard gg(srt_logger_config.mutex, "config");
    srt_logger_config.enabled_fa.set(fa, true);
}

void dellogfa(logging::LogFA fa)
{
    CGuard gg(srt_logger_config.mutex, "config");
    srt_logger_config.enabled_fa.set(fa, false);
}

void resetlogfa(set<logging::LogFA> fas)
{
    CGuard gg(srt_logger_config.mutex, "config");
    for (int i = 0; i <= SRT_LOGFA_LASTNONE; ++i)
        srt_logger_config.enabled_fa.set(i, fas.count(i));
}

void resetlogfa(const int* fara, size_t fara_size)
{
    CGuard gg(srt_logger_config.mutex, "config");
    srt_logger_config.enabled_fa.reset();
    for (const int* i = fara; i != fara + fara_size; ++i)
        srt_logger_config.enabled_fa.set(*i, true);
}

void setlogstream(std::ostream& stream)
{
    CGuard gg(srt_logger_config.mutex, "config");
    srt_logger_config.log_stream = &stream;
}

void setloghandler(void* opaque, SRT_LOG_HANDLER_FN* handler)
{
    CGuard gg(srt_logger_config.mutex, "config");
    srt_logger_config.loghandler_opaque = opaque;
    srt_logger_config.loghandler_fn = handler;
}

void setlogflags(int flags)
{
    CGuard gg(srt_logger_config.mutex, "config");
    srt_logger_config.flags = flags;
}

SRT_API bool setstreamid(SRTSOCKET u, const std::string& sid)
{
    return CUDT::setstreamid(u, sid);
}
SRT_API std::string getstreamid(SRTSOCKET u)
{
    return CUDT::getstreamid(u);
}

}  // namespace UDT<|MERGE_RESOLUTION|>--- conflicted
+++ resolved
@@ -1717,16 +1717,8 @@
 // socket.
 void CUDTUnited::updateListenerMux(CUDTSocket* s, const CUDTSocket* ls)
 {
-<<<<<<< HEAD
-   CGuard cg(m_ControlLock);
+   CGuard cg(m_GlobControlLock, "GlobControl");
    int port = ls->m_SelfAddr.hport();
-=======
-   CGuard cg(m_GlobControlLock, "GlobControl");
-
-   int port = (AF_INET == ls->m_iIPversion)
-      ? ntohs(((sockaddr_in*)ls->m_pSelfAddr)->sin_port)
-      : ntohs(((sockaddr_in6*)ls->m_pSelfAddr)->sin6_port);
->>>>>>> e9a5ced4
 
    // find the listener's address
    for (map<int, CMultiplexer>::iterator i = m_mMultiplexer.begin();
