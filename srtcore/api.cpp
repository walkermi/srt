/*
 * SRT - Secure, Reliable, Transport
 * Copyright (c) 2018 Haivision Systems Inc.
 * 
 * This Source Code Form is subject to the terms of the Mozilla Public
 * License, v. 2.0. If a copy of the MPL was not distributed with this
 * file, You can obtain one at http://mozilla.org/MPL/2.0/.
 * 
 */

/*****************************************************************************
Copyright (c) 2001 - 2011, The Board of Trustees of the University of Illinois.
All rights reserved.

Redistribution and use in source and binary forms, with or without
modification, are permitted provided that the following conditions are
met:

* Redistributions of source code must retain the above
  copyright notice, this list of conditions and the
  following disclaimer.

* Redistributions in binary form must reproduce the
  above copyright notice, this list of conditions
  and the following disclaimer in the documentation
  and/or other materials provided with the distribution.

* Neither the name of the University of Illinois
  nor the names of its contributors may be used to
  endorse or promote products derived from this
  software without specific prior written permission.

THIS SOFTWARE IS PROVIDED BY THE COPYRIGHT HOLDERS AND CONTRIBUTORS "AS
IS" AND ANY EXPRESS OR IMPLIED WARRANTIES, INCLUDING, BUT NOT LIMITED TO,
THE IMPLIED WARRANTIES OF MERCHANTABILITY AND FITNESS FOR A PARTICULAR
PURPOSE ARE DISCLAIMED. IN NO EVENT SHALL THE COPYRIGHT OWNER OR
CONTRIBUTORS BE LIABLE FOR ANY DIRECT, INDIRECT, INCIDENTAL, SPECIAL,
EXEMPLARY, OR CONSEQUENTIAL DAMAGES (INCLUDING, BUT NOT LIMITED TO,
PROCUREMENT OF SUBSTITUTE GOODS OR SERVICES; LOSS OF USE, DATA, OR
PROFITS; OR BUSINESS INTERRUPTION) HOWEVER CAUSED AND ON ANY THEORY OF
LIABILITY, WHETHER IN CONTRACT, STRICT LIABILITY, OR TORT (INCLUDING
NEGLIGENCE OR OTHERWISE) ARISING IN ANY WAY OUT OF THE USE OF THIS
SOFTWARE, EVEN IF ADVISED OF THE POSSIBILITY OF SUCH DAMAGE.
*****************************************************************************/

/*****************************************************************************
written by
   Yunhong Gu, last updated 07/09/2011
modified by
   Haivision Systems Inc.
*****************************************************************************/

#include "platform_sys.h"

#include <exception>
#include <stdexcept>
#include <typeinfo>
#include <iterator>
#include <vector>

#include <cstring>
#include "utilities.h"
#include "netinet_any.h"
#include "api.h"
#include "core.h"
#include "epoll.h"
#include "logging.h"
#include "threadname.h"
#include "srt.h"

#ifdef _WIN32
   #include <win/wintime.h>
#endif

using namespace std;
using namespace srt_logging;
extern LogConfig srt_logger_config;


void CUDTSocket::construct()
{
    m_IncludedGroup = NULL;
    m_IncludedIter = CUDTGroup::gli_NULL();
    CGuard::createMutex(m_AcceptLock);
    CGuard::createCond(m_AcceptCond);
    CGuard::createMutex(m_ControlLock);
}

CUDTSocket::~CUDTSocket()
{

   delete m_pUDT;
   m_pUDT = NULL;

   delete m_pQueuedSockets;
   delete m_pAcceptSockets;

   CGuard::releaseMutex(m_AcceptLock);
   CGuard::releaseCond(m_AcceptCond);
   CGuard::releaseMutex(m_ControlLock);
}


SRT_SOCKSTATUS CUDTSocket::getStatus()
{
    // TTL in CRendezvousQueue::updateConnStatus() will set m_bConnecting to false.
    // Although m_Status is still SRTS_CONNECTING, the connection is in fact to be closed due to TTL expiry.
    // In this case m_bConnected is also false. Both checks are required to avoid hitting
    // a regular state transition from CONNECTING to CONNECTED.

    if (m_pUDT->m_bBroken)
        return SRTS_BROKEN;

    // Connecting timed out
    if ((m_Status == SRTS_CONNECTING) && !m_pUDT->m_bConnecting && !m_pUDT->m_bConnected)
        return SRTS_BROKEN;

    return m_Status;
}

void CUDTSocket::makeClosed()
{
    if (m_IncludedGroup)
    {
        HLOGC(mglog.Debug, log << "@" << m_SocketID << " IS MEMBER OF $" << m_IncludedGroup->id() << " - REMOVING FROM GROUP");
        removeFromGroup();
    }

    HLOGC(mglog.Debug, log << "@" << m_SocketID << " CLOSING AS SOCKET");
    m_pUDT->m_bBroken = true;
    m_pUDT->close();
    m_Status = SRTS_CLOSED;
    m_TimeStamp = CTimer::getTime();
}

bool CUDTSocket::readReady()
{
    if (m_pUDT->m_bConnected && m_pUDT->m_pRcvBuffer->isRcvDataReady())
        return true;
    if (m_pUDT->m_bListening)
    {
        return m_pQueuedSockets->size() > 0;
    }

    return broken();
}

bool CUDTSocket::writeReady()
{
    return (m_pUDT->m_bConnected
                && (m_pUDT->m_pSndBuffer->getCurrBufSize() < m_pUDT->m_iSndBufSize))
        || broken();
}

bool CUDTSocket::broken()
{
    return m_pUDT->m_bBroken || !m_pUDT->m_bConnected;
}

////////////////////////////////////////////////////////////////////////////////

CUDTUnited::CUDTUnited():
m_Sockets(),
m_GlobControlLock(),
m_IDLock(),
m_TLSError(),
m_mMultiplexer(),
m_MultiplexerLock(),
m_pCache(NULL),
m_bClosing(false),
m_GCStopLock(),
m_GCStopCond(),
m_InitLock(),
m_iInstanceCount(0),
m_bGCStatus(false),
m_GCThread(),
m_ClosedSockets()
{
   // Socket ID MUST start from a random value
   // Note. Don't use CTimer here, because s_UDTUnited is a static instance of CUDTUnited
   // with dynamic initialization (calling this constructor), while CTimer has
   // a static member s_ullCPUFrequency with dynamic initialization.
   // The order of initialization is not guaranteed.
   timeval t;

   gettimeofday(&t, 0);
   srand((unsigned int)t.tv_usec);
   
   double rand1_0 = double(rand())/RAND_MAX;

   m_SocketIDGenerator = 1 + int(MAX_SOCKET_VAL * rand1_0);
   m_SocketIDGenerator_init = m_SocketIDGenerator;

   CGuard::createMutex(m_GlobControlLock);
   CGuard::createMutex(m_IDLock);
   CGuard::createMutex(m_InitLock);

   pthread_key_create(&m_TLSError, TLSDestroy);

   m_pCache = new CCache<CInfoBlock>;
}

CUDTUnited::~CUDTUnited()
{
    // Call it if it wasn't called already.
    // This will happen at the end of main() of the application,
    // when the user didn't call srt_cleanup().
    if (m_bGCStatus)
    {
        cleanup();
    }

    CGuard::releaseMutex(m_GlobControlLock);
    CGuard::releaseMutex(m_IDLock);
    CGuard::releaseMutex(m_InitLock);

    delete (CUDTException*)pthread_getspecific(m_TLSError);
    pthread_key_delete(m_TLSError);

    delete m_pCache;
}

std::string CUDTUnited::CONID(SRTSOCKET sock)
{
    if ( sock == 0 )
        return "";

    std::ostringstream os;
    os << "@" << sock << ":";
    return os.str();
}

int CUDTUnited::startup()
{
   CGuard gcinit(m_InitLock, "init");

   if (m_iInstanceCount++ > 0)
      return 0;

   // Global initialization code
   #ifdef _WIN32
      WORD wVersionRequested;
      WSADATA wsaData;
      wVersionRequested = MAKEWORD(2, 2);

      if (0 != WSAStartup(wVersionRequested, &wsaData))
         throw CUDTException(MJ_SETUP, MN_NONE,  WSAGetLastError());
   #endif

   //init CTimer::EventLock

   if (m_bGCStatus)
      return true;

   m_bClosing = false;
   CGuard::createMutex(m_GCStopLock);
   CGuard::createCond(m_GCStopCond);

   {
       ThreadName tn("SRT:GC");
       pthread_create(&m_GCThread, NULL, garbageCollect, this);
   }

   m_bGCStatus = true;

   return 0;
}

int CUDTUnited::cleanup()
{
   CGuard gcinit(m_InitLock, "init");

   if (--m_iInstanceCount > 0)
      return 0;

   //destroy CTimer::EventLock

   if (!m_bGCStatus)
      return 0;

   m_bClosing = true;
   HLOGC(mglog.Debug, log << "GarbageCollector: thread EXIT");
   pthread_cond_signal(&m_GCStopCond);
   pthread_join(m_GCThread, NULL);
   
   // XXX There's some weird bug here causing this
   // to hangup on Windows. This might be either something
   // bigger, or some problem in pthread-win32. As this is
   // the application cleanup section, this can be temporarily
   // tolerated with simply exit the application without cleanup,
   // counting on that the system will take care of it anyway.
#ifndef _WIN32
   CGuard::releaseMutex(m_GCStopLock);
   CGuard::releaseCond(m_GCStopCond);
#endif

   m_bGCStatus = false;

   // Global destruction code
   #ifdef _WIN32
      WSACleanup();
   #endif

   return 0;
}

SRTSOCKET CUDTUnited::generateSocketID(bool for_group)
{
    int sockval = m_SocketIDGenerator - 1;

    // First problem: zero-value should be avoided by various reasons.

    if (sockval <= 0)
    {
        // We have a rollover on the socket value, so
        // definitely we haven't made the Columbus mistake yet.
        m_SocketIDGenerator = MAX_SOCKET_VAL-1;
    }

    // Check all sockets if any of them has this value.
    // Socket IDs are begin created this way:
    //
    //                              Initial random
    //                              |
    //                             |
    //                            |
    //                           |
    // ...
    // The only problem might be if the number rolls over
    // and reaches the same value from the opposite side.
    // This is still a valid socket value, but this time
    // we have to check, which sockets have been used already.
    if ( sockval == m_SocketIDGenerator_init )
    {
        // Mark that since this point on the checks for
        // whether the socket ID is in use must be done.
        m_SocketIDGenerator_init = 0;
    }

    // This is when all socket numbers have been already used once.
    // This may happen after many years of running an application
    // constantly when the connection breaks and gets restored often.
    if ( m_SocketIDGenerator_init == 0 )
    {
        int startval = sockval;
        for (;;) // Roll until an unused value is found
        {
            bool exists = false;
            {
                CGuard cg(m_GlobControlLock, "GlobControl");
                exists = for_group ?
                    m_Groups.count(sockval | SRTGROUP_MASK)
                 :
                    m_Sockets.count(sockval);
            }

            if (exists)
            {
                // The socket value is in use.
                --sockval;
                if (sockval <= 0)
                    sockval = MAX_SOCKET_VAL-1;

                // Before continuing, check if we haven't rolled back to start again
                // This is virtually impossible, so just make an RTI error.
                if (sockval == startval)
                {
                    // Of course, we don't lack memory, but actually this is so impossible
                    // that a complete memory extinction is much more possible than this.
                    // So treat this rather as a formal fallback for something that "should
                    // never happen". This should make the socket creation functions, from
                    // socket_create and accept, return this error.

                    m_SocketIDGenerator = sockval+1; // so that any next call will cause the same error
                    throw CUDTException(MJ_SYSTEMRES, MN_MEMORY, 0);
                }

                // try again, if this is a free socket
                continue;
            }

            // No socket found, this ID is free to use
            m_SocketIDGenerator = sockval;
            break;
        }
    }
    else
    {
        m_SocketIDGenerator = sockval;
    }

    // The socket value counter remains with the value rolled
    // without the group bit set; only the returned value may have
    // the group bit set.

    if (for_group)
        sockval = m_SocketIDGenerator | SRTGROUP_MASK;
    else
        sockval = m_SocketIDGenerator;

    LOGC(mglog.Debug, log << "generateSocketID: " << (for_group ? "(group)" : "") << ": " << sockval);

    return sockval;
}

SRTSOCKET CUDTUnited::newSocket(CUDTSocket** pps)
{
    CUDTSocket* ns = NULL;

    try
    {
        ns = new CUDTSocket;
        ns->m_pUDT = new CUDT(ns);
    }
    catch (...)
    {
        delete ns;
        throw CUDTException(MJ_SYSTEMRES, MN_MEMORY, 0);
    }

    {
        CGuard guard(m_IDLock, "id");
        ns->m_SocketID = generateSocketID();
    }

    ns->m_Status = SRTS_INIT;
    ns->m_ListenSocket = 0;
    ns->m_pUDT->m_SocketID = ns->m_SocketID;
    ns->m_pUDT->m_pCache = m_pCache;

    // protect the m_Sockets structure.
    CGuard cs(m_GlobControlLock, "GlobControl");
    try
    {
        HLOGC(mglog.Debug, log << CONID(ns->m_SocketID)
                << "newSocket: mapping socket "
                << ns->m_SocketID);
        m_Sockets[ns->m_SocketID] = ns;
    }
    catch (...)
    {
        //failure and rollback
        delete ns;
        ns = NULL;
    }

    if (!ns)
        throw CUDTException(MJ_SYSTEMRES, MN_MEMORY, 0);

    if (pps)
        *pps = ns;

    return ns->m_SocketID;
}

int CUDTUnited::newConnection(const SRTSOCKET listen, const sockaddr_any& peer, CHandShake* hs, const CPacket& hspkt)
{
    CUDTSocket* ns = NULL;

    // Can't manage this error through an exception because this is
    // running in the listener loop.
    CUDTSocket* ls = locateSocket(listen);
    if (!ls)
    {
        LOGC(mglog.Error, log << "IPE: newConnection by listener socket id=" << listen << " which DOES NOT EXIST.");
        return -1;
    }

    HLOGC(mglog.Debug, log << "newConnection: creating new socket after listener @" << listen << " contacted with backlog=" << ls->m_uiBackLog);

    // if this connection has already been processed
    if ((ns = locatePeer(peer, hs->m_iID, hs->m_iISN)) != NULL)
    {
        if (ns->m_pUDT->m_bBroken)
        {
            // last connection from the "peer" address has been broken
            ns->m_Status = SRTS_CLOSED;
            ns->m_TimeStamp = CTimer::getTime();

         CGuard acceptcg(ls->m_AcceptLock, "accept");
            ls->m_pQueuedSockets->erase(ns->m_SocketID);
            ls->m_pAcceptSockets->erase(ns->m_SocketID);
        }
        else
        {
            // connection already exist, this is a repeated connection request
            // respond with existing HS information
            HLOGC(mglog.Debug, log
                    << "newConnection: located a WORKING peer @"
                    << hs->m_iID << " - ADAPTING.");

            hs->m_iISN = ns->m_pUDT->m_iISN;
            hs->m_iMSS = ns->m_pUDT->m_iMSS;
            hs->m_iFlightFlagSize = ns->m_pUDT->m_iFlightFlagSize;
            hs->m_iReqType = URQ_CONCLUSION;
            hs->m_iID = ns->m_SocketID;

            return 0;

            //except for this situation a new connection should be started
        }
    }
    else
    {
      HLOGC(mglog.Debug, log << "newConnection: NOT located any peer @" << hs->m_iID << " - resuming with initial connection.");
    }

    // exceeding backlog, refuse the connection request
    if (ls->m_pQueuedSockets->size() >= ls->m_uiBackLog)
    {
        LOGC(mglog.Error, log << "newConnection: listen backlog=" << ls->m_uiBackLog << " EXCEEDED");
        return -1;
    }

    try
    {
        ns = new CUDTSocket;
        ns->m_pUDT = new CUDT(ns, *(ls->m_pUDT));
        ns->m_PeerAddr = peer; // Take the sa_family value as a good deal.
    }
    catch (...)
    {
        delete ns;
        LOGC(mglog.Error, log << "IPE: newConnection: unexpected exception (probably std::bad_alloc)");
        return -1;
    }

    try
    {
        CGuard l_idlock(m_IDLock, "id");
        ns->m_SocketID = generateSocketID();
    }
    catch (CUDTException& e)
    {
        LOGF(mglog.Fatal, "newConnection: IPE: all sockets occupied? Last gen=%d", m_SocketIDGenerator);
        // generateSocketID throws exception, which can be naturally handled
        // when the call is derived from the API call, but here it's called
        // internally in response to receiving a handshake. It must be handled
        // here and turned into an erroneous return value.
        delete ns;
        return -1;
    }

    ns->m_ListenSocket = listen;
    ns->m_pUDT->m_SocketID = ns->m_SocketID;
    ns->m_PeerID = hs->m_iID;
    ns->m_iISN = hs->m_iISN;

    HLOGC(mglog.Debug, log << "newConnection: DATA: lsnid=" << listen
        << " id=" << ns->m_pUDT->m_SocketID
        << " peerid=" << ns->m_pUDT->m_PeerID
        << " ISN=" << ns->m_iISN);

    int error = 0;
    bool should_submit_to_accept = true;

    // These can throw exception only when the memory allocation failed.
    // CUDT::connect() translates exception into CUDTException.
    // CUDT::open() may only throw original std::bad_alloc from new.
    // This is only to make the library extra safe (when your machine lacks
    // memory, it will continue to work, but fail to accept connection).
    try
    {
        // This assignment must happen b4 the call to CUDT::connect() because
        // this call causes sending the SRT Handshake through this socket.
        // Without this mapping the socket cannot be found and therefore
        // the SRT Handshake message would fail.
        HLOGF(mglog.Debug, 
                "newConnection: incoming %s, mapping socket %d",
                SockaddrToString(peer).c_str(), ns->m_SocketID);
        {
            CGuard cg(m_GlobControlLock, "GlobControl");
            m_Sockets[ns->m_SocketID] = ns;
        }

        // bind to the same addr of listening socket
        ns->m_pUDT->open();
        updateListenerMux(ns, ls);
        ns->m_pUDT->acceptAndRespond(peer, hs, hspkt);
    }
    catch (...)
    {
        error = 1;
        goto ERR_ROLLBACK;
    }

    ns->m_Status = SRTS_CONNECTED;

    // copy address information of local node
    // Precisely, what happens here is:
    // - Get the IP address and port from the system database
    ns->m_pUDT->m_pSndQueue->m_pChannel->getSockAddr(Ref(ns->m_SelfAddr));
    // - OVERWRITE just the IP address itself by a value taken from piSelfIP
    // (the family is used exactly as the one taken from what has been returned
    // by getsockaddr)
    CIPAddress::pton(Ref(ns->m_SelfAddr), ns->m_pUDT->m_piSelfIP, ns->m_SelfAddr.family());

    // protect the m_Sockets structure.
    CGuard::enterCS(m_GlobControlLock, "GlobControl");
    try
    {
        HLOGF(mglog.Debug, 
                "newConnection: mapping peer %d to that socket (%d)\n",
                ns->m_PeerID, ns->m_SocketID);
        m_PeerRec[ns->getPeerSpec()].insert(ns->m_SocketID);
    }
    catch (...)
    {
        LOGC(mglog.Error, log << "newConnection: error when mapping peer!");
        error = 2;
    }
    CGuard::leaveCS(m_GlobControlLock, "GlobControl");

    if (ns->m_IncludedGroup)
    {
        // XXX this might require another check of group type.
        // For redundancy group, at least, update the status in the group
        CUDTGroup* g = ns->m_IncludedGroup;
        CGuard glock(g->m_GroupLock, "Group");
        CUDTGroup::gli_t gi;

        // Check if this is the first socket in the group.
        // If so, give it up to accept, otherwise just do nothing
        // The client will be informed about the newly added connection at the
        // first moment when attempting to get the group status.
        for (gi = g->m_Group.begin(); gi != g->m_Group.end(); ++gi)
        {
            if (gi->laststatus == SRTS_CONNECTED)
            {
                HLOGC(mglog.Debug, log << "Found another connected socket in the group: $"
                        << gi->id << " - socket will be NOT given up for accepting");
                should_submit_to_accept = false;
                break;
            }
        }

        // Update the status in the group so that the next
        // operation can include the socket in the group operation.
        gi = ns->m_IncludedIter;

        HLOGC(mglog.Debug, log << "newConnection(GROUP): Socket @" << ns->m_SocketID << " BELONGS TO $" << g->id()
                << " - will " << (should_submit_to_accept? "" : "NOT ") << "report in accept");
        gi->sndstate = CUDTGroup::GST_IDLE;
        gi->rcvstate = CUDTGroup::GST_IDLE;
        gi->laststatus = SRTS_CONNECTED;

        if (!g->m_bConnected)
        {
            HLOGC(mglog.Debug, log << "newConnection(GROUP): First socket connected, SETTING GROUP CONNECTED");
            g->m_bConnected = true;
        }

        // With app reader, do not set groupPacketArrival (block the
        // provider array feature completely for now).

#ifndef SRT_ENABLE_APP_READER
        ns->m_pUDT->m_cbPacketArrival.set(ns->m_pUDT, &CUDT::groupPacketArrival);
#endif
    }
    else
    {
        HLOGC(mglog.Debug, log << "newConnection: Socket @" << ns->m_SocketID << " is not in a group");
    }

    if (should_submit_to_accept)
    {
        CGuard::enterCS(ls->m_AcceptLock, "Accept");
        try
        {
            ls->m_pQueuedSockets->insert(ns->m_SocketID);
        }
        catch (...)
        {
            LOGC(mglog.Error, log << "newConnection: error when queuing socket!");
            error = 3;
        }
        CGuard::leaveCS(ls->m_AcceptLock, "Accept");

        HLOGC(mglog.Debug, log << "ACCEPT: new socket @" << ns->m_SocketID << " submitted for acceptance");
        // acknowledge users waiting for new connections on the listening socket
        m_EPoll.update_events(listen, ls->m_pUDT->m_sPollID, SRT_EPOLL_ACCEPT, true);

        CTimer::triggerEvent();

        // XXX the exact value of 'error' is ignored
        if (error > 0)
        {
            goto ERR_ROLLBACK;
        }

        // wake up a waiting accept() call
        pthread_mutex_lock(&(ls->m_AcceptLock));
        pthread_cond_signal(&(ls->m_AcceptCond));
        pthread_mutex_unlock(&(ls->m_AcceptLock));
    }
    else
    {
        HLOGC(mglog.Debug, log << "ACCEPT: new socket @" << ns->m_SocketID
                << " NOT submitted to acceptance, another socket in the group is already connected");
        CGuard cg(ls->m_AcceptLock, "Accept");
        ls->m_pAcceptSockets->insert(ls->m_pAcceptSockets->end(), ns->m_SocketID);
    }

ERR_ROLLBACK:
    // XXX the exact value of 'error' is ignored
    if (error > 0)
    {
#if ENABLE_LOGGING
        static const char* why [] = {"?", "ACCEPT ERROR", "IPE when mapping a socket", "IPE when inserting a socket" };
        LOGC(mglog.Error, log << CONID(ns->m_SocketID) << "newConnection: connection rejected due to: " << why[error]);
#endif

        SRTSOCKET id = ns->m_SocketID;
        ns->makeClosed();

        // The mapped socket should be now unmapped to preserve the situation that
        // was in the original UDT code.
        // In SRT additionally the acceptAndRespond() function (it was called probably
        // connect() in UDT code) may fail, in which case this socket should not be
        // further processed and should be removed.
        {
            CGuard cg(m_GlobControlLock, "GlobControl");
            m_Sockets.erase(id);
            m_ClosedSockets[id] = ns;
        }
        return -1;
    }

    return 1;
}

SRT_SOCKSTATUS CUDTUnited::getStatus(const SRTSOCKET u)
{
    // protects the m_Sockets structure
    CGuard cg(m_GlobControlLock, "GlobControl");

    sockets_t::const_iterator i = m_Sockets.find(u);

    if (i == m_Sockets.end())
    {
        if (m_ClosedSockets.find(u) != m_ClosedSockets.end())
            return SRTS_CLOSED;

        return SRTS_NONEXIST;
    }
    return i->second->getStatus();
}

int CUDTUnited::bind(CUDTSocket* s, const sockaddr_any& name)
{
   CGuard cg(s->m_ControlLock, "Control");

   // cannot bind a socket more than once
   if (s->m_Status != SRTS_INIT)
      throw CUDTException(MJ_NOTSUP, MN_NONE, 0);

   s->m_pUDT->open();
   updateMux(s, name);
   s->m_Status = SRTS_OPENED;

   // copy address information of local node
   s->m_pUDT->m_pSndQueue->m_pChannel->getSockAddr(Ref(s->m_SelfAddr));

   return 0;
}

int CUDTUnited::bind(CUDTSocket* s, int udpsock)
{
   CGuard cg(s->m_ControlLock, "Control");

   // cannot bind a socket more than once
   if (s->m_Status != SRTS_INIT)
      throw CUDTException(MJ_NOTSUP, MN_NONE, 0);

   sockaddr_any name;
   socklen_t namelen = sizeof name; // max of inet and inet6

   // This will preset the sa_family as well; the namelen is given simply large
   // enough for any family here.
   if (::getsockname(udpsock, &name.sa, &namelen) == -1)
      throw CUDTException(MJ_NOTSUP, MN_INVAL);

   // Successfully extracted, so update the size
   name.len = namelen;

   s->m_pUDT->open();
   updateMux(s, name, &udpsock);
   s->m_Status = SRTS_OPENED;

   // copy address information of local node
   s->m_pUDT->m_pSndQueue->m_pChannel->getSockAddr(Ref(s->m_SelfAddr));

   return 0;
}

int CUDTUnited::listen(const SRTSOCKET u, int backlog)
{
   if (backlog <= 0)
      throw CUDTException(MJ_NOTSUP, MN_INVAL, 0);

   // Don't search for the socket if it's already -1;
   // this never is a valid socket.
   if (u == UDT::INVALID_SOCK)
      throw CUDTException(MJ_NOTSUP, MN_SIDINVAL, 0);

   CUDTSocket* s = locateSocket(u);
   if (!s)
      throw CUDTException(MJ_NOTSUP, MN_SIDINVAL, 0);

   CGuard cg(s->m_ControlLock, "Control");

   // NOTE: since now the socket is protected against simultaneous access.
   // In the meantime the socket might have been closed, which means that
   // it could have changed the state. It could be also set listen in another
   // thread, so check it out.

   // do nothing if the socket is already listening
   if (s->m_Status == SRTS_LISTENING)
      return 0;

   // a socket can listen only if is in OPENED status
   if (s->m_Status != SRTS_OPENED)
      throw CUDTException(MJ_NOTSUP, MN_ISUNBOUND, 0);

   // [[using assert(s->m_Status == OPENED)]];

   // listen is not supported in rendezvous connection setup
   if (s->m_pUDT->m_bRendezvous)
      throw CUDTException(MJ_NOTSUP, MN_ISRENDEZVOUS, 0);

   s->m_uiBackLog = backlog;

   try
   {
      s->m_pQueuedSockets = new set<SRTSOCKET>;
      s->m_pAcceptSockets = new set<SRTSOCKET>;
   }
   catch (...)
   {
      delete s->m_pQueuedSockets;
      delete s->m_pAcceptSockets;

      // XXX Translated std::bad_alloc into CUDTException specifying
      // memory allocation failure...
      throw CUDTException(MJ_SYSTEMRES, MN_MEMORY, 0);
   }

   // [[using assert(s->m_Status == OPENED)]]; // (still, unchanged)

   s->m_pUDT->setListenState();  // propagates CUDTException,
                                 // if thrown, remains in OPENED state if so.
   s->m_Status = SRTS_LISTENING;

   return 0;
}

SRTSOCKET CUDTUnited::accept(const SRTSOCKET listen, sockaddr* addr, int* addrlen)
{
   if ((addr) && (!addrlen))
      throw CUDTException(MJ_NOTSUP, MN_INVAL, 0);

   CUDTSocket* ls = locateSocket(listen);

   if (ls == NULL)
      throw CUDTException(MJ_NOTSUP, MN_SIDINVAL, 0);

   // the "listen" socket must be in LISTENING status
   if (ls->m_Status != SRTS_LISTENING)
      throw CUDTException(MJ_NOTSUP, MN_NOLISTEN, 0);

   // no "accept" in rendezvous connection setup
   if (ls->m_pUDT->m_bRendezvous)
      throw CUDTException(MJ_NOTSUP, MN_ISRENDEZVOUS, 0);

   SRTSOCKET u = CUDT::INVALID_SOCK;
   bool accepted = false;

   // !!only one conection can be set up each time!!
   while (!accepted)
   {
       CGuard cg(ls->m_AcceptLock, "Accept");

       if ((ls->m_Status != SRTS_LISTENING) || ls->m_pUDT->m_bBroken)
       {
           // This socket has been closed.
           accepted = true;
       }
       else if (ls->m_pQueuedSockets->size() > 0)
       {
           // XXX REFACTORING REQUIRED HERE!
           // Actually this should at best be something like that:
           // set<SRTSOCKET>::iterator b = ls->m_pQueuedSockets->begin();
           // u = *b;
           // ls->m_pQueuedSockets->erase(b);
           // ls->m_pAcceptSockets->insert(u);
           //
           // It is also questionable why m_pQueuedSockets should be of type 'set'.
           // There's no quick-searching capabilities of that container used anywhere except
           // checkBrokenSockets and garbageCollect, which aren't performance-critical,
           // whereas it's mainly used for getting the first element and iterating
           // over elements, which is slow in case of std::set. It's also doubtful
           // as to whether the sorting capability of std::set is properly used;
           // the first is taken here, which is actually the socket with lowest
           // possible descriptor value (as default operator< and ascending sorting
           // used for std::set<SRTSOCKET> where SRTSOCKET=int).
           //
           // Consider using std::list or std::vector here.

           u = *(ls->m_pQueuedSockets->begin());
           ls->m_pAcceptSockets->insert(ls->m_pAcceptSockets->end(), u);
           ls->m_pQueuedSockets->erase(ls->m_pQueuedSockets->begin());
           accepted = true;
       }
       else if (!ls->m_pUDT->m_bSynRecving)
       {
           accepted = true;
       }

       if (!accepted && (ls->m_Status == SRTS_LISTENING))
           pthread_cond_wait(&(ls->m_AcceptCond), &(ls->m_AcceptLock));

       if (ls->m_pQueuedSockets->empty())
           m_EPoll.update_events(listen, ls->m_pUDT->m_sPollID, SRT_EPOLL_ACCEPT, false);
   }

   if (u == CUDT::INVALID_SOCK)
   {
      // non-blocking receiving, no connection available
      if (!ls->m_pUDT->m_bSynRecving)
         throw CUDTException(MJ_AGAIN, MN_RDAVAIL, 0);

      // listening socket is closed
      throw CUDTException(MJ_NOTSUP, MN_NOLISTEN, 0);
   }

   if ((addr != NULL) && (addrlen != NULL))
   {
      CUDTSocket* s = locateSocket(u);
      if (s == NULL)
         throw CUDTException(MJ_NOTSUP, MN_SIDINVAL, 0);

      // Check if LISTENER has the SRTO_GROUPCONNECT flag set,
      // and the already accepted socket has successfully joined
      // the mirror group. If so, RETURN THE GROUP ID, not the socket ID.
      if (ls->m_pUDT->m_bOPT_GroupConnect && s->m_IncludedGroup)
      {
          u = s->m_IncludedGroup->m_GroupID;
      }

      CGuard cg(s->m_ControlLock, "Control");

      // Check if the length of the buffer to fill the name in
      // was large enough.
      int len = s->m_PeerAddr.size();
      if (*addrlen < len)
          throw CUDTException(MJ_NOTSUP, MN_INVAL, 0);

      memcpy(addr, &s->m_PeerAddr, len);
      *addrlen = len;
   }

   return u;
}

int CUDTUnited::connect(SRTSOCKET u, const sockaddr* srcname, int srclen, const sockaddr* tarname, int tarlen)
{
    sockaddr_any source_addr(srcname, srclen);
    if (source_addr.len == 0)
        throw CUDTException(MJ_NOTSUP, MN_INVAL, 0);
    sockaddr_any target_addr(tarname, tarlen);
    if (target_addr.len == 0)
        throw CUDTException(MJ_NOTSUP, MN_INVAL, 0);

    // Check affiliation of the socket. It's now allowed for it to be
    // a group or socket. For a group, add automatically a socket to
    // the group.
    if (u & SRTGROUP_MASK)
    {
        CUDTGroup* g = locateGroup(u, ERH_THROW);
        // Note: forced_isn is ignored when connecting a group.
        // The group manages the ISN by itself ALWAYS, that is,
        // it's generated anew for the very first socket, and then
        // derived by all sockets in the group.
        SRT_SOCKGROUPDATA gd[1] = { srt_prepare_endpoint(tarname, tarlen) };

        // When connecting to exactly one target, only this very target
        // can be returned as a socket, so rewritten back array can be ignored.
        return groupConnect(g, source_addr, gd, 1);
    }

    CUDTSocket* s = locateSocket(u);
    if (s == NULL)
        throw CUDTException(MJ_NOTSUP, MN_SIDINVAL, 0);

    // For a single socket, just do bind, then connect

    bind(s, source_addr);
    return connectIn(s, target_addr, 0);
}

int CUDTUnited::connect(SRTSOCKET u, const sockaddr* name, int namelen, int32_t forced_isn)
{
    sockaddr_any target_addr(name, namelen);
    if (target_addr.len == 0)
        throw CUDTException(MJ_NOTSUP, MN_INVAL, 0);

    // Check affiliation of the socket. It's now allowed for it to be
    // a group or socket. For a group, add automatically a socket to
    // the group.
    if (u & SRTGROUP_MASK)
    {
        CUDTGroup* g = locateGroup(u, ERH_THROW);

        // Note: forced_isn is ignored when connecting a group.
        // The group manages the ISN by itself ALWAYS, that is,
        // it's generated anew for the very first socket, and then
        // derived by all sockets in the group.
        sockaddr_any any(target_addr.family());
        SRT_SOCKGROUPDATA gd[1] = { srt_prepare_endpoint(name, namelen) };
        return groupConnect(g, any, gd, 1);
    }

    CUDTSocket* s = locateSocket(u);
    if (!s)
        throw CUDTException(MJ_NOTSUP, MN_SIDINVAL, 0);

    return connectIn(s, target_addr, forced_isn);
}

int CUDTUnited::groupConnect(CUDTGroup* pg, const sockaddr_any& source_addr, SRT_SOCKGROUPDATA* targets, int arraysize)
{
    CUDTGroup& g = *pg;
    // The group must be managed to use srt_connect on it,
    // as it must create particular socket automatically.

    // Non-managed groups can't be "connected" - at best you can connect
    // every socket individually.
    if (!g.managed())
        return -1;


    // If the open state switched to OPENED, the blocking mode
    // must make it wait for connecting it. Doing connect when the
    // group is already OPENED returns immediately, regardless if the
    // connection is going to later succeed or fail (this will be
    // known in the group state information).
    bool block_new_opened = !g.m_bOpened && g.m_bSynRecving;
    SRTSOCKET retval = -1;

    int eid = -1;
    int modes = SRT_EPOLL_CONNECT | SRT_EPOLL_ERR;
    if (block_new_opened)
    {
        // Create this eid only to block-wait for the first
        // connection.
        eid = srt_epoll_create();
    }

    // Use private map to avoid searching in the
    // overall map.
    map<SRTSOCKET, CUDTSocket*> spawned;

    HLOGC(mglog.Debug, log << "groupConnect: will connect " << arraysize << " links and "
            << (block_new_opened ? "BLOCK until any is ready" : "leave the process in background"));

    for (int tii = 0; tii < arraysize; ++tii)
    {
        sockaddr_any target_addr(targets[tii].peeraddr);
        SRTSOCKET& sid_rloc = targets[tii].id;
        int &erc_rloc = targets[tii].result;
        HLOGC(mglog.Debug, log << "groupConnect: taking on " << SockaddrToString(targets[tii].peeraddr));

        // Preset this to every state, when there is any notifying
        // the change, this will be changed.
        targets[tii].status = SRTS_CONNECTING;

        CUDTSocket* ns = 0;

        // NOTE: After calling newSocket, the socket is mapped into m_Sockets.
        // It must be MANUALLY removed from this list in case we need it deleted.
        SRTSOCKET sid = newSocket(&ns);

        // XXX Support non-blockin mode:
        // If the group has nonblocking set for connect (SNDSYN),
        // then it must set so on the socket. Then, the connection
        // process is asynchronous. The socket appears first as
        // GST_PENDING state, and only after the socket becomes
        // connected does its status in the group turn into GST_IDLE.

        // Set all options that were requested by the options set on a group
        // prior to connecting.
        try
        {
            for (size_t i = 0; i < g.m_config.size(); ++i)
            {
                HLOGC(mglog.Debug, log << "groupConnect: OPTION @" << sid << " #" << g.m_config[i].so);
                ns->core().setOpt(g.m_config[i].so, &g.m_config[i].value[0], g.m_config[i].value.size());
            }
        }
        catch (...)
        {
            LOGC(mglog.Error, log << "groupConnect: Error during setting options - propagating error");
            CGuard cl(m_GlobControlLock, "GlobControl");
            m_Sockets.erase(ns->m_SocketID);
            // Intercept to delete the socket on failure.
            delete ns;

            // NOTE: This problem normally should not happen, but anyway,
            // these options are set on every socket the same way, and
            // every socket is a newly created socket. So it's only possible
            // that the first one will fail, or none will fail.
            throw;
        }

        // Add socket to the group.
        // Do it after setting all stored options, as some of them may
        // influence some group data.
        CUDTGroup::gli_t f = g.add(g.prepareData(ns));
        ns->m_IncludedIter = f;
        ns->m_IncludedGroup = &g;

        // XXX This should be reenabled later, this should
        // be probably still in use to exchange information about
        // packets assymetrically lost. But for no other purpose.
#ifndef SRT_ENABLE_APP_READER
        ns->m_pUDT->m_cbPacketArrival.set(ns->m_pUDT, &CUDT::groupPacketArrival);
#endif

        int isn = g.currentSchedSequence();

        // We got it. Bind the socket, if the source address was set
        if (!source_addr.empty())
            bind(ns, source_addr);

        // Set it the groupconnect option, as all in-group sockets should have.
        ns->m_pUDT->m_bOPT_GroupConnect = true;

        // Every group member will have always nonblocking
        // (this implies also non-blocking connect/accept).
        // The group facility functions will block when necessary
        // using epoll_wait.
        ns->m_pUDT->m_bSynRecving = false;
        ns->m_pUDT->m_bSynSending = false;

        HLOGC(mglog.Debug, log << "groupConnect: NOTIFIED AS PENDING @" << sid << " both read and write");
        // If this socket is not to block the current connect process,
        // it may still be needed for the further check if the redundant
        // connection succeeded or failed and whether the new socket is
        // ready to use or needs to be closed.
        srt_epoll_add_usock(g.m_SndEID, sid, &modes);
        srt_epoll_add_usock(g.m_RcvEID, sid, &modes);

        // Adding a socket on which we need to block to BOTH these tracking EIDs
        // and the blocker EID. We'll simply remove from them later all sockets that
        // got connected state or were broken.

        if (block_new_opened)
        {
            HLOGC(mglog.Debug, log << "groupConnect: WILL BLOCK on @" << sid << " until connected");
            srt_epoll_add_usock(eid, sid, &modes);
        }

        // And connect
        try
        {
            HLOGC(mglog.Debug, log << "groupConnect: connecting a new socket with ISN=" << isn);
            connectIn(ns, target_addr, isn);
        }
        catch (CUDTException& e)
        {
            LOGC(mglog.Error, log << "groupConnect: socket @" << sid << " in group " << pg->id() << " failed to connect");
            // We know it does belong to a group.
            // Remove it first because this involves a mutex, and we want
            // to avoid locking more than one mutex at a time.
            ns->removeFromGroup();
            erc_rloc = e.getErrorCode();

            CGuard cl(m_GlobControlLock, "GlobControl");
            m_Sockets.erase(ns->m_SocketID);
            // Intercept to delete the socket on failure.
            delete ns;
            continue;
        }
        catch (...)
        {
            LOGC(mglog.Fatal, log << "groupConnect: UNKNOWN EXCEPTION from connectIn");
            ns->removeFromGroup();
            CGuard cl(m_GlobControlLock, "GlobControl");
            m_Sockets.erase(ns->m_SocketID);
            // Intercept to delete the socket on failure.
            delete ns;
            throw;
        }

        SRT_SOCKSTATUS st;
        {
            CGuard grd(ns->m_ControlLock, "control");
            st = ns->getStatus();
        }

        {
            CGuard grd(g.m_GroupLock, "group");

            if (isn == 0)
            {
                g.syncWithSocket(ns->core());
            }

            HLOGC(mglog.Debug, log << "groupConnect: @" << sid << " connection successful, setting group OPEN (was "
                    << (g.m_bOpened ? "ALREADY" : "NOT") << "), will " << (block_new_opened ? "" : "NOT ")
                    << "block the connect call, status:" << SockStatusStr(st));

            // XXX OPEN OR CONNECTED?
            // BLOCK IF NOT OPEN OR BLOCK IF NOT CONNECTED?
            //
            // What happens to blocking when there are 2 connections
            // pending, about to be broken, and srt_connect() is called again?
            // SHOULD BLOCK the latter, even though is OPEN.
            // Or, OPEN should be removed from here and srt_connect(_group)
            // should block always if the group doesn't have neither 1 conencted link
            g.m_bOpened = true;

            f->laststatus = st;
            // Check the socket status and update it.
            // Turn the group state of the socket to IDLE only if
            // connection is established or in progress
            f->agent = source_addr;
            f->peer = target_addr;

            if (st >= SRTS_BROKEN)
            {
                f->sndstate = CUDTGroup::GST_BROKEN;
                f->rcvstate = CUDTGroup::GST_BROKEN;
                srt_epoll_remove_usock(g.m_SndEID, sid);
                srt_epoll_remove_usock(g.m_RcvEID, sid);
            }
            else
            {
                f->sndstate = CUDTGroup::GST_PENDING;
                f->rcvstate = CUDTGroup::GST_PENDING;
                spawned[sid] = ns;

                sid_rloc = sid;
                erc_rloc = 0;
                retval = sid;
            }
        }
    }

    if (retval == -1)
    {
        HLOGC(mglog.Debug, log << "groupConnect: none succeeded as background-spawn, exit with error");
        block_new_opened = false;
    }

    vector<SRTSOCKET> broken;

    while (block_new_opened)
    {
        if (spawned.empty())
        {
            // All were removed due to errors.
            retval = -1;
            break;
        }
        HLOGC(mglog.Debug, log << "groupConnect: first connection, applying EPOLL WAITING.");
        int len = spawned.size();
        vector<SRTSOCKET> ready(spawned.size());
        srt_epoll_wait(eid,
                NULL, NULL,  // IN/ACCEPT
                &ready[0], &len, // OUT/CONNECT
                -1, // indefinitely (XXX REGARD CONNECTION TIMEOUT!)
                NULL, NULL,
                NULL, NULL
                );
        // Check the sockets if they were reported due
        // to have connected or due to have failed.
        // Distill successful ones. If distilled nothing, return -1.
        // If not all sockets were reported in this instance, repeat
        // the call until you get information about all of them.
        for (int i = 0; i < len; ++i)
        {
            map<SRTSOCKET, CUDTSocket*>::iterator x = spawned.find(ready[i]);
            if (x == spawned.end())
            {
                // Sanity; impossible
                continue;
            }

            SRTSOCKET sid = x->first;
            CUDTSocket* s = x->second;

            // Check status. If failed, remove from spawned
            // and try again.
            SRT_SOCKSTATUS st = s->getStatus();
            // Find this socket in targets, as it's filled already, and mark the state.
            for (int y = 0; y < arraysize; ++y)
            {
                if (targets[y].id == sid)
                    targets[y].status = st;
            }
            if (st >= SRTS_BROKEN)
            {
                HLOGC(mglog.Debug, log << "groupConnect: Socket @" << sid << " got BROKEN during background connect, remove & TRY AGAIN");
                // Remove from spawned and try again
                spawned.erase(sid);
                broken.push_back(sid);
                srt_epoll_remove_usock(eid, sid);
                srt_epoll_remove_usock(g.m_SndEID, sid);
                srt_epoll_remove_usock(g.m_RcvEID, sid);

                continue;
            }

            if (st == SRTS_CONNECTED)
            {
                HLOGC(mglog.Debug, log << "groupConnect: Socket @" << sid << " got CONNECTED as first in the group - reporting");
                retval = sid;
                g.m_bConnected = true;
                block_new_opened = false; // Interrupt also rolling epoll (outer loop)

                // Remove this socket from SND EID because it doesn't need to
                // be connection-tracked anymore. Don't remove from the RCV EID
                // however because RCV procedure relies on epoll also for reading
                // and when found this socket connected it will "upgrade" it to
                // read-ready tracking only.
                srt_epoll_remove_usock(g.m_SndEID, sid);
                break;
            }

            // Spurious?
            HLOGC(mglog.Debug, log << "groupConnect: Socket @" << sid << " got spurious wakeup in "
                    << SockStatusStr(st) << " TRY AGAIN");
        }
    }
    // Finished, delete epoll.
    if (eid != -1)
    {
        HLOGC(mglog.Debug, log << "connect FIRST IN THE GROUP finished, removing EID " << eid);
        srt_epoll_release(eid);
    }

    for (vector<SRTSOCKET>::iterator b = broken.begin(); b != broken.end(); ++b)
    {
        CUDTSocket* s = locateSocket(*b, ERH_RETURN);
        if (!s)
            continue;

        // This will also automatically remove it from the group and all eids
        close(s);
    }

    // XXX This is wrong code probably, get that better.
    if (retval == -1)
        throw CUDTException(MJ_SETUP, MN_REJECTED, 0);

    return retval;
}


int CUDTUnited::connectIn(CUDTSocket* s, const sockaddr_any& target_addr, int32_t forced_isn)
{
    CGuard cg(s->m_ControlLock, "control");

    // a socket can "connect" only if it is in the following states:
    // - OPENED: assume the socket binding parameters are configured
    // - INIT: configure binding parameters here
    // - any other (meaning, already connected): report error

    if (s->m_Status == SRTS_INIT)
    {
        if (s->m_pUDT->m_bRendezvous)
            throw CUDTException(MJ_NOTSUP, MN_ISRENDUNBOUND, 0);

        // If bind() was done first on this socket, then the
        // socket will not perform this step. This actually does the
        // same thing as bind() does, just with empty address so that
        // the binding parameters are autoselected.

        s->m_pUDT->open();
        sockaddr_any autoselect_sa (target_addr.family());
        // This will create such a sockaddr_any that
        // will return true from empty(). 
        updateMux(s, autoselect_sa);  // <<---- updateMux
        // -> C(Snd|Rcv)Queue::init
        // -> pthread_create(...C(Snd|Rcv)Queue::worker...)
        s->m_Status = SRTS_OPENED;
    }
    else if (s->m_Status != SRTS_OPENED)
        throw CUDTException(MJ_NOTSUP, MN_ISCONNECTED, 0);

    // connect_complete() may be called before connect() returns.
    // So we need to update the status before connect() is called,
    // otherwise the status may be overwritten with wrong value
    // (CONNECTED vs. CONNECTING).
    s->m_Status = SRTS_CONNECTING;

    /* 
     * In blocking mode, connect can block for up to 30 seconds for
     * rendez-vous mode. Holding the s->m_ControlLock prevent close
     * from cancelling the connect
     */
    try
    {
        // InvertedGuard unlocks in the constructor, then locks in the
        // destructor, no matter if an exception has fired.
        InvertedGuard l_unlocker( s->m_pUDT->m_bSynRecving ? &s->m_ControlLock : 0 );
        s->m_pUDT->startConnect(target_addr, forced_isn);
    }
    catch (CUDTException& e) // Interceptor, just to change the state.
    {
        s->m_Status = SRTS_OPENED;
        throw e;
    }

    // record peer address
    s->m_PeerAddr = target_addr;

    // CGuard destructor will delete cg and unlock s->m_ControlLock

    return 0;
}

void CUDTUnited::connect_complete(const SRTSOCKET u)
{
   CUDTSocket* s = locateSocket(u);
   if (!s)
      throw CUDTException(MJ_NOTSUP, MN_SIDINVAL, 0);

   // copy address information of local node
   // the local port must be correctly assigned BEFORE CUDT::startConnect(),
   // otherwise if startConnect() fails, the multiplexer cannot be located
   // by garbage collection and will cause leak
   s->m_pUDT->m_pSndQueue->m_pChannel->getSockAddr(Ref(s->m_SelfAddr));
   CIPAddress::pton(Ref(s->m_SelfAddr), s->m_pUDT->m_piSelfIP, s->m_SelfAddr.family());

   s->m_Status = SRTS_CONNECTED;
}

int CUDTUnited::close(const SRTSOCKET u)
{
    if (u & SRTGROUP_MASK)
    {
        CUDTGroup* g = locateGroup(u);
        if (!g)
            throw CUDTException(MJ_NOTSUP, MN_SIDINVAL, 0);

        g->close();
        deleteGroup(g);
        return 0;
    }
    CUDTSocket* s = locateSocket(u);
    if (!s)
        throw CUDTException(MJ_NOTSUP, MN_SIDINVAL, 0);

    return close(s);
}

int CUDTUnited::close(CUDTSocket* s)
{

   HLOGC(mglog.Debug, log << s->m_pUDT->CONID() << " CLOSE. Acquiring control lock");

   CGuard socket_cg(s->m_ControlLock, "control");

   HLOGC(mglog.Debug, log << s->m_pUDT->CONID() << " CLOSING (removing from listening, closing CUDT)");

   bool synch_close_snd = s->m_pUDT->m_bSynSending;
   //bool synch_close_rcv = s->m_pUDT->m_bSynRecving;

   SRTSOCKET u = s->m_SocketID;

   if (s->m_Status == SRTS_LISTENING)
   {
      if (s->m_pUDT->m_bBroken)
         return 0;

      s->m_TimeStamp = CTimer::getTime();
      s->m_pUDT->m_bBroken = true;

      // Change towards original UDT: 
      // Leave all the closing activities for garbageCollect to happen,
      // however remove the listener from the RcvQueue IMMEDIATELY.
      // Even though garbageCollect would eventually remove the listener
      // as well, there would be some time interval between now and the
      // moment when it's done, and during this time the application will
      // be unable to bind to this port that the about-to-delete listener
      // is currently occupying (due to blocked slot in the RcvQueue).

      HLOGC(mglog.Debug, log << s->m_pUDT->CONID() << " CLOSING (removing listener immediately)");
      s->m_pUDT->notListening();

      // broadcast all "accept" waiting
      pthread_mutex_lock(&(s->m_AcceptLock));
      pthread_cond_broadcast(&(s->m_AcceptCond));
      pthread_mutex_unlock(&(s->m_AcceptLock));

   }
   else
   {
       s->makeClosed();

       // synchronize with garbage collection.
       HLOGC(mglog.Debug, log << "@" << u << "U::close done. GLOBAL CLOSE: " << s->m_pUDT->CONID() << ". Acquiring GLOBAL control lock");
       CGuard manager_cg(m_GlobControlLock, "GlobControl");

       // since "s" is located before m_ControlLock, locate it again in case
       // it became invalid
<<<<<<< HEAD
       // XXX Seriously? Why not do all things necessary on s prior to deletion?
       sockets_t::iterator i = m_Sockets.find(id);
=======
       sockets_t::iterator i = m_Sockets.find(u);
>>>>>>> 8da73162
       if ((i == m_Sockets.end()) || (i->second->m_Status == SRTS_CLOSED))
       {
           HLOGC(mglog.Debug, log << "@" << u << "U::close: NOT AN ACTIVE SOCKET, returning.");
           return 0;
       }
       s = i->second;

       s->m_Status = SRTS_CLOSED;

       // a socket will not be immediately removed when it is closed
       // in order to prevent other methods from accessing invalid address
       // a timer is started and the socket will be removed after approximately
       // 1 second
       s->m_TimeStamp = CTimer::getTime();

       m_Sockets.erase(s->m_SocketID);
       m_ClosedSockets[s->m_SocketID] = s;
       HLOGC(mglog.Debug, log << "@" << u << "U::close: Socket MOVED TO CLOSED for collecting later.");

       CTimer::triggerEvent();
   }

   HLOGC(mglog.Debug, log << "@" << u << ": GLOBAL: CLOSING DONE");

   // Check if the ID is still in closed sockets before you access it
   // (the last triggerEvent could have deleted it).
   if ( synch_close_snd )
   {
#if SRT_ENABLE_CLOSE_SYNCH

       HLOGC(mglog.Debug, log << "@" << u << " GLOBAL CLOSING: sync-waiting for releasing sender resources...");
       for (;;)
       {
           CSndBuffer* sb = s->m_pUDT->m_pSndBuffer;

           // Disconnected from buffer - nothing more to check.
           if (!sb)
           {
               HLOGC(mglog.Debug, log << "@" << u << " GLOBAL CLOSING: sending buffer disconnected. Allowed to close.");
               break;
           }

           // Sender buffer empty
           if (sb->getCurrBufSize() == 0)
           {
               HLOGC(mglog.Debug, log << "@" << u << " GLOBAL CLOSING: sending buffer depleted. Allowed to close.");
               break;
           }

           // Ok, now you are keeping GC thread hands off the internal data.
           // You can check then if it has already deleted the socket or not.
           // The socket is either in m_ClosedSockets or is already gone.

           // Done the other way, but still done. You can stop waiting.
           bool isgone = false;
           {
               CGuard manager_cg(m_GlobControlLock, "GlobControl");
               isgone = m_ClosedSockets.count(u) == 0;
           }
           if (!isgone)
           {
               isgone = !s->m_pUDT->m_bOpened;
           }
           if (isgone)
           {
               HLOGC(mglog.Debug, log << "@" << u << " GLOBAL CLOSING: ... gone in the meantime, whatever. Exiting close().");
               break;
           }

           HLOGC(mglog.Debug, log << "@" << u << " GLOBAL CLOSING: ... still waiting for any update.");
           CTimer::EWait wt = CTimer::waitForEvent();

           if ( wt == CTimer::WT_ERROR )
           {
               HLOGC(mglog.Debug, log << "GLOBAL CLOSING: ... ERROR WHEN WAITING FOR EVENT. Exiting close() to prevent hangup.");
               break;
           }

           // Continue waiting in case when an event happened or 1s waiting time passed for checkpoint.
       }
#endif
   }

   /*
      This code is PUT ASIDE for now.
      Most likely this will be never required.
      It had to hold the closing activity until the time when the receiver buffer is depleted.
      However the closing of the socket should only happen when the receiver has received
      an information about that the reading is no longer possible (error report from recv/recvfile).
      When this happens, the receiver buffer is definitely depleted already and there's no need to check
      anything.

      Should there appear any other conditions in future under which the closing process should be
      delayed until the receiver buffer is empty, this code can be filled here.

   if ( synch_close_rcv )
   {
   ...
   }
   */

   return 0;
}

void CUDTUnited::getpeername(const SRTSOCKET u, sockaddr* name, int* namelen)
{
    if (!name || !namelen)
        throw CUDTException(MJ_NOTSUP, MN_INVAL, 0);

   if (getStatus(u) != SRTS_CONNECTED)
      throw CUDTException(MJ_CONNECTION, MN_NOCONN, 0);

   CUDTSocket* s = locateSocket(u);

   if (!s)
      throw CUDTException(MJ_NOTSUP, MN_SIDINVAL, 0);

   if (!s->m_pUDT->m_bConnected || s->m_pUDT->m_bBroken)
      throw CUDTException(MJ_CONNECTION, MN_NOCONN, 0);

   int len = s->m_PeerAddr.size();
   if (*namelen < len)
       throw CUDTException(MJ_NOTSUP, MN_INVAL, 0);

   memcpy(name, &s->m_PeerAddr.sa, len);
   *namelen = len;
}

void CUDTUnited::getsockname(const SRTSOCKET u, sockaddr* name, int* namelen)
{
   if (!name || !namelen)
       throw CUDTException(MJ_NOTSUP, MN_INVAL, 0);

   CUDTSocket* s = locateSocket(u);

   if (!s)
      throw CUDTException(MJ_NOTSUP, MN_SIDINVAL, 0);

   if (s->m_pUDT->m_bBroken)
      throw CUDTException(MJ_NOTSUP, MN_SIDINVAL, 0);

   if (s->m_Status == SRTS_INIT)
      throw CUDTException(MJ_CONNECTION, MN_NOCONN, 0);

   int len = s->m_SelfAddr.size();
   if (*namelen < len)
       throw CUDTException(MJ_NOTSUP, MN_INVAL, 0);

   memcpy(name, &s->m_SelfAddr.sa, len);
   *namelen = len;
}

int CUDTUnited::select(
   ud_set* readfds, ud_set* writefds, ud_set* exceptfds, const timeval* timeout)
{
   uint64_t entertime = CTimer::getTime();

   uint64_t to;
   if (!timeout)
      to = 0xFFFFFFFFFFFFFFFFULL;
   else
      to = timeout->tv_sec * 1000000 + timeout->tv_usec;

   // initialize results
   int count = 0;
   set<SRTSOCKET> rs, ws, es;

   // retrieve related UDT sockets
   vector<CUDTSocket*> ru, wu, eu;
   CUDTSocket* s;
   if (readfds)
      for (set<SRTSOCKET>::iterator i1 = readfds->begin();
         i1 != readfds->end(); ++ i1)
      {
         if (getStatus(*i1) == SRTS_BROKEN)
         {
            rs.insert(*i1);
            ++ count;
         }
         else if (!(s = locateSocket(*i1)))
            throw CUDTException(MJ_NOTSUP, MN_SIDINVAL, 0);
         else
            ru.push_back(s);
      }
   if (writefds)
      for (set<SRTSOCKET>::iterator i2 = writefds->begin();
         i2 != writefds->end(); ++ i2)
      {
         if (getStatus(*i2) == SRTS_BROKEN)
         {
            ws.insert(*i2);
            ++ count;
         }
         else if (!(s = locateSocket(*i2)))
            throw CUDTException(MJ_NOTSUP, MN_SIDINVAL, 0);
         else
            wu.push_back(s);
      }
   if (exceptfds)
      for (set<SRTSOCKET>::iterator i3 = exceptfds->begin();
         i3 != exceptfds->end(); ++ i3)
      {
         if (getStatus(*i3) == SRTS_BROKEN)
         {
            es.insert(*i3);
            ++ count;
         }
         else if (!(s = locateSocket(*i3)))
            throw CUDTException(MJ_NOTSUP, MN_SIDINVAL, 0);
         else
            eu.push_back(s);
      }

   do
   {
      // query read sockets
      for (vector<CUDTSocket*>::iterator j1 = ru.begin(); j1 != ru.end(); ++ j1)
      {
         s = *j1;

         if (s->readReady() || s->m_Status == SRTS_CLOSED)
         {
            rs.insert(s->m_SocketID);
            ++ count;
         }
      }

      // query write sockets
      for (vector<CUDTSocket*>::iterator j2 = wu.begin(); j2 != wu.end(); ++ j2)
      {
         s = *j2;

         if (s->writeReady() || s->m_Status == SRTS_CLOSED)
         {
            ws.insert(s->m_SocketID);
            ++ count;
         }
      }

      // query exceptions on sockets
      for (vector<CUDTSocket*>::iterator j3 = eu.begin(); j3 != eu.end(); ++ j3)
      {
         // check connection request status, not supported now
      }

      if (0 < count)
         break;

      CTimer::waitForEvent();
   } while (to > CTimer::getTime() - entertime);

   if (readfds)
      *readfds = rs;

   if (writefds)
      *writefds = ws;

   if (exceptfds)
      *exceptfds = es;

   return count;
}

int CUDTUnited::selectEx(
   const vector<SRTSOCKET>& fds,
   vector<SRTSOCKET>* readfds,
   vector<SRTSOCKET>* writefds,
   vector<SRTSOCKET>* exceptfds,
   int64_t msTimeOut)
{
   uint64_t entertime = CTimer::getTime();

   uint64_t to;
   if (msTimeOut >= 0)
      to = msTimeOut * 1000;
   else
      to = 0xFFFFFFFFFFFFFFFFULL;

   // initialize results
   int count = 0;
   if (readfds)
      readfds->clear();
   if (writefds)
      writefds->clear();
   if (exceptfds)
      exceptfds->clear();

   do
   {
      for (vector<SRTSOCKET>::const_iterator i = fds.begin();
         i != fds.end(); ++ i)
      {
         CUDTSocket* s = locateSocket(*i);

         if ((!s) || s->m_pUDT->m_bBroken || (s->m_Status == SRTS_CLOSED))
         {
            if (exceptfds)
            {
               exceptfds->push_back(*i);
               ++ count;
            }
            continue;
         }

         if (readfds)
         {
            if ((s->m_pUDT->m_bConnected
                  && s->m_pUDT->m_pRcvBuffer->isRcvDataReady()
               )
               || (s->m_pUDT->m_bListening
                  && (s->m_pQueuedSockets->size() > 0)))
            {
               readfds->push_back(s->m_SocketID);
               ++ count;
            }
         }

         if (writefds)
         {
            if (s->m_pUDT->m_bConnected
               && (s->m_pUDT->m_pSndBuffer->getCurrBufSize()
                  < s->m_pUDT->m_iSndBufSize))
            {
               writefds->push_back(s->m_SocketID);
               ++ count;
            }
         }
      }

      if (count > 0)
         break;

      CTimer::waitForEvent();
   } while (to > CTimer::getTime() - entertime);

   return count;
}

int CUDTUnited::epoll_create()
{
   return m_EPoll.create();
}

int CUDTUnited::epoll_clear_usocks(int eid)
{
    return m_EPoll.clear_usocks(eid);
}

int CUDTUnited::epoll_add_usock(
   const int eid, const SRTSOCKET u, const int* events)
{
    int ret = -1;
    if (u & SRTGROUP_MASK)
    {
        CUDTGroup* g = locateGroup(u);
        if (!g)
            throw CUDTException(MJ_NOTSUP, MN_SIDINVAL, 0);

        ret = m_EPoll.add_usock(eid, u, events);
        g->addEPoll(eid);
        return 0;
    }

    CUDTSocket* s = locateSocket(u);
    if (s)
    {
        ret = m_EPoll.add_usock(eid, u, events);
        s->m_pUDT->addEPoll(eid);
    }
    else
    {
        throw CUDTException(MJ_NOTSUP, MN_SIDINVAL);
    }

    return ret;
}

int CUDTUnited::epoll_add_ssock(
   const int eid, const SYSSOCKET s, const int* events)
{
   return m_EPoll.add_ssock(eid, s, events);
}

int CUDTUnited::epoll_update_usock(
   const int eid, const SRTSOCKET u, const int* events)
{
   CUDTSocket* s = locateSocket(u);
   int ret = -1;
   if (s)
   {
      ret = m_EPoll.update_usock(eid, u, events);
      s->m_pUDT->addEPoll(eid);
   }
   else
   {
      throw CUDTException(MJ_NOTSUP, MN_SIDINVAL);
   }

   return ret;
}

int CUDTUnited::epoll_update_ssock(
   const int eid, const SYSSOCKET s, const int* events)
{
   return m_EPoll.update_ssock(eid, s, events);
}

int CUDTUnited::epoll_remove_usock(const int eid, const SRTSOCKET u)
{
    int ret = m_EPoll.remove_usock(eid, u);

    if (u & SRTGROUP_MASK)
    {
        CUDTGroup* g = locateGroup(u);
        if (g)
            g->removeEPoll(eid);
        return ret;
    }
    CUDTSocket* s = locateSocket(u);
    if (s)
    {
        s->m_pUDT->removeEPoll(eid);
    }
    //else
    //{
    //   throw CUDTException(MJ_NOTSUP, MN_SIDINVAL);
    //}

    return ret;
}

int CUDTUnited::epoll_remove_ssock(const int eid, const SYSSOCKET s)
{
   return m_EPoll.remove_ssock(eid, s);
}

int CUDTUnited::epoll_release(const int eid)
{
   return m_EPoll.release(eid);
}

CUDTSocket* CUDTUnited::locateSocket(const SRTSOCKET u, ErrorHandling erh)
{
    CGuard cg(m_GlobControlLock, "GlobControl");

    sockets_t::iterator i = m_Sockets.find(u);

    if ((i == m_Sockets.end()) || (i->second->m_Status == SRTS_CLOSED))
    {
        if (erh == ERH_RETURN)
            return NULL;
        throw CUDTException(MJ_NOTSUP, MN_SIDINVAL, 0);
    }

    return i->second;
}

CUDTGroup* CUDTUnited::locateGroup(SRTSOCKET u, ErrorHandling erh)
{
   CGuard cg(m_GlobControlLock, "GlobControl");

   groups_t::iterator i = m_Groups.find(u);
   if ( i == m_Groups.end() )
   {
       if (erh == ERH_THROW)
           throw CUDTException(MJ_NOTSUP, MN_SIDINVAL, 0);
       return NULL;
   }

   return i->second;
}

CUDTSocket* CUDTUnited::locatePeer(
   const sockaddr_any& peer,
   const SRTSOCKET id,
   int32_t isn)
{
   CGuard cg(m_GlobControlLock, "GlobControl");

   map<int64_t, set<SRTSOCKET> >::iterator i = m_PeerRec.find(
      CUDTSocket::getPeerSpec(id, isn));
   if (i == m_PeerRec.end())
      return NULL;

   for (set<SRTSOCKET>::iterator j = i->second.begin();
      j != i->second.end(); ++ j)
   {
      sockets_t::iterator k = m_Sockets.find(*j);
      // this socket might have been closed and moved m_ClosedSockets
      if (k == m_Sockets.end())
         continue;

      if (k->second->m_PeerAddr == peer)
      {
         return k->second;
      }
   }

   return NULL;
}

void CUDTUnited::checkBrokenSockets()
{
   CGuard cg(m_GlobControlLock, "GlobControl");

   // set of sockets To Be Closed and To Be Removed
   vector<SRTSOCKET> tbc;
   vector<SRTSOCKET> tbr;

   for (sockets_t::iterator i = m_Sockets.begin();
      i != m_Sockets.end(); ++ i)
   {
       CUDTSocket* s = i->second;

      // HLOGF(mglog.Debug, "checking EXISTING socket: %d\n", i->first);
      // check broken connection
      if (s->m_pUDT->m_bBroken)
      {
         if (s->m_Status == SRTS_LISTENING)
         {
            uint64_t elapsed = CTimer::getTime() - s->m_TimeStamp;
            // for a listening socket, it should wait an extra 3 seconds
            // in case a client is connecting
            if (elapsed < 3000000) // XXX MAKE A SYMBOLIC CONSTANT HERE!
            {
               // HLOGF(mglog.Debug, "STILL KEEPING socket %d
               // (listener, too early, w8 %fs)\n", i->first,
               // double(elapsed)/1000000);
               continue;
            }
         }
         else if ((s->m_pUDT->m_pRcvBuffer != NULL)
            // FIXED: calling isRcvDataAvailable() just to get the information
            // whether there are any data waiting in the buffer,
            // NOT WHETHER THEY ARE ALSO READY TO PLAY at the time when
            // this function is called (isRcvDataReady also checks if the
            // available data is "ready to play").
            && s->m_pUDT->m_pRcvBuffer->isRcvDataAvailable()
            && (s->m_pUDT->m_iBrokenCounter -- > 0))
         {
            // HLOGF(mglog.Debug, "STILL KEEPING socket (still have data):
            // %d\n", i->first);
            // if there is still data in the receiver buffer, wait longer
            continue;
         }

         // HLOGF(mglog.Debug, "moving socket to CLOSED: %d\n", i->first);

         //close broken connections and start removal timer
         s->m_Status = SRTS_CLOSED;
         s->m_TimeStamp = CTimer::getTime();
         tbc.push_back(i->first);
         m_ClosedSockets[i->first] = s;

         // remove from listener's queue
         sockets_t::iterator ls = m_Sockets.find(s->m_ListenSocket);
         if (ls == m_Sockets.end())
         {
            ls = m_ClosedSockets.find(s->m_ListenSocket);
            if (ls == m_ClosedSockets.end())
               continue;
         }

         CGuard::enterCS(ls->second->m_AcceptLock, "Accept");
         ls->second->m_pQueuedSockets->erase(s->m_SocketID);
         ls->second->m_pAcceptSockets->erase(s->m_SocketID);
         CGuard::leaveCS(ls->second->m_AcceptLock, "Accept");
      }
   }

   for (sockets_t::iterator j = m_ClosedSockets.begin();
      j != m_ClosedSockets.end(); ++ j)
   {
      // HLOGF(mglog.Debug, "checking CLOSED socket: %d\n", j->first);
      if (j->second->m_pUDT->m_ullLingerExpiration > 0)
      {
         // asynchronous close:
         if ((!j->second->m_pUDT->m_pSndBuffer)
            || (0 == j->second->m_pUDT->m_pSndBuffer->getCurrBufSize())
            || (j->second->m_pUDT->m_ullLingerExpiration <= CTimer::getTime()))
         {
            j->second->m_pUDT->m_ullLingerExpiration = 0;
            j->second->m_pUDT->m_bClosing = true;
            j->second->m_TimeStamp = CTimer::getTime();
         }
      }

      // timeout 1 second to destroy a socket AND it has been removed from
      // RcvUList
      if ((CTimer::getTime() - j->second->m_TimeStamp > 1000000)
         && ((!j->second->m_pUDT->m_pRNode)
            || !j->second->m_pUDT->m_pRNode->m_bOnList))
      {
         // HLOGF(mglog.Debug, "will unref socket: %d\n", j->first);
         tbr.push_back(j->first);
      }
   }

   // move closed sockets to the ClosedSockets structure
   for (vector<SRTSOCKET>::iterator k = tbc.begin(); k != tbc.end(); ++ k)
      m_Sockets.erase(*k);

   // remove those timeout sockets
   for (vector<SRTSOCKET>::iterator l = tbr.begin(); l != tbr.end(); ++ l)
      removeSocket(*l);
}

void CUDTUnited::removeSocket(const SRTSOCKET u)
{
   sockets_t::iterator i = m_ClosedSockets.find(u);

   // invalid socket ID
   if (i == m_ClosedSockets.end())
      return;

   CUDTSocket* s = i->second;

   // decrease multiplexer reference count, and remove it if necessary
   const int mid = s->m_iMuxID;

   if (s->m_pQueuedSockets)
   {
       CGuard cg(s->m_AcceptLock, "Accept");

       // if it is a listener, close all un-accepted sockets in its queue
       // and remove them later
       for (set<SRTSOCKET>::iterator q = s->m_pQueuedSockets->begin();
               q != s->m_pQueuedSockets->end(); ++ q)
       {
           sockets_t::iterator si = m_Sockets.find(*q);
           if (si == m_Sockets.end())
           {
               // gone in the meantime
               LOGC(mglog.Error, log << "removeSocket: IPE? socket %" << u << " being queued for listener socket %" << s->m_SocketID << " is GONE in the meantime ???");
               continue;
           }

           CUDTSocket* as = si->second;

           as->makeClosed();
           m_ClosedSockets[*q] = as;
           m_Sockets.erase(*q);
       }

   }

   // remove from peer rec
   map<int64_t, set<SRTSOCKET> >::iterator j = m_PeerRec.find(
      s->getPeerSpec());
   if (j != m_PeerRec.end())
   {
      j->second.erase(u);
      if (j->second.empty())
         m_PeerRec.erase(j);
   }

   /*
   * Socket may be deleted while still having ePoll events set that would
   * remains forever causing epoll_wait to unblock continuously for inexistent
   * sockets. Get rid of all events for this socket.
   */
   m_EPoll.update_events(u, s->m_pUDT->m_sPollID,
      SRT_EPOLL_IN|SRT_EPOLL_OUT|SRT_EPOLL_ERR, false);

   // delete this one
   m_ClosedSockets.erase(i);

   HLOGC(mglog.Debug, log << "GC/removeSocket: closing associated UDT %" << u);
   s->makeClosed();
   HLOGC(mglog.Debug, log << "GC/removeSocket: DELETING SOCKET %" << u);
   delete s;

   if (mid == -1)
       return;

   map<int, CMultiplexer>::iterator m;
   m = m_mMultiplexer.find(mid);
   if (m == m_mMultiplexer.end())
   {
      LOGC(mglog.Fatal, log << "IPE: For socket %" << u << " MUXER id=" << mid << " NOT FOUND!");
      return;
   }

   CMultiplexer& mx = m->second;

   mx.m_iRefCount --;
   // HLOGF(mglog.Debug, "unrefing underlying socket for %u: %u\n",
   //    u, mx.m_iRefCount);
   if (0 == mx.m_iRefCount)
   {
       HLOGC(mglog.Debug, log << "MUXER id=" << mid << " lost last socket %"
           << u << " - deleting muxer bound to port "
           << mx.m_pChannel->bindAddressAny().hport());
      // The channel has no access to the queues and
      // it looks like the multiplexer is the master of all of them.
      // The queues must be silenced before closing the channel
      // because this will cause error to be returned in any operation
      // being currently done in the queues, if any.
      mx.m_pSndQueue->setClosing();
      mx.m_pRcvQueue->setClosing();
      mx.m_pChannel->close();
      delete mx.m_pSndQueue;
      delete mx.m_pRcvQueue;
      delete mx.m_pTimer;
      delete mx.m_pChannel;
      m_mMultiplexer.erase(m);
   }
}

void CUDTUnited::setError(CUDTException* e)
{
    delete (CUDTException*)pthread_getspecific(m_TLSError);
    pthread_setspecific(m_TLSError, e);
}

CUDTException* CUDTUnited::getError()
{
    if(!pthread_getspecific(m_TLSError))
        pthread_setspecific(m_TLSError, new CUDTException);
    return (CUDTException*)pthread_getspecific(m_TLSError);
}


void CUDTUnited::updateMux(
   CUDTSocket* s, const sockaddr_any& addr, const int* udpsock /*[[nullable]]*/)
{
   CGuard cg(m_GlobControlLock, "GlobControl");

   // Don't try to reuse given address, if udpsock was given.
   // In such a case rely exclusively on that very socket and
   // use it the way as it is configured, of course, create also
   // always a new multiplexer for that very socket.
   if (!udpsock && s->m_pUDT->m_bReuseAddr)
   {
       int port = addr.hport();

      // find a reusable address
      for (map<int, CMultiplexer>::iterator i = m_mMultiplexer.begin();
         i != m_mMultiplexer.end(); ++ i)
      {
           // Use the "family" value blindly from the address; we
           // need to find an existing multiplexer that binds to the
           // given port in the same family as requested address.
           if ((i->second.m_iFamily == addr.family())
                   && (i->second.m_iMSS == s->m_pUDT->m_iMSS)
#ifdef SRT_ENABLE_IPOPTS
                   &&  (i->second.m_iIpTTL == s->m_pUDT->m_iIpTTL)
                   && (i->second.m_iIpToS == s->m_pUDT->m_iIpToS)
#endif
            && (i->second.m_iIpV6Only == s->m_pUDT->m_iIpV6Only)
            &&  i->second.m_bReusable)
         {
            if (i->second.m_iPort == port)
            {
               // HLOGF(mglog.Debug, "reusing multiplexer for port
               // %hd\n", port);
               // reuse the existing multiplexer
               ++ i->second.m_iRefCount;
                   s->m_pUDT->m_pSndQueue = i->second.m_pSndQueue;
                   s->m_pUDT->m_pRcvQueue = i->second.m_pRcvQueue;
               s->m_iMuxID = i->second.m_iID;
               return;
            }
         }
      }
   }

   // a new multiplexer is needed
   CMultiplexer m;
   m.m_iMSS = s->m_pUDT->m_iMSS;
   m.m_iFamily = addr.family();
#ifdef SRT_ENABLE_IPOPTS
   m.m_iIpTTL = s->m_pUDT->m_iIpTTL;
   m.m_iIpToS = s->m_pUDT->m_iIpToS;
#endif
   m.m_iRefCount = 1;
   m.m_iIpV6Only = s->m_pUDT->m_iIpV6Only;
   m.m_bReusable = s->m_pUDT->m_bReuseAddr;
   m.m_iID = s->m_SocketID;

   m.m_pChannel = new CChannel();
#ifdef SRT_ENABLE_IPOPTS
   m.m_pChannel->setIpTTL(s->m_pUDT->m_iIpTTL);
   m.m_pChannel->setIpToS(s->m_pUDT->m_iIpToS);
#endif
   m.m_pChannel->setSndBufSize(s->m_pUDT->m_iUDPSndBufSize);
   m.m_pChannel->setRcvBufSize(s->m_pUDT->m_iUDPRcvBufSize);
   if (s->m_pUDT->m_iIpV6Only != -1)
      m.m_pChannel->setIpV6Only(s->m_pUDT->m_iIpV6Only);

   try
   {
       if (udpsock)
       {
           // In this case, addr contains the address
           // that has been extracted already from the
           // given socket
           m.m_pChannel->attach(*udpsock, addr);
       }
       else if (addr.empty())
       {
           // The case of previously used case of a NULL address.
           // This here is used to pass family only, in this case
           // just automatically bind to the "0" address to autoselect
           // everything. If at least the IP address is specified,
           // then bind to that address, but still possibly autoselect
           // the outgoing port, if the port was specified as 0.
           m.m_pChannel->open(addr.family());
       }
       else
       {
           m.m_pChannel->open(addr);
       }
   }
   catch (CUDTException& e)
   {
      m.m_pChannel->close();
      delete m.m_pChannel;
      throw e;
   }

   sockaddr_any sa;
   m.m_pChannel->getSockAddr(Ref(sa));
   m.m_iPort = sa.hport();

   m.m_pTimer = new CTimer;

   m.m_pSndQueue = new CSndQueue;
   m.m_pSndQueue->init(m.m_pChannel, m.m_pTimer);
   m.m_pRcvQueue = new CRcvQueue;
   m.m_pRcvQueue->init(
      32, s->m_pUDT->maxPayloadSize(), m.m_iFamily, 1024,
      m.m_pChannel, m.m_pTimer);

   m_mMultiplexer[m.m_iID] = m;

   s->m_pUDT->m_pSndQueue = m.m_pSndQueue;
   s->m_pUDT->m_pRcvQueue = m.m_pRcvQueue;
   s->m_iMuxID = m.m_iID;

   HLOGF(mglog.Debug, 
      "creating new multiplexer for port %i\n", m.m_iPort);
}

// XXX This functionality needs strong refactoring.
//
// This function is going to find a multiplexer for the port contained
// in the 'ls' listening socket, by searching through the multiplexer
// container.
//
// Somehow, however, it's not even predicted a situation that the multiplexer
// for that port doesn't exist - that is, this function WILL find the
// multiplexer. How can it be so certain? It's because the listener has
// already created the multiplexer during the call to bind(), so if it
// didn't, this function wouldn't even have a chance to be called.
//
// Why can't then the multiplexer be recorded in the 'ls' listening socket data
// to be accessed immediately, especially when one listener can't bind to more
// than one multiplexer at a time (well, even if it could, there's still no
// reason why this should be extracted by "querying")?
//
// Maybe because the multiplexer container is a map, not a list.
// Why is this then a map? Because it's addressed by MuxID. Why do we need
// mux id? Because we don't have a list... ?
// 
// But what's the multiplexer ID? It's a socket ID for which it was originally
// created.
//
// Is this then shared? Yes, only between the listener socket and the accepted
// sockets, or in case of "bound" connecting sockets (by binding you can
// enforce the port number, which can be the same for multiple SRT sockets).
// Not shared in case of unbound connecting socket or rendezvous socket.
//
// Ok, in which situation do we need dispatching by mux id? Only when the
// socket is being deleted. How does the deleting procedure know the muxer id?
// Because it is recorded here at the time when it's found, as... the socket ID
// of the actual listener socket being actually the first socket to create the
// multiplexer, so the multiplexer gets its id.
//
// Still, no reasons found why the socket can't contain a list iterator to a
// multiplexer INSTEAD of m_iMuxID. There's no danger in this solution because
// the multiplexer is never deleted until there's at least one socket using it.
//
// The multiplexer may even physically be contained in the CUDTUnited object,
// just track the multiple users of it (the listener and the accepted sockets).
// When deleting, you simply "unsubscribe" yourself from the multiplexer, which
// will unref it and remove the list element by the iterator kept by the
// socket.
void CUDTUnited::updateListenerMux(CUDTSocket* s, const CUDTSocket* ls)
{
   CGuard cg(m_GlobControlLock, "GlobControl");
   int port = ls->m_SelfAddr.hport();

   // find the listener's address
   for (map<int, CMultiplexer>::iterator i = m_mMultiplexer.begin();
      i != m_mMultiplexer.end(); ++ i)
   {
      if (i->second.m_iPort == port)
      {
         HLOGF(mglog.Debug, 
            "updateMux: reusing multiplexer for port %i\n", port);
         // reuse the existing multiplexer
         ++ i->second.m_iRefCount;
         s->m_pUDT->m_pSndQueue = i->second.m_pSndQueue;
         s->m_pUDT->m_pRcvQueue = i->second.m_pRcvQueue;
         s->m_iMuxID = i->second.m_iID;
         return;
      }
   }
}

void* CUDTUnited::garbageCollect(void* p)
{
   CUDTUnited* self = (CUDTUnited*)p;

   THREAD_STATE_INIT("SRT:GC");

   CGuard gcguard(self->m_GCStopLock, "GCStop");

   while (!self->m_bClosing)
   {
       INCREMENT_THREAD_ITERATIONS();
       self->checkBrokenSockets();

       //#ifdef _WIN32
       //      self->checkTLSValue();
       //#endif

       timeval now;
       timespec timeout;
       gettimeofday(&now, 0);
       timeout.tv_sec = now.tv_sec + 1;
       timeout.tv_nsec = now.tv_usec * 1000;

       HLOGC(mglog.Debug, log << "GC: sleep until " << FormatTime(uint64_t(now.tv_usec) + 1000000*(timeout.tv_sec)));
       pthread_cond_timedwait(
               &self->m_GCStopCond, &self->m_GCStopLock, &timeout);
   }

   // remove all sockets and multiplexers
   HLOGC(mglog.Debug, log << "GC: GLOBAL EXIT - releasing all pending sockets. Acquring control lock...");
   CGuard::enterCS(self->m_GlobControlLock, "GlobControl");
   for (sockets_t::iterator i = self->m_Sockets.begin();
      i != self->m_Sockets.end(); ++ i)
   {
      i->second->makeClosed();
      self->m_ClosedSockets[i->first] = i->second;

      // remove from listener's queue
      sockets_t::iterator ls = self->m_Sockets.find(
         i->second->m_ListenSocket);
      if (ls == self->m_Sockets.end())
      {
         ls = self->m_ClosedSockets.find(i->second->m_ListenSocket);
         if (ls == self->m_ClosedSockets.end())
            continue;
      }

      CGuard::enterCS(ls->second->m_AcceptLock, "Accept");
      ls->second->m_pQueuedSockets->erase(i->second->m_SocketID);
      ls->second->m_pAcceptSockets->erase(i->second->m_SocketID);
      CGuard::leaveCS(ls->second->m_AcceptLock, "Accept");
   }
   self->m_Sockets.clear();

   for (sockets_t::iterator j = self->m_ClosedSockets.begin();
      j != self->m_ClosedSockets.end(); ++ j)
   {
      j->second->m_TimeStamp = 0;
   }
   CGuard::leaveCS(self->m_GlobControlLock, "GlobControl");

   HLOGC(mglog.Debug, log << "GC: GLOBAL EXIT - releasing all CLOSED sockets.");
   while (true)
   {
      self->checkBrokenSockets();

      CGuard::enterCS(self->m_GlobControlLock, "GlobControl");
      bool empty = self->m_ClosedSockets.empty();
      CGuard::leaveCS(self->m_GlobControlLock, "GlobControl");

      if (empty)
         break;

      CTimer::sleep();
   }

   THREAD_EXIT();
   return NULL;
}

////////////////////////////////////////////////////////////////////////////////

int CUDT::startup()
{
   return s_UDTUnited.startup();
}

int CUDT::cleanup()
{
   return s_UDTUnited.cleanup();
}

SRTSOCKET CUDT::socket()
{
   if (!s_UDTUnited.m_bGCStatus)
      s_UDTUnited.startup();

   try
   {
      return s_UDTUnited.newSocket();
   }
   catch (CUDTException& e)
   {
      s_UDTUnited.setError(new CUDTException(e));
      return INVALID_SOCK;
   }
   catch (bad_alloc&)
   {
      s_UDTUnited.setError(new CUDTException(MJ_SYSTEMRES, MN_MEMORY, 0));
      return INVALID_SOCK;
   }
   catch (std::exception& ee)
   {
      LOGC(mglog.Fatal, log << "socket: UNEXPECTED EXCEPTION: "
         << typeid(ee).name()
         << ": " << ee.what());
      s_UDTUnited.setError(new CUDTException(MJ_UNKNOWN, MN_NONE, 0));
      return INVALID_SOCK;
   }
}

int CUDT::setError(const CUDTException& e)
{
    s_UDTUnited.setError(new CUDTException(e));
    return SRT_ERROR;
}

int CUDT::setError(CodeMajor mj, CodeMinor mn, int syserr)
{
    s_UDTUnited.setError(new CUDTException(mj, mn, syserr));
    return SRT_ERROR;
}

// This is an internal function; 'type' should be pre-checked if it has a correct value.
// This doesn't have argument of GroupType due to header file conflicts.
CUDTGroup& CUDT::newGroup(int type)
{
    CGuard guard(s_UDTUnited.m_IDLock, "id");
    SRTSOCKET id = s_UDTUnited.generateSocketID(true);

    // Now map the group
    return s_UDTUnited.addGroup(id).id(id).type(SRT_GROUP_TYPE(type));
}

SRTSOCKET CUDT::createGroup(SRT_GROUP_TYPE gt)
{
    // Doing the same lazy-startup as with srt_create_socket()
    if (!s_UDTUnited.m_bGCStatus)
        s_UDTUnited.startup();

    try
    {
        return newGroup(gt).id();
    }
    catch (CUDTException& e)
    {
        return setError(e);
    }
    catch (std::bad_alloc& e)
    {
        return setError(MJ_SYSTEMRES, MN_MEMORY, 0);
    }
}


int CUDT::addSocketToGroup(SRTSOCKET socket, SRTSOCKET group)
{
    // Check if socket and group have been set correctly.
    int32_t sid = socket & ~SRTGROUP_MASK;
    int32_t gm = group & SRTGROUP_MASK;

    if ( sid != socket || gm == 0 )
        return setError(MJ_NOTSUP, MN_INVAL, 0);

    // Find the socket and the group
    CUDTSocket* s = s_UDTUnited.locateSocket(socket);
    CUDTGroup* g = s_UDTUnited.locateGroup(group);

    if (!s || !g)
        return setError(MJ_NOTSUP, MN_INVAL, 0);

    // Check if the socket is already IN SOME GROUP.
    if (s->m_IncludedGroup)
        return setError(MJ_NOTSUP, MN_INVAL, 0);

    if (g->managed())
    {
        // This can be changed as long as the group is empty.
        if (!g->empty())
        {
            return setError(MJ_NOTSUP, MN_INVAL, 0);
        }
        g->managed(false);
    }

    CGuard cg(s->m_ControlLock, "Control");

    // Check if the socket already is in the group
    CUDTGroup::gli_t f = g->find(socket);
    if (f != CUDTGroup::gli_NULL())
    {
        // XXX This is internal error. Report it, but continue
        LOGC(mglog.Error, log << "IPE (non-fatal): the socket is in the group, but has no clue about it!");
        s->m_IncludedGroup = g;
        s->m_IncludedIter = f;
        return 0;
    }
    s->m_IncludedGroup = g;
    s->m_IncludedIter = g->add(g->prepareData(s));

    return 0;
}

int CUDT::removeSocketFromGroup(SRTSOCKET socket)
{
    CUDTSocket* s = s_UDTUnited.locateSocket(socket);
    if (!s)
        return setError(MJ_NOTSUP, MN_INVAL, 0);

    if (!s->m_IncludedGroup)
        return setError(MJ_NOTSUP, MN_INVAL, 0);

    CGuard grd(s->m_ControlLock, "Control");
    s->removeFromGroup();
    return 0;
}

void CUDTSocket::removeFromGroup()
{
    m_IncludedGroup->remove(m_SocketID);
    m_IncludedIter = CUDTGroup::gli_NULL();
    m_IncludedGroup = NULL;
}

SRTSOCKET CUDT::getGroupOfSocket(SRTSOCKET socket)
{
    CUDTSocket* s = s_UDTUnited.locateSocket(socket);
    if (!s)
        return setError(MJ_NOTSUP, MN_INVAL, 0);

    if (!s->m_IncludedGroup)
        return setError(MJ_NOTSUP, MN_INVAL, 0);

    return s->m_IncludedGroup->id();
}

int CUDT::getGroupData(SRTSOCKET groupid, SRT_SOCKGROUPDATA* pdata, size_t* psize)
{
    if ( (groupid & SRTGROUP_MASK) == 0)
    {
        return setError(MJ_NOTSUP, MN_INVAL, 0);
    }

    CUDTGroup* g = s_UDTUnited.locateGroup(groupid, s_UDTUnited.ERH_RETURN);
    if (!g || !pdata || !psize)
    {
        return setError(MJ_NOTSUP, MN_INVAL, 0);
    }

    return g->getGroupData(pdata, psize);
}

int CUDT::bind(SRTSOCKET u, const sockaddr* name, int namelen)
{
   try
   {
       sockaddr_any sa (name, namelen);
       if ( sa.len == 0 )
       {
           // This happens if the namelen check proved it to be
           // too small for particular family, or that family is
           // not recognized (is none of AF_INET, AF_INET6).
           // This is a user error.
           return setError(MJ_NOTSUP, MN_INVAL, 0);
       }
       CUDTSocket* s = s_UDTUnited.locateSocket(u);
       if (!s)
           return setError(MJ_NOTSUP, MN_INVAL, 0);

       return s_UDTUnited.bind(s, sa);
   }
   catch (CUDTException& e)
   {
       return setError(e);
   }
   catch (bad_alloc&)
   {
       return setError(MJ_SYSTEMRES, MN_MEMORY, 0);
   }
   catch (std::exception& ee)
   {
      LOGC(mglog.Fatal, log << "bind: UNEXPECTED EXCEPTION: "
         << typeid(ee).name()
         << ": " << ee.what());
      return setError(MJ_UNKNOWN, MN_NONE, 0);
   }
}

int CUDT::bind(SRTSOCKET u, int udpsock)
{
    try
    {
        CUDTSocket* s = s_UDTUnited.locateSocket(u);
        if (!s)
            return setError(MJ_NOTSUP, MN_INVAL, 0);

        return s_UDTUnited.bind(s, udpsock);
    }
    catch (CUDTException& e)
    {
        s_UDTUnited.setError(new CUDTException(e));
        return ERROR;
    }
    catch (bad_alloc&)
    {
        s_UDTUnited.setError(new CUDTException(MJ_SYSTEMRES, MN_MEMORY, 0));
        return ERROR;
    }
    catch (std::exception& ee)
    {
        LOGC(mglog.Fatal, log << "bind/udp: UNEXPECTED EXCEPTION: "
                << typeid(ee).name() << ": " << ee.what());
        s_UDTUnited.setError(new CUDTException(MJ_UNKNOWN, MN_NONE, 0));
        return ERROR;
    }
}

int CUDT::listen(SRTSOCKET u, int backlog)
{
   try
   {
      return s_UDTUnited.listen(u, backlog);
   }
   catch (CUDTException& e)
   {
      s_UDTUnited.setError(new CUDTException(e));
      return ERROR;
   }
   catch (bad_alloc&)
   {
      s_UDTUnited.setError(new CUDTException(MJ_SYSTEMRES, MN_MEMORY, 0));
      return ERROR;
   }
   catch (std::exception& ee)
   {
      LOGC(mglog.Fatal, log << "listen: UNEXPECTED EXCEPTION: "
         << typeid(ee).name() << ": " << ee.what());
      s_UDTUnited.setError(new CUDTException(MJ_UNKNOWN, MN_NONE, 0));
      return ERROR;
   }
}

SRTSOCKET CUDT::accept(SRTSOCKET u, sockaddr* addr, int* addrlen)
{
   try
   {
      return s_UDTUnited.accept(u, addr, addrlen);
   }
   catch (CUDTException& e)
   {
      s_UDTUnited.setError(new CUDTException(e));
      return INVALID_SOCK;
   }
   catch (std::exception& ee)
   {
      LOGC(mglog.Fatal, log << "accept: UNEXPECTED EXCEPTION: "
         << typeid(ee).name() << ": " << ee.what());
      s_UDTUnited.setError(new CUDTException(MJ_UNKNOWN, MN_NONE, 0));
      return INVALID_SOCK;
   }
}

int CUDT::connect(
    SRTSOCKET u, const sockaddr* name, int namelen, const sockaddr* tname, int tnamelen)
{
   try
   {
      return s_UDTUnited.connect(u, name, namelen, tname, tnamelen);
   }
   catch (CUDTException e)
   {
      s_UDTUnited.setError(new CUDTException(e));
      return ERROR;
   }
   catch (bad_alloc&)
   {
      s_UDTUnited.setError(new CUDTException(MJ_SYSTEMRES, MN_MEMORY, 0));
      return ERROR;
   }
   catch (std::exception& ee)
   {
      LOGC(mglog.Fatal, log << "connect: UNEXPECTED EXCEPTION: "
         << typeid(ee).name() << ": " << ee.what());
      s_UDTUnited.setError(new CUDTException(MJ_UNKNOWN, MN_NONE, 0));
      return ERROR;
   }
}

int CUDT::connectLinks(SRTSOCKET grp, const sockaddr* source /*[[nullable]]*/, int namelen,
        SRT_SOCKGROUPDATA targets [], int arraysize)
{
    if (arraysize <= 0)
        return setError(MJ_NOTSUP, MN_INVAL, 0);

    if ( (grp & SRTGROUP_MASK) == 0)
    {
        // connectLinks accepts only GROUP id, not socket id.
        return setError(MJ_NOTSUP, MN_SIDINVAL, 0);
    }

    int family = targets[0].peeraddr.ss_family;

    sockaddr_any source_addr(family);
    if (source)
    {
        source_addr.set(source, namelen);
        if (source_addr.family() != family
                || source_addr.len == 0)
            return setError(MJ_NOTSUP, MN_INVAL, 0);
    }

    try
    {
        return s_UDTUnited.groupConnect(
                s_UDTUnited.locateGroup(grp, s_UDTUnited.ERH_THROW),
                source_addr, targets, arraysize);
    }
    catch (CUDTException& e)
    {
        return setError(e);
    }
    catch (bad_alloc&)
    {
        return setError(MJ_SYSTEMRES, MN_MEMORY, 0);
    }
    catch (std::exception& ee)
    {
        LOGC(mglog.Fatal, log << "connect: UNEXPECTED EXCEPTION: "
                << typeid(ee).name() << ": " << ee.what());
        return setError(MJ_UNKNOWN, MN_NONE, 0);
    }
}

int CUDT::connect(SRTSOCKET u, const sockaddr* name, int namelen, int32_t forced_isn)
{
   try
   {
      return s_UDTUnited.connect(u, name, namelen, forced_isn);
   }
   catch (CUDTException e)
   {
      s_UDTUnited.setError(new CUDTException(e));
      return ERROR;
   }
   catch (bad_alloc&)
   {
      s_UDTUnited.setError(new CUDTException(MJ_SYSTEMRES, MN_MEMORY, 0));
      return ERROR;
   }
   catch (std::exception& ee)
   {
      LOGC(mglog.Fatal, log << "connect: UNEXPECTED EXCEPTION: "
         << typeid(ee).name() << ": " << ee.what());
      s_UDTUnited.setError(new CUDTException(MJ_UNKNOWN, MN_NONE, 0));
      return ERROR;
   }
}

int CUDT::close(SRTSOCKET u)
{
   try
   {
      return s_UDTUnited.close(u);
   }
   catch (CUDTException e)
   {
      s_UDTUnited.setError(new CUDTException(e));
      return ERROR;
   }
   catch (std::exception& ee)
   {
      LOGC(mglog.Fatal, log << "close: UNEXPECTED EXCEPTION: "
         << typeid(ee).name() << ": " << ee.what());
      s_UDTUnited.setError(new CUDTException(MJ_UNKNOWN, MN_NONE, 0));
      return ERROR;
   }
}

int CUDT::getpeername(SRTSOCKET u, sockaddr* name, int* namelen)
{
   try
   {
      s_UDTUnited.getpeername(u, name, namelen);
      return 0;
   }
   catch (CUDTException e)
   {
      s_UDTUnited.setError(new CUDTException(e));
      return ERROR;
   }
   catch (std::exception& ee)
   {
      LOGC(mglog.Fatal, log << "getpeername: UNEXPECTED EXCEPTION: "
         << typeid(ee).name() << ": " << ee.what());
      s_UDTUnited.setError(new CUDTException(MJ_UNKNOWN, MN_NONE, 0));
      return ERROR;
   }
}

int CUDT::getsockname(SRTSOCKET u, sockaddr* name, int* namelen)
{
   try
   {
      s_UDTUnited.getsockname(u, name, namelen);;
      return 0;
   }
   catch (CUDTException e)
   {
      s_UDTUnited.setError(new CUDTException(e));
      return ERROR;
   }
   catch (std::exception& ee)
   {
      LOGC(mglog.Fatal, log << "getsockname: UNEXPECTED EXCEPTION: "
         << typeid(ee).name() << ": " << ee.what());
      s_UDTUnited.setError(new CUDTException(MJ_UNKNOWN, MN_NONE, 0));
      return ERROR;
   }
}

int CUDT::getsockopt(SRTSOCKET u, int, SRT_SOCKOPT optname, void* optval, int* optlen)
{
    if (!optval || !optlen)
    {
        return setError(MJ_NOTSUP, MN_INVAL, 0);
    }

    try
    {
        if (u & SRTGROUP_MASK)
        {
            CUDTGroup* g = s_UDTUnited.locateGroup(u, s_UDTUnited.ERH_THROW);
            g->getOpt(optname, optval, Ref(*optlen));
            return 0;
        }

        CUDT* udt = s_UDTUnited.locateSocket(u, s_UDTUnited.ERH_THROW)->m_pUDT;
        udt->getOpt(optname, optval, Ref(*optlen));
        return 0;
    }
    catch (CUDTException e)
    {
        s_UDTUnited.setError(new CUDTException(e));
        return ERROR;
    }
    catch (std::exception& ee)
    {
        LOGC(mglog.Fatal, log << "getsockopt: UNEXPECTED EXCEPTION: "
                << typeid(ee).name() << ": " << ee.what());
        s_UDTUnited.setError(new CUDTException(MJ_UNKNOWN, MN_NONE, 0));
        return ERROR;
    }
}

int CUDT::setsockopt(SRTSOCKET u, int, SRT_SOCKOPT optname, const void* optval, int optlen)
{
    if (!optval)
    {
        return setError(MJ_NOTSUP, MN_INVAL, 0);
    }

    try
    {
        if (u & SRTGROUP_MASK)
        {
            CUDTGroup* g = s_UDTUnited.locateGroup(u, s_UDTUnited.ERH_THROW);
            g->setOpt(optname, optval, optlen);
            return 0;
        }

        CUDT* udt = s_UDTUnited.locateSocket(u, s_UDTUnited.ERH_THROW)->m_pUDT;
        udt->setOpt(optname, optval, optlen);
        return 0;
    }
    catch (CUDTException e)
    {
        s_UDTUnited.setError(new CUDTException(e));
        return ERROR;
    }
    catch (std::exception& ee)
    {
        LOGC(mglog.Fatal, log << "setsockopt: UNEXPECTED EXCEPTION: "
                << typeid(ee).name() << ": " << ee.what());
        s_UDTUnited.setError(new CUDTException(MJ_UNKNOWN, MN_NONE, 0));
        return ERROR;
    }
}

int CUDT::send(SRTSOCKET u, const char* buf, int len, int)
{
    SRT_MSGCTRL mctrl = srt_msgctrl_default;
    return sendmsg2(u, buf, len, Ref(mctrl));
}

int CUDT::sendmsg(SRTSOCKET u, const char* buf, int len, int ttl, bool inorder, uint64_t srctime)
{
    SRT_MSGCTRL mctrl = srt_msgctrl_default;
    mctrl.msgttl = ttl;
    mctrl.inorder = inorder;
    mctrl.srctime = srctime;
    return sendmsg2(u, buf, len, Ref(mctrl));
}

int CUDT::sendmsg2( SRTSOCKET u, const char* buf, int len, ref_t<SRT_MSGCTRL> r_m)
{
    try
    {
        if (u & SRTGROUP_MASK)
        {
            return s_UDTUnited.locateGroup(u, CUDTUnited::ERH_THROW)->send(buf, len, r_m);
        }

        return s_UDTUnited.locateSocket(u, CUDTUnited::ERH_THROW)->core().sendmsg2(buf, len, r_m);
    }
    catch (CUDTException e)
    {
        s_UDTUnited.setError(new CUDTException(e));
        return ERROR;
    }
    catch (bad_alloc&)
    {
        s_UDTUnited.setError(new CUDTException(MJ_SYSTEMRES, MN_MEMORY, 0));
        return ERROR;
    }
    catch (std::exception& ee)
    {
        LOGC(mglog.Fatal, log
            << "sendmsg: UNEXPECTED EXCEPTION: "
            << typeid(ee).name() << ": " << ee.what());
        s_UDTUnited.setError(new CUDTException(MJ_UNKNOWN, MN_NONE, 0));
        return ERROR;
    }
}

int CUDT::recv(SRTSOCKET u, char* buf, int len, int)
{
    SRT_MSGCTRL mctrl = srt_msgctrl_default;
    int ret = recvmsg2(u, buf, len, Ref(mctrl));
    return ret;
}

int CUDT::recvmsg(SRTSOCKET u, char* buf, int len, uint64_t& srctime)
{
    SRT_MSGCTRL mctrl = srt_msgctrl_default;
    int ret = recvmsg2(u, buf, len, Ref(mctrl));
    srctime = mctrl.srctime;
    return ret;
}

int CUDT::recvmsg2(SRTSOCKET u, char* buf, int len, ref_t<SRT_MSGCTRL> r_m)
{
    try
    {
        if (u & SRTGROUP_MASK)
        {
            return s_UDTUnited.locateGroup(u, CUDTUnited::ERH_THROW)->recv(buf, len, r_m);
        }

        return s_UDTUnited.locateSocket(u, CUDTUnited::ERH_THROW)->core().recvmsg2(buf, len, r_m);
    }
    catch (CUDTException e)
    {
        s_UDTUnited.setError(new CUDTException(e));
        return ERROR;
    }
    catch (std::exception& ee)
    {
        LOGC(mglog.Fatal, log
            << "recvmsg: UNEXPECTED EXCEPTION: "
            << typeid(ee).name() << ": " << ee.what());
        s_UDTUnited.setError(new CUDTException(MJ_UNKNOWN, MN_NONE, 0));
        return ERROR;
    }
}

int64_t CUDT::sendfile(
        SRTSOCKET u, fstream& ifs, int64_t& offset, int64_t size, int block)
{
    try
    {
        CUDT* udt = s_UDTUnited.locateSocket(u, s_UDTUnited.ERH_THROW)->m_pUDT;
        return udt->sendfile(ifs, offset, size, block);
    }
    catch (CUDTException e)
    {
        s_UDTUnited.setError(new CUDTException(e));
        return ERROR;
    }
    catch (bad_alloc&)
    {
        s_UDTUnited.setError(new CUDTException(MJ_SYSTEMRES, MN_MEMORY, 0));
        return ERROR;
    }
    catch (std::exception& ee)
    {
        LOGC(mglog.Fatal, log << "sendfile: UNEXPECTED EXCEPTION: "
                << typeid(ee).name() << ": " << ee.what());
        s_UDTUnited.setError(new CUDTException(MJ_UNKNOWN, MN_NONE, 0));
        return ERROR;
    }
}

int64_t CUDT::recvfile(
    SRTSOCKET u, fstream& ofs, int64_t& offset, int64_t size, int block)
{
    try
    {
        return s_UDTUnited.locateSocket(u, CUDTUnited::ERH_THROW)->core().recvfile(ofs, offset, size, block);
    }
    catch (CUDTException e)
    {
        s_UDTUnited.setError(new CUDTException(e));
        return ERROR;
    }
    catch (std::exception& ee)
    {
        LOGC(mglog.Fatal, log
            << "recvfile: UNEXPECTED EXCEPTION: "
            << typeid(ee).name() << ": " << ee.what());
        s_UDTUnited.setError(new CUDTException(MJ_UNKNOWN, MN_NONE, 0));
        return ERROR;
    }
}

int CUDT::select(
   int,
   ud_set* readfds,
   ud_set* writefds,
   ud_set* exceptfds,
   const timeval* timeout)
{
   if ((!readfds) && (!writefds) && (!exceptfds))
   {
      s_UDTUnited.setError(new CUDTException(MJ_NOTSUP, MN_INVAL, 0));
      return ERROR;
   }

   try
   {
      return s_UDTUnited.select(readfds, writefds, exceptfds, timeout);
   }
   catch (CUDTException e)
   {
      s_UDTUnited.setError(new CUDTException(e));
      return ERROR;
   }
   catch (bad_alloc&)
   {
      s_UDTUnited.setError(new CUDTException(MJ_SYSTEMRES, MN_MEMORY, 0));
      return ERROR;
   }
   catch (std::exception& ee)
   {
      LOGC(mglog.Fatal, log << "select: UNEXPECTED EXCEPTION: "
         << typeid(ee).name() << ": " << ee.what());
      s_UDTUnited.setError(new CUDTException(MJ_UNKNOWN, MN_NONE, 0));
      return ERROR;
   }
}

int CUDT::selectEx(
   const vector<SRTSOCKET>& fds,
   vector<SRTSOCKET>* readfds,
   vector<SRTSOCKET>* writefds,
   vector<SRTSOCKET>* exceptfds,
   int64_t msTimeOut)
{
   if ((!readfds) && (!writefds) && (!exceptfds))
   {
      s_UDTUnited.setError(new CUDTException(MJ_NOTSUP, MN_INVAL, 0));
      return ERROR;
   }

   try
   {
      return s_UDTUnited.selectEx(fds, readfds, writefds, exceptfds, msTimeOut);
   }
   catch (CUDTException e)
   {
      s_UDTUnited.setError(new CUDTException(e));
      return ERROR;
   }
   catch (bad_alloc&)
   {
      s_UDTUnited.setError(new CUDTException(MJ_SYSTEMRES, MN_MEMORY, 0));
      return ERROR;
   }
   catch (std::exception& ee)
   {
      LOGC(mglog.Fatal, log << "selectEx: UNEXPECTED EXCEPTION: "
         << typeid(ee).name() << ": " << ee.what());
      s_UDTUnited.setError(new CUDTException(MJ_UNKNOWN));
      return ERROR;
   }
}

int CUDT::epoll_create()
{
   try
   {
      return s_UDTUnited.epoll_create();
   }
   catch (CUDTException e)
   {
      s_UDTUnited.setError(new CUDTException(e));
      return ERROR;
   }
   catch (std::exception& ee)
   {
      LOGC(mglog.Fatal, log << "epoll_create: UNEXPECTED EXCEPTION: "
         << typeid(ee).name() << ": " << ee.what());
      s_UDTUnited.setError(new CUDTException(MJ_UNKNOWN, MN_NONE, 0));
      return ERROR;
   }
}

int CUDT::epoll_clear_usocks(int eid)
{
   try
   {
      return s_UDTUnited.epoll_clear_usocks(eid);
   }
   catch (CUDTException e)
   {
      s_UDTUnited.setError(new CUDTException(e));
      return ERROR;
   }
   catch (std::exception& ee)
   {
      LOGC(mglog.Fatal, log << "epoll_clear_usocks: UNEXPECTED EXCEPTION: "
         << typeid(ee).name() << ": " << ee.what());
      s_UDTUnited.setError(new CUDTException(MJ_UNKNOWN, MN_NONE, 0));
      return ERROR;
   }
}

int CUDT::epoll_add_usock(const int eid, const SRTSOCKET u, const int* events)
{
   try
   {
      return s_UDTUnited.epoll_add_usock(eid, u, events);
   }
   catch (CUDTException e)
   {
      s_UDTUnited.setError(new CUDTException(e));
      return ERROR;
   }
   catch (std::exception& ee)
   {
      LOGC(mglog.Fatal, log << "epoll_add_usock: UNEXPECTED EXCEPTION: "
         << typeid(ee).name() << ": " << ee.what());
      s_UDTUnited.setError(new CUDTException(MJ_UNKNOWN, MN_NONE, 0));
      return ERROR;
   }
}

int CUDT::epoll_add_ssock(const int eid, const SYSSOCKET s, const int* events)
{
   try
   {
      return s_UDTUnited.epoll_add_ssock(eid, s, events);
   }
   catch (CUDTException e)
   {
      s_UDTUnited.setError(new CUDTException(e));
      return ERROR;
   }
   catch (std::exception& ee)
   {
      LOGC(mglog.Fatal, log << "epoll_add_ssock: UNEXPECTED EXCEPTION: "
         << typeid(ee).name() << ": " << ee.what());
      s_UDTUnited.setError(new CUDTException(MJ_UNKNOWN, MN_NONE, 0));
      return ERROR;
   }
}

int CUDT::epoll_update_usock(
   const int eid, const SRTSOCKET u, const int* events)
{
   try
   {
      return s_UDTUnited.epoll_update_usock(eid, u, events);
   }
   catch (CUDTException e)
   {
      s_UDTUnited.setError(new CUDTException(e));
      return ERROR;
   }
   catch (std::exception& ee)
   {
      LOGC(mglog.Fatal, log << "epoll_update_usock: UNEXPECTED EXCEPTION: "
         << typeid(ee).name() << ": " << ee.what());
      s_UDTUnited.setError(new CUDTException(MJ_UNKNOWN, MN_NONE, 0));
      return ERROR;
   }
}

int CUDT::epoll_update_ssock(
   const int eid, const SYSSOCKET s, const int* events)
{
   try
   {
      return s_UDTUnited.epoll_update_ssock(eid, s, events);
   }
   catch (CUDTException e)
   {
      s_UDTUnited.setError(new CUDTException(e));
      return ERROR;
   }
   catch (std::exception& ee)
   {
      LOGC(mglog.Fatal, log << "epoll_update_ssock: UNEXPECTED EXCEPTION: "
         << typeid(ee).name() << ": " << ee.what());
      s_UDTUnited.setError(new CUDTException(MJ_UNKNOWN, MN_NONE, 0));
      return ERROR;
   }
}


int CUDT::epoll_remove_usock(const int eid, const SRTSOCKET u)
{
   try
   {
      return s_UDTUnited.epoll_remove_usock(eid, u);
   }
   catch (CUDTException e)
   {
      s_UDTUnited.setError(new CUDTException(e));
      return ERROR;
   }
   catch (std::exception& ee)
   {
      LOGC(mglog.Fatal, log << "epoll_remove_usock: UNEXPECTED EXCEPTION: "
         << typeid(ee).name() << ": " << ee.what());
      s_UDTUnited.setError(new CUDTException(MJ_UNKNOWN, MN_NONE, 0));
      return ERROR;
   }
}

int CUDT::epoll_remove_ssock(const int eid, const SYSSOCKET s)
{
   try
   {
      return s_UDTUnited.epoll_remove_ssock(eid, s);
   }
   catch (CUDTException e)
   {
      s_UDTUnited.setError(new CUDTException(e));
      return ERROR;
   }
   catch (std::exception& ee)
   {
      LOGC(mglog.Fatal, log << "epoll_remove_ssock: UNEXPECTED EXCEPTION: "
         << typeid(ee).name() << ": " << ee.what());
      s_UDTUnited.setError(new CUDTException(MJ_UNKNOWN, MN_NONE, 0));
      return ERROR;
   }
}

int CUDT::epoll_wait(
   const int eid,
   set<SRTSOCKET>* readfds,
   set<SRTSOCKET>* writefds,
   int64_t msTimeOut,
   set<SYSSOCKET>* lrfds,
   set<SYSSOCKET>* lwfds)
{
   try
   {
      return s_UDTUnited.epollmg().wait(
              eid, readfds, writefds, msTimeOut, lrfds, lwfds);
   }
   catch (CUDTException e)
   {
      s_UDTUnited.setError(new CUDTException(e));
      return ERROR;
   }
   catch (std::exception& ee)
   {
      LOGC(mglog.Fatal, log << "epoll_wait: UNEXPECTED EXCEPTION: "
         << typeid(ee).name() << ": " << ee.what());
      s_UDTUnited.setError(new CUDTException(MJ_UNKNOWN, MN_NONE, 0));
      return ERROR;
   }
}

int CUDT::epoll_swait(const int eid, SrtPollState& socks, int64_t msTimeOut)
{
   try
   {
       const CEPollDesc& d = s_UDTUnited.epollmg().access(eid);
       HLOGC(mglog.Debug, log << "epoll_swait polls on " << eid);
       return s_UDTUnited.epollmg().swait(d, socks, msTimeOut);
   }
   catch (CUDTException e)
   {
      s_UDTUnited.setError(new CUDTException(e));
      return ERROR;
   }
   catch (std::exception& ee)
   {
      LOGC(mglog.Fatal, log << "epoll_wait: UNEXPECTED EXCEPTION: "
         << typeid(ee).name() << ": " << ee.what());
      s_UDTUnited.setError(new CUDTException(MJ_UNKNOWN, MN_NONE, 0));
      return ERROR;
   }
}

int CUDT::epoll_release(const int eid)
{
   try
   {
      return s_UDTUnited.epoll_release(eid);
   }
   catch (CUDTException e)
   {
      s_UDTUnited.setError(new CUDTException(e));
      return ERROR;
   }
   catch (std::exception& ee)
   {
      LOGC(mglog.Fatal, log << "epoll_release: UNEXPECTED EXCEPTION: "
         << typeid(ee).name() << ": " << ee.what());
      s_UDTUnited.setError(new CUDTException(MJ_UNKNOWN, MN_NONE, 0));
      return ERROR;
   }
}

CUDTException& CUDT::getlasterror()
{
   return *s_UDTUnited.getError();
}

int CUDT::perfmon(SRTSOCKET u, CPerfMon* perf, bool clear)
{
   try
   {
       CUDT* udt = s_UDTUnited.locateSocket(u, s_UDTUnited.ERH_THROW)->m_pUDT;
       udt->sample(perf, clear);
       return 0;
   }
   catch (CUDTException e)
   {
      s_UDTUnited.setError(new CUDTException(e));
      return ERROR;
   }
   catch (std::exception& ee)
   {
       LOGC(mglog.Fatal, log << "perfmon: UNEXPECTED EXCEPTION: "
               << typeid(ee).name() << ": " << ee.what());
       s_UDTUnited.setError(new CUDTException(MJ_UNKNOWN, MN_NONE, 0));
       return ERROR;
   }
}

int CUDT::bstats(SRTSOCKET u, CBytePerfMon* perf, bool clear, bool instantaneous)
{
   try
   {
       CUDT* udt = s_UDTUnited.locateSocket(u, s_UDTUnited.ERH_THROW)->m_pUDT;
       udt->bstats(perf, clear, instantaneous);
       return 0;
   }
   catch (CUDTException e)
   {
      s_UDTUnited.setError(new CUDTException(e));
      return ERROR;
   }
   catch (std::exception& ee)
   {
      LOGC(mglog.Fatal, log << "bstats: UNEXPECTED EXCEPTION: "
         << typeid(ee).name() << ": " << ee.what());
      s_UDTUnited.setError(new CUDTException(MJ_UNKNOWN, MN_NONE, 0));
      return ERROR;
   }
}

CUDT* CUDT::getUDTHandle(SRTSOCKET u)
{
   try
   {
      return s_UDTUnited.locateSocket(u, s_UDTUnited.ERH_THROW)->m_pUDT;
   }
   catch (CUDTException e)
   {
      s_UDTUnited.setError(new CUDTException(e));
      return NULL;
   }
   catch (std::exception& ee)
   {
      LOGC(mglog.Fatal, log << "getUDTHandle: UNEXPECTED EXCEPTION: "
         << typeid(ee).name() << ": " << ee.what());
      s_UDTUnited.setError(new CUDTException(MJ_UNKNOWN, MN_NONE, 0));
      return NULL;
   }
}

vector<SRTSOCKET> CUDT::existingSockets()
{
    vector<SRTSOCKET> out;
    for (CUDTUnited::sockets_t::iterator i = s_UDTUnited.m_Sockets.begin();
            i != s_UDTUnited.m_Sockets.end(); ++i)
    {
        out.push_back(i->first);
    }
    return out;
}

SRT_SOCKSTATUS CUDT::getsockstate(SRTSOCKET u)
{
   try
   {
       if (isgroup(u))
       {
           CUDTGroup* g = s_UDTUnited.locateGroup(u, s_UDTUnited.ERH_THROW);
           return g->getStatus();
       }
       return s_UDTUnited.getStatus(u);
   }
   catch (CUDTException e)
   {
      s_UDTUnited.setError(new CUDTException(e));
      return SRTS_NONEXIST;
   }
   catch (std::exception& ee)
   {
      LOGC(mglog.Fatal, log << "getsockstate: UNEXPECTED EXCEPTION: "
         << typeid(ee).name() << ": " << ee.what());
      s_UDTUnited.setError(new CUDTException(MJ_UNKNOWN, MN_NONE, 0));
      return SRTS_NONEXIST;
   }
}


////////////////////////////////////////////////////////////////////////////////

namespace UDT
{

int startup()
{
   return CUDT::startup();
}

int cleanup()
{
   return CUDT::cleanup();
}

SRTSOCKET socket(int , int , int )
{
   return CUDT::socket();
}

int bind(SRTSOCKET u, const struct sockaddr* name, int namelen)
{
   return CUDT::bind(u, name, namelen);
}

int bind2(SRTSOCKET u, int udpsock)
{
   return CUDT::bind(u, udpsock);
}

int listen(SRTSOCKET u, int backlog)
{
   return CUDT::listen(u, backlog);
}

SRTSOCKET accept(SRTSOCKET u, struct sockaddr* addr, int* addrlen)
{
   return CUDT::accept(u, addr, addrlen);
}

int connect(SRTSOCKET u, const struct sockaddr* name, int namelen)
{
   return CUDT::connect(u, name, namelen, 0);
}

int close(SRTSOCKET u)
{
   return CUDT::close(u);
}

int getpeername(SRTSOCKET u, struct sockaddr* name, int* namelen)
{
   return CUDT::getpeername(u, name, namelen);
}

int getsockname(SRTSOCKET u, struct sockaddr* name, int* namelen)
{
   return CUDT::getsockname(u, name, namelen);
}

int getsockopt(
   SRTSOCKET u, int level, SRT_SOCKOPT optname, void* optval, int* optlen)
{
   return CUDT::getsockopt(u, level, optname, optval, optlen);
}

int setsockopt(
   SRTSOCKET u, int level, SRT_SOCKOPT optname, const void* optval, int optlen)
{
   return CUDT::setsockopt(u, level, optname, optval, optlen);
}

// DEVELOPER API

int connect_debug(
   SRTSOCKET u, const struct sockaddr* name, int namelen, int32_t forced_isn)
{
   return CUDT::connect(u, name, namelen, forced_isn);
}

int send(SRTSOCKET u, const char* buf, int len, int flags)
{
   return CUDT::send(u, buf, len, flags);
}

int recv(SRTSOCKET u, char* buf, int len, int flags)
{
   return CUDT::recv(u, buf, len, flags);
}


int sendmsg(
   SRTSOCKET u, const char* buf, int len, int ttl, bool inorder,
   uint64_t srctime)
{
   return CUDT::sendmsg(u, buf, len, ttl, inorder, srctime);
}

int recvmsg(SRTSOCKET u, char* buf, int len, uint64_t& srctime)
{
   return CUDT::recvmsg(u, buf, len, srctime);
}

int recvmsg(SRTSOCKET u, char* buf, int len)
{
   uint64_t srctime;

   return CUDT::recvmsg(u, buf, len, srctime);
}

int64_t sendfile(
   SRTSOCKET u,
   fstream& ifs,
   int64_t& offset,
   int64_t size,
   int block)
{
   return CUDT::sendfile(u, ifs, offset, size, block);
}

int64_t recvfile(
   SRTSOCKET u,
   fstream& ofs,
   int64_t& offset,
   int64_t size,
   int block)
{
   return CUDT::recvfile(u, ofs, offset, size, block);
}

int64_t sendfile2(
   SRTSOCKET u,
   const char* path,
   int64_t* offset,
   int64_t size,
   int block)
{
   fstream ifs(path, ios::binary | ios::in);
   int64_t ret = CUDT::sendfile(u, ifs, *offset, size, block);
   ifs.close();
   return ret;
}

int64_t recvfile2(
   SRTSOCKET u,
   const char* path,
   int64_t* offset,
   int64_t size,
   int block)
{
   fstream ofs(path, ios::binary | ios::out);
   int64_t ret = CUDT::recvfile(u, ofs, *offset, size, block);
   ofs.close();
   return ret;
}

int select(
   int nfds,
   UDSET* readfds,
   UDSET* writefds,
   UDSET* exceptfds,
   const struct timeval* timeout)
{
   return CUDT::select(nfds, readfds, writefds, exceptfds, timeout);
}

int selectEx(
   const vector<SRTSOCKET>& fds,
   vector<SRTSOCKET>* readfds,
   vector<SRTSOCKET>* writefds,
   vector<SRTSOCKET>* exceptfds,
   int64_t msTimeOut)
{
   return CUDT::selectEx(fds, readfds, writefds, exceptfds, msTimeOut);
}

int epoll_create()
{
   return CUDT::epoll_create();
}

int epoll_clear_usocks(int eid)
{
    return CUDT::epoll_clear_usocks(eid);
}

int epoll_add_usock(int eid, SRTSOCKET u, const int* events)
{
   return CUDT::epoll_add_usock(eid, u, events);
}

int epoll_add_ssock(int eid, SYSSOCKET s, const int* events)
{
   return CUDT::epoll_add_ssock(eid, s, events);
}

int epoll_update_usock(int eid, SRTSOCKET u, const int* events)
{
   return CUDT::epoll_update_usock(eid, u, events);
}

int epoll_update_ssock(int eid, SYSSOCKET s, const int* events)
{
   return CUDT::epoll_update_ssock(eid, s, events);
}

int epoll_remove_usock(int eid, SRTSOCKET u)
{
   return CUDT::epoll_remove_usock(eid, u);
}

int epoll_remove_ssock(int eid, SYSSOCKET s)
{
   return CUDT::epoll_remove_ssock(eid, s);
}

int epoll_wait(
   int eid,
   set<SRTSOCKET>* readfds,
   set<SRTSOCKET>* writefds,
   int64_t msTimeOut,
   set<SYSSOCKET>* lrfds,
   set<SYSSOCKET>* lwfds)
{
   return CUDT::epoll_wait(eid, readfds, writefds, msTimeOut, lrfds, lwfds);
}

int epoll_swait(int eid, SrtPollState& st, int64_t msTimeOut)
{
    return CUDT::epoll_swait(eid, st, msTimeOut);
}

/*

#define SET_RESULT(val, num, fds, it) \
   if (val != NULL) \
   { \
      if (val->empty()) \
      { \
         if (num) *num = 0; \
      } \
      else \
      { \
         if (*num > static_cast<int>(val->size())) \
            *num = val->size(); \
         int count = 0; \
         for (it = val->begin(); it != val->end(); ++ it) \
         { \
            if (count >= *num) \
               break; \
            fds[count ++] = *it; \
         } \
      } \
   }

*/

template <class SOCKTYPE>
inline void set_result(set<SOCKTYPE>* val, int* num, SOCKTYPE* fds)
{
    if ( !val || !num || !fds )
        return;

    if (*num > int(val->size()))
        *num = int(val->size()); // will get 0 if val->empty()
    int count = 0;

    // This loop will run 0 times if val->empty()
    for (typename set<SOCKTYPE>::const_iterator it = val->begin(); it != val->end(); ++ it)
    {
        if (count >= *num)
            break;
        fds[count ++] = *it;
    }
}

int epoll_wait2(
   int eid, SRTSOCKET* readfds,
   int* rnum, SRTSOCKET* writefds,
   int* wnum,
   int64_t msTimeOut,
   SYSSOCKET* lrfds,
   int* lrnum,
   SYSSOCKET* lwfds,
   int* lwnum)
{
   // This API is an alternative format for epoll_wait, created for
   // compatability with other languages. Users need to pass in an array
   // for holding the returned sockets, with the maximum array length
   // stored in *rnum, etc., which will be updated with returned number
   // of sockets.

   set<SRTSOCKET> readset;
   set<SRTSOCKET> writeset;
   set<SYSSOCKET> lrset;
   set<SYSSOCKET> lwset;
   set<SRTSOCKET>* rval = NULL;
   set<SRTSOCKET>* wval = NULL;
   set<SYSSOCKET>* lrval = NULL;
   set<SYSSOCKET>* lwval = NULL;
   if ((readfds != NULL) && (rnum != NULL))
      rval = &readset;
   if ((writefds != NULL) && (wnum != NULL))
      wval = &writeset;
   if ((lrfds != NULL) && (lrnum != NULL))
      lrval = &lrset;
   if ((lwfds != NULL) && (lwnum != NULL))
      lwval = &lwset;

   int ret = CUDT::epoll_wait(eid, rval, wval, msTimeOut, lrval, lwval);
   if (ret > 0)
   {
      //set<SRTSOCKET>::const_iterator i;
      //SET_RESULT(rval, rnum, readfds, i);
      set_result(rval, rnum, readfds);
      //SET_RESULT(wval, wnum, writefds, i);
      set_result(wval, wnum, writefds);

      //set<SYSSOCKET>::const_iterator j;
      //SET_RESULT(lrval, lrnum, lrfds, j);
      set_result(lrval, lrnum, lrfds);
      //SET_RESULT(lwval, lwnum, lwfds, j);
      set_result(lwval, lwnum, lwfds);
   }
   return ret;
}

int epoll_release(int eid)
{
   return CUDT::epoll_release(eid);
}

ERRORINFO& getlasterror()
{
   return CUDT::getlasterror();
}

int getlasterror_code()
{
   return CUDT::getlasterror().getErrorCode();
}

const char* getlasterror_desc()
{
   return CUDT::getlasterror().getErrorMessage();
}

int getlasterror_errno()
{
   return CUDT::getlasterror().getErrno();
}

// Get error string of a given error code
const char* geterror_desc(int code, int err)
{
   CUDTException e (CodeMajor(code/1000), CodeMinor(code%1000), err);
   return(e.getErrorMessage());
}


SRT_ATR_DEPRECATED int perfmon(SRTSOCKET u, TRACEINFO* perf, bool clear)
{
   return CUDT::perfmon(u, perf, clear);
}

int bstats(SRTSOCKET u, TRACEBSTATS* perf, bool clear)
{
   return CUDT::bstats(u, perf, clear);
}

SRT_SOCKSTATUS getsockstate(SRTSOCKET u)
{
   return CUDT::getsockstate(u);
}

void setloglevel(LogLevel::type ll)
{
    CGuard gg(srt_logger_config.mutex, "config");
    srt_logger_config.max_level = ll;
}

void addlogfa(LogFA fa)
{
    CGuard gg(srt_logger_config.mutex, "config");
    srt_logger_config.enabled_fa.set(fa, true);
}

void dellogfa(LogFA fa)
{
    CGuard gg(srt_logger_config.mutex, "config");
    srt_logger_config.enabled_fa.set(fa, false);
}

void resetlogfa(set<LogFA> fas)
{
    CGuard gg(srt_logger_config.mutex, "config");
    for (int i = 0; i <= SRT_LOGFA_LASTNONE; ++i)
        srt_logger_config.enabled_fa.set(i, fas.count(i));
}

void resetlogfa(const int* fara, size_t fara_size)
{
    CGuard gg(srt_logger_config.mutex, "config");
    srt_logger_config.enabled_fa.reset();
    for (const int* i = fara; i != fara + fara_size; ++i)
        srt_logger_config.enabled_fa.set(*i, true);
}

void setlogstream(std::ostream& stream)
{
    CGuard gg(srt_logger_config.mutex, "config");
    srt_logger_config.log_stream = &stream;
}

void setloghandler(void* opaque, SRT_LOG_HANDLER_FN* handler)
{
    CGuard gg(srt_logger_config.mutex, "config");
    srt_logger_config.loghandler_opaque = opaque;
    srt_logger_config.loghandler_fn = handler;
}

void setlogflags(int flags)
{
    CGuard gg(srt_logger_config.mutex, "config");
    srt_logger_config.flags = flags;
}

SRT_API bool setstreamid(SRTSOCKET u, const std::string& sid)
{
    return CUDT::setstreamid(u, sid);
}
SRT_API std::string getstreamid(SRTSOCKET u)
{
    return CUDT::getstreamid(u);
}

}  // namespace UDT<|MERGE_RESOLUTION|>--- conflicted
+++ resolved
@@ -1506,12 +1506,8 @@
 
        // since "s" is located before m_ControlLock, locate it again in case
        // it became invalid
-<<<<<<< HEAD
        // XXX Seriously? Why not do all things necessary on s prior to deletion?
-       sockets_t::iterator i = m_Sockets.find(id);
-=======
        sockets_t::iterator i = m_Sockets.find(u);
->>>>>>> 8da73162
        if ((i == m_Sockets.end()) || (i->second->m_Status == SRTS_CLOSED))
        {
            HLOGC(mglog.Debug, log << "@" << u << "U::close: NOT AN ACTIVE SOCKET, returning.");
