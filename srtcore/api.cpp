/*
 * SRT - Secure, Reliable, Transport
 * Copyright (c) 2018 Haivision Systems Inc.
 * 
 * This Source Code Form is subject to the terms of the Mozilla Public
 * License, v. 2.0. If a copy of the MPL was not distributed with this
 * file, You can obtain one at http://mozilla.org/MPL/2.0/.
 * 
 */

/*****************************************************************************
Copyright (c) 2001 - 2011, The Board of Trustees of the University of Illinois.
All rights reserved.

Redistribution and use in source and binary forms, with or without
modification, are permitted provided that the following conditions are
met:

* Redistributions of source code must retain the above
  copyright notice, this list of conditions and the
  following disclaimer.

* Redistributions in binary form must reproduce the
  above copyright notice, this list of conditions
  and the following disclaimer in the documentation
  and/or other materials provided with the distribution.

* Neither the name of the University of Illinois
  nor the names of its contributors may be used to
  endorse or promote products derived from this
  software without specific prior written permission.

THIS SOFTWARE IS PROVIDED BY THE COPYRIGHT HOLDERS AND CONTRIBUTORS "AS
IS" AND ANY EXPRESS OR IMPLIED WARRANTIES, INCLUDING, BUT NOT LIMITED TO,
THE IMPLIED WARRANTIES OF MERCHANTABILITY AND FITNESS FOR A PARTICULAR
PURPOSE ARE DISCLAIMED. IN NO EVENT SHALL THE COPYRIGHT OWNER OR
CONTRIBUTORS BE LIABLE FOR ANY DIRECT, INDIRECT, INCIDENTAL, SPECIAL,
EXEMPLARY, OR CONSEQUENTIAL DAMAGES (INCLUDING, BUT NOT LIMITED TO,
PROCUREMENT OF SUBSTITUTE GOODS OR SERVICES; LOSS OF USE, DATA, OR
PROFITS; OR BUSINESS INTERRUPTION) HOWEVER CAUSED AND ON ANY THEORY OF
LIABILITY, WHETHER IN CONTRACT, STRICT LIABILITY, OR TORT (INCLUDING
NEGLIGENCE OR OTHERWISE) ARISING IN ANY WAY OUT OF THE USE OF THIS
SOFTWARE, EVEN IF ADVISED OF THE POSSIBILITY OF SUCH DAMAGE.
*****************************************************************************/

/*****************************************************************************
written by
   Yunhong Gu, last updated 07/09/2011
modified by
   Haivision Systems Inc.
*****************************************************************************/

#include <exception>
#include <stdexcept>
#include <typeinfo>
#include <iterator>
#include <vector>

#include <cstring>
#include "platform_sys.h"
#include "utilities.h"
#include "netinet_any.h"
#include "api.h"
#include "core.h"
#include "epoll.h"
#include "logging.h"
#include "threadname.h"
#include "srt.h"

#ifdef _WIN32
   #include <win/wintime.h>
#endif

using namespace std;

extern logging::LogConfig srt_logger_config;

extern logging::Logger mglog;

void CUDTSocket::construct()
{
    m_IncludedGroup = NULL;
    m_IncludedIter = CUDTGroup::gli_NULL();
    CGuard::createMutex(m_AcceptLock);
    CGuard::createCond(m_AcceptCond);
    CGuard::createMutex(m_ControlLock);
}

CUDTSocket::~CUDTSocket()
{

   delete m_pUDT;
   m_pUDT = NULL;

   delete m_pQueuedSockets;
   delete m_pAcceptSockets;

   CGuard::releaseMutex(m_AcceptLock);
   CGuard::releaseCond(m_AcceptCond);
   CGuard::releaseMutex(m_ControlLock);
}


SRT_SOCKSTATUS CUDTSocket::getStatus()
{
    if (m_pUDT->m_bBroken)
        return SRTS_BROKEN;

    // Connecting timed out
    if ((m_Status == SRTS_CONNECTING) && !m_pUDT->m_bConnecting)
        return SRTS_BROKEN;

    return m_Status;
}

void CUDTSocket::makeClosed()
{
<<<<<<< HEAD
    if (m_IncludedGroup)
    {
        HLOGC(mglog.Debug, log << "@" << m_SocketID << " IS MEMBER OF $" << m_IncludedGroup->id() << " - REMOVING FROM GROUP");
        removeFromGroup();
    }

=======
>>>>>>> 699c70be
    HLOGC(mglog.Debug, log << "@" << m_SocketID << " CLOSING AS SOCKET");
    m_pUDT->m_bBroken = true;
    m_pUDT->close();
    m_Status = SRTS_CLOSED;
    m_TimeStamp = CTimer::getTime();
}

bool CUDTSocket::readReady()
{
    if (m_pUDT->m_bConnected && m_pUDT->m_pRcvBuffer->isRcvDataReady())
        return true;
    if (m_pUDT->m_bListening)
    {
        return m_pQueuedSockets->size() > 0;
    }

    return broken();
}

bool CUDTSocket::writeReady()
{
    return (m_pUDT->m_bConnected
                && (m_pUDT->m_pSndBuffer->getCurrBufSize() < m_pUDT->m_iSndBufSize))
        || broken();
}

bool CUDTSocket::broken()
{
    return m_pUDT->m_bBroken || !m_pUDT->m_bConnected;
}

////////////////////////////////////////////////////////////////////////////////

CUDTUnited::CUDTUnited():
m_Sockets(),
m_GlobControlLock(),
m_IDLock(),
m_TLSError(),
m_mMultiplexer(),
m_MultiplexerLock(),
m_pCache(NULL),
m_bClosing(false),
m_GCStopLock(),
m_GCStopCond(),
m_InitLock(),
m_iInstanceCount(0),
m_bGCStatus(false),
m_GCThread(),
m_ClosedSockets()
{
   // Socket ID MUST start from a random value
   srand((unsigned int)CTimer::getTime());
   double rand1_0 = double(rand())/RAND_MAX;

   m_SocketIDGenerator = 1 + int(MAX_SOCKET_VAL * rand1_0);
   m_SocketIDGenerator_init = m_SocketIDGenerator;

   CGuard::createMutex(m_GlobControlLock);
   CGuard::createMutex(m_IDLock);
   CGuard::createMutex(m_InitLock);

   pthread_key_create(&m_TLSError, TLSDestroy);

   m_pCache = new CCache<CInfoBlock>;
}

CUDTUnited::~CUDTUnited()
{
    // Call it if it wasn't called already.
    // This will happen at the end of main() of the application,
    // when the user didn't call srt_cleanup().
    if (m_bGCStatus)
    {
        cleanup();
    }

    CGuard::releaseMutex(m_GlobControlLock);
    CGuard::releaseMutex(m_IDLock);
    CGuard::releaseMutex(m_InitLock);

    delete (CUDTException*)pthread_getspecific(m_TLSError);
    pthread_key_delete(m_TLSError);

    delete m_pCache;
}

std::string CUDTUnited::CONID(SRTSOCKET sock)
{
    if ( sock == 0 )
        return "";

    std::ostringstream os;
    os << "@" << sock << ":";
    return os.str();
}

int CUDTUnited::startup()
{
   CGuard gcinit(m_InitLock, "init");

   if (m_iInstanceCount++ > 0)
      return 0;

   // Global initialization code
   #ifdef _WIN32
      WORD wVersionRequested;
      WSADATA wsaData;
      wVersionRequested = MAKEWORD(2, 2);

      if (0 != WSAStartup(wVersionRequested, &wsaData))
         throw CUDTException(MJ_SETUP, MN_NONE,  WSAGetLastError());
   #endif

   //init CTimer::EventLock

   if (m_bGCStatus)
      return true;

   m_bClosing = false;
   CGuard::createMutex(m_GCStopLock);
   CGuard::createCond(m_GCStopCond);

   {
       ThreadName tn("SRT:GC");
       pthread_create(&m_GCThread, NULL, garbageCollect, this);
   }

   m_bGCStatus = true;

   return 0;
}

int CUDTUnited::cleanup()
{
   CGuard gcinit(m_InitLock, "init");

   if (--m_iInstanceCount > 0)
      return 0;

   //destroy CTimer::EventLock

   if (!m_bGCStatus)
      return 0;

   m_bClosing = true;
   HLOGC(mglog.Debug, log << "GarbageCollector: thread EXIT");
   pthread_cond_signal(&m_GCStopCond);
   pthread_join(m_GCThread, NULL);
   
   // XXX There's some weird bug here causing this
   // to hangup on Windows. This might be either something
   // bigger, or some problem in pthread-win32. As this is
   // the application cleanup section, this can be temporarily
   // tolerated with simply exit the application without cleanup,
   // counting on that the system will take care of it anyway.
<<<<<<< HEAD
#ifndef WIN32
=======
#ifndef _WIN32
>>>>>>> 699c70be
   CGuard::releaseMutex(m_GCStopLock);
   CGuard::releaseCond(m_GCStopCond);
#endif

   m_bGCStatus = false;

   // Global destruction code
   #ifdef _WIN32
      WSACleanup();
   #endif

   return 0;
}

SRTSOCKET CUDTUnited::generateSocketID(bool for_group)
{
    int sockval = m_SocketIDGenerator - 1;

    // First problem: zero-value should be avoided by various reasons.

    if (sockval <= 0)
    {
        // We have a rollover on the socket value, so
        // definitely we haven't made the Columbus mistake yet.
        m_SocketIDGenerator = MAX_SOCKET_VAL-1;
    }

    // Check all sockets if any of them has this value.
    // Socket IDs are begin created this way:
    //
    //                              Initial random
    //                              |
    //                             |
    //                            |
    //                           |
    // ...
    // The only problem might be if the number rolls over
    // and reaches the same value from the opposite side.
    // This is still a valid socket value, but this time
    // we have to check, which sockets have been used already.
    if ( sockval == m_SocketIDGenerator_init )
    {
        // Mark that since this point on the checks for
        // whether the socket ID is in use must be done.
        m_SocketIDGenerator_init = 0;
    }

    // This is when all socket numbers have been already used once.
    // This may happen after many years of running an application
    // constantly when the connection breaks and gets restored often.
    if ( m_SocketIDGenerator_init == 0 )
    {
        int startval = sockval;
        for (;;) // Roll until an unused value is found
        {
            bool exists = false;
            {
                CGuard cg(m_GlobControlLock, "GlobControl");
                exists = for_group ?
                    m_Groups.count(sockval | SRTGROUP_MASK)
                 :
                    m_Sockets.count(sockval);
            }

            if (exists)
            {
                // The socket value is in use.
                --sockval;
                if (sockval <= 0)
                    sockval = MAX_SOCKET_VAL-1;

                // Before continuing, check if we haven't rolled back to start again
                // This is virtually impossible, so just make an RTI error.
                if (sockval == startval)
                {
                    // Of course, we don't lack memory, but actually this is so impossible
                    // that a complete memory extinction is much more possible than this.
                    // So treat this rather as a formal fallback for something that "should
                    // never happen". This should make the socket creation functions, from
                    // socket_create and accept, return this error.

                    m_SocketIDGenerator = sockval+1; // so that any next call will cause the same error
                    throw CUDTException(MJ_SYSTEMRES, MN_MEMORY, 0);
                }

                // try again, if this is a free socket
                continue;
            }

            // No socket found, this ID is free to use
            m_SocketIDGenerator = sockval;
            break;
        }
    }
    else
    {
        m_SocketIDGenerator = sockval;
    }

    // The socket value counter remains with the value rolled
    // without the group bit set; only the returned value may have
    // the group bit set.

    if (for_group)
        sockval = m_SocketIDGenerator | SRTGROUP_MASK;
    else
        sockval = m_SocketIDGenerator;

    LOGC(mglog.Debug, log << "generateSocketID: " << (for_group ? "(group)" : "") << ": " << sockval);

    return sockval;
}

SRTSOCKET CUDTUnited::newSocket(CUDTSocket** pps)
{
    CUDTSocket* ns = NULL;

    try
    {
        ns = new CUDTSocket;
        ns->m_pUDT = new CUDT(ns);
    }
    catch (...)
    {
        delete ns;
        throw CUDTException(MJ_SYSTEMRES, MN_MEMORY, 0);
    }

    {
        CGuard guard(m_IDLock, "id");
        ns->m_SocketID = generateSocketID();
    }

    ns->m_Status = SRTS_INIT;
    ns->m_ListenSocket = 0;
    ns->m_pUDT->m_SocketID = ns->m_SocketID;
    ns->m_pUDT->m_pCache = m_pCache;

    // protect the m_Sockets structure.
    CGuard cs(m_GlobControlLock, "GlobControl");
    try
    {
        HLOGC(mglog.Debug, log << CONID(ns->m_SocketID)
                << "newSocket: mapping socket "
                << ns->m_SocketID);
        m_Sockets[ns->m_SocketID] = ns;
    }
    catch (...)
    {
        //failure and rollback
        delete ns;
        ns = NULL;
    }

    if (!ns)
        throw CUDTException(MJ_SYSTEMRES, MN_MEMORY, 0);

    if (pps)
        *pps = ns;

    return ns->m_SocketID;
}

int CUDTUnited::newConnection(const SRTSOCKET listen, const sockaddr_any& peer, CHandShake* hs, const CPacket& hspkt)
{
    CUDTSocket* ns = NULL;

    // Can't manage this error through an exception because this is
    // running in the listener loop.
    CUDTSocket* ls = locateSocket(listen);
    if (!ls)
    {
        LOGC(mglog.Error, log << "IPE: newConnection by listener socket id=" << listen << " which DOES NOT EXIST.");
        return -1;
    }

    HLOGC(mglog.Debug, log << "newConnection: creating new socket after listener %" << listen << " contacted with backlog=" << ls->m_uiBackLog);

    // if this connection has already been processed
    if ((ns = locatePeer(peer, hs->m_iID, hs->m_iISN)) != NULL)
    {
        if (ns->m_pUDT->m_bBroken)
        {
            // last connection from the "peer" address has been broken
            ns->m_Status = SRTS_CLOSED;
            ns->m_TimeStamp = CTimer::getTime();

            CGuard acceptcg(ls->m_AcceptLock, "accept");
            ls->m_pQueuedSockets->erase(ns->m_SocketID);
            ls->m_pAcceptSockets->erase(ns->m_SocketID);
        }
        else
        {
            // connection already exist, this is a repeated connection request
            // respond with existing HS information
            HLOGC(mglog.Debug, log
                    << "newConnection: located a WORKING peer @"
                    << hs->m_iID << " - ADAPTING.");

            hs->m_iISN = ns->m_pUDT->m_iISN;
            hs->m_iMSS = ns->m_pUDT->m_iMSS;
            hs->m_iFlightFlagSize = ns->m_pUDT->m_iFlightFlagSize;
            hs->m_iReqType = URQ_CONCLUSION;
            hs->m_iID = ns->m_SocketID;

            return 0;

            //except for this situation a new connection should be started
        }
    }
    else
    {
      HLOGC(mglog.Debug, log << "newConnection: NOT located any peer @" << hs->m_iID << " - resuming with initial connection.");
    }

    // exceeding backlog, refuse the connection request
    if (ls->m_pQueuedSockets->size() >= ls->m_uiBackLog)
    {
        LOGC(mglog.Error, log << "newConnection: listen backlog=" << ls->m_uiBackLog << " EXCEEDED");
        return -1;
    }

    try
    {
        ns = new CUDTSocket;
        ns->m_pUDT = new CUDT(ns, *(ls->m_pUDT));
        ns->m_PeerAddr = peer; // Take the sa_family value as a good deal.
    }
    catch (...)
    {
        delete ns;
        LOGC(mglog.Error, log << "IPE: newConnection: unexpected exception (probably std::bad_alloc)");
        return -1;
    }

    try
    {
        CGuard l_idlock(m_IDLock, "id");
        ns->m_SocketID = generateSocketID();
    }
    catch (CUDTException& e)
    {
        LOGF(mglog.Fatal, "newConnection: IPE: all sockets occupied? Last gen=%d", m_SocketIDGenerator);
        // generateSocketID throws exception, which can be naturally handled
        // when the call is derived from the API call, but here it's called
        // internally in response to receiving a handshake. It must be handled
        // here and turned into an erroneous return value.
        delete ns;
        return -1;
    }

    ns->m_ListenSocket = listen;
    ns->m_pUDT->m_SocketID = ns->m_SocketID;
    ns->m_PeerID = hs->m_iID;
    ns->m_iISN = hs->m_iISN;

    HLOGC(mglog.Debug, log << "newConnection: DATA: lsnid=" << listen
        << " id=" << ns->m_pUDT->m_SocketID
        << " peerid=" << ns->m_pUDT->m_PeerID
        << " ISN=" << ns->m_iISN);

    int error = 0;
    bool should_submit_to_accept = true;

    // These can throw exception only when the memory allocation failed.
    // CUDT::connect() translates exception into CUDTException.
    // CUDT::open() may only throw original std::bad_alloc from new.
    // This is only to make the library extra safe (when your machine lacks
    // memory, it will continue to work, but fail to accept connection).
    try
    {
        // This assignment must happen b4 the call to CUDT::connect() because
        // this call causes sending the SRT Handshake through this socket.
        // Without this mapping the socket cannot be found and therefore
        // the SRT Handshake message would fail.
        HLOGF(mglog.Debug, 
                "newConnection: incoming %s, mapping socket %d",
                SockaddrToString(peer).c_str(), ns->m_SocketID);
        {
            CGuard cg(m_GlobControlLock, "GlobControl");
            m_Sockets[ns->m_SocketID] = ns;
        }

        // bind to the same addr of listening socket
        ns->m_pUDT->open();
        updateListenerMux(ns, ls);
        ns->m_pUDT->acceptAndRespond(peer, hs, hspkt);
    }
    catch (...)
    {
        error = 1;
        goto ERR_ROLLBACK;
    }

    ns->m_Status = SRTS_CONNECTED;

    // copy address information of local node
    // Precisely, what happens here is:
    // - Get the IP address and port from the system database
    ns->m_pUDT->m_pSndQueue->m_pChannel->getSockAddr(Ref(ns->m_SelfAddr));
    // - OVERWRITE just the IP address itself by a value taken from piSelfIP
    // (the family is used exactly as the one taken from what has been returned
    // by getsockaddr)
    CIPAddress::pton(Ref(ns->m_SelfAddr), ns->m_pUDT->m_piSelfIP, ns->m_SelfAddr.family());

    // protect the m_Sockets structure.
    CGuard::enterCS(m_GlobControlLock, "GlobControl");
    try
    {
        HLOGF(mglog.Debug, 
                "newConnection: mapping peer %d to that socket (%d)\n",
                ns->m_PeerID, ns->m_SocketID);
        m_PeerRec[ns->getPeerSpec()].insert(ns->m_SocketID);
    }
    catch (...)
    {
        LOGC(mglog.Error, log << "newConnection: error when mapping peer!");
        error = 2;
    }
    CGuard::leaveCS(m_GlobControlLock, "GlobControl");

<<<<<<< HEAD
    if (ns->m_IncludedGroup)
=======
    CGuard::enterCS(ls->m_AcceptLock, "Accept");
    try
>>>>>>> 699c70be
    {
        // XXX this might require another check of group type.
        // For redundancy group, at least, update the status in the group
        CUDTGroup* g = ns->m_IncludedGroup;
        CGuard glock(g->m_GroupLock, "Group");
        CUDTGroup::gli_t gi;

        // Check if this is the first socket in the group.
        // If so, give it up to accept, otherwise just do nothing
        // The client will be informed about the newly added connection at the
        // first moment when attempting to get the group status.
        for (gi = g->m_Group.begin(); gi != g->m_Group.end(); ++gi)
        {
            if (gi->laststatus == SRTS_CONNECTED)
            {
                HLOGC(mglog.Debug, log << "Found another connected socket in the group: $"
                        << gi->id << " - socket will be NOT given up for accepting");
                should_submit_to_accept = false;
                break;
            }
        }

        // Update the status in the group so that the next
        // operation can include the socket in the group operation.
        gi = ns->m_IncludedIter;

        HLOGC(mglog.Debug, log << "newConnection(GROUP): Socket @" << ns->m_SocketID << " BELONGS TO $" << g->id()
                << " - will " << (should_submit_to_accept? "" : "NOT ") << "report in accept");
        gi->sndstate = CUDTGroup::GST_IDLE;
        gi->rcvstate = CUDTGroup::GST_IDLE;
        gi->laststatus = SRTS_CONNECTED;

        if (!g->m_bConnected)
        {
            HLOGC(mglog.Debug, log << "newConnection(GROUP): First socket connected, SETTING GROUP CONNECTED");
            g->m_bConnected = true;
        }

        // With app reader, do not set groupPacketArrival (block the
        // provider array feature completely for now).

#ifndef SRT_ENABLE_APP_READER
        ns->m_pUDT->m_cbPacketArrival.set(ns->m_pUDT, &CUDT::groupPacketArrival);
#endif
    }
    else
    {
        HLOGC(mglog.Debug, log << "newConnection: Socket @" << ns->m_SocketID << " is not in a group");
    }
<<<<<<< HEAD

    if (should_submit_to_accept)
    {
        CGuard::enterCS(ls->m_AcceptLock, "Accept");
        try
        {
            ls->m_pQueuedSockets->insert(ns->m_SocketID);
        }
        catch (...)
        {
            LOGC(mglog.Error, log << "newConnection: error when queuing socket!");
            error = 3;
        }
        CGuard::leaveCS(ls->m_AcceptLock, "Accept");

        HLOGC(mglog.Debug, log << "ACCEPT: new socket @" << ns->m_SocketID << " submitted for acceptance");
        // acknowledge users waiting for new connections on the listening socket
        m_EPoll.update_events(listen, ls->m_pUDT->m_sPollID, SRT_EPOLL_ACCEPT, true);

        CTimer::triggerEvent();

        // XXX the exact value of 'error' is ignored
        if (error > 0)
        {
            goto ERR_ROLLBACK;
        }
=======
    CGuard::leaveCS(ls->m_AcceptLock, "Accept");

    HLOGC(mglog.Debug, log << "ACCEPT: new socket @" << ns->m_SocketID << " submitted for acceptance");
    // acknowledge users waiting for new connections on the listening socket
    m_EPoll.update_events(listen, ls->m_pUDT->m_sPollID, SRT_EPOLL_IN, true);
>>>>>>> 699c70be

        // wake up a waiting accept() call
        pthread_mutex_lock(&(ls->m_AcceptLock));
        pthread_cond_signal(&(ls->m_AcceptCond));
        pthread_mutex_unlock(&(ls->m_AcceptLock));
    }
    else
    {
        HLOGC(mglog.Debug, log << "ACCEPT: new socket @" << ns->m_SocketID
                << " NOT submitted to acceptance, another socket in the group is already connected");
        CGuard cg(ls->m_AcceptLock, "Accept");
        ls->m_pAcceptSockets->insert(ls->m_pAcceptSockets->end(), ns->m_SocketID);
    }

ERR_ROLLBACK:
    // XXX the exact value of 'error' is ignored
    if (error > 0)
    {
#if ENABLE_LOGGING
        static const char* why [] = {"?", "ACCEPT ERROR", "IPE when mapping a socket", "IPE when inserting a socket" };
        LOGC(mglog.Error, log << CONID(ns->m_SocketID) << "newConnection: connection rejected due to: " << why[error]);
#endif
<<<<<<< HEAD
=======

        SRTSOCKET id = ns->m_SocketID;
      ns->makeClosed();

        // The mapped socket should be now unmapped to preserve the situation that
        // was in the original UDT code.
        // In SRT additionally the acceptAndRespond() function (it was called probably
        // connect() in UDT code) may fail, in which case this socket should not be
        // further processed and should be removed.
        {
            CGuard cg(m_GlobControlLock, "GlobControl");
            m_Sockets.erase(id);
            m_ClosedSockets[id] = ns;
        }
>>>>>>> 699c70be

        SRTSOCKET id = ns->m_SocketID;
        ns->makeClosed();

        // The mapped socket should be now unmapped to preserve the situation that
        // was in the original UDT code.
        // In SRT additionally the acceptAndRespond() function (it was called probably
        // connect() in UDT code) may fail, in which case this socket should not be
        // further processed and should be removed.
        {
            CGuard cg(m_GlobControlLock, "GlobControl");
            m_Sockets.erase(ns->m_SocketID);
            m_ClosedSockets[id] = ns;
        }
        return -1;
    }

    return 1;
}

SRT_SOCKSTATUS CUDTUnited::getStatus(const SRTSOCKET u)
{
    // protects the m_Sockets structure
    CGuard cg(m_GlobControlLock, "GlobControl");

    sockets_t::iterator i = m_Sockets.find(u);

    if (i == m_Sockets.end())
    {
        if (m_ClosedSockets.find(u) != m_ClosedSockets.end())
            return SRTS_CLOSED;

        return SRTS_NONEXIST;
    }
    return i->second->getStatus();
}

int CUDTUnited::bind(CUDTSocket* s, const sockaddr_any& name)
{
   CGuard cg(s->m_ControlLock, "Control");

   // cannot bind a socket more than once
   if (s->m_Status != SRTS_INIT)
      throw CUDTException(MJ_NOTSUP, MN_NONE, 0);

   s->m_pUDT->open();
   updateMux(s, name);
   s->m_Status = SRTS_OPENED;

   // copy address information of local node
   s->m_pUDT->m_pSndQueue->m_pChannel->getSockAddr(Ref(s->m_SelfAddr));

   return 0;
}

int CUDTUnited::bind(CUDTSocket* s, int udpsock)
{
   CGuard cg(s->m_ControlLock, "Control");

   // cannot bind a socket more than once
   if (s->m_Status != SRTS_INIT)
      throw CUDTException(MJ_NOTSUP, MN_NONE, 0);

   sockaddr_any name;
   socklen_t namelen = sizeof name; // max of inet and inet6

   // This will preset the sa_family as well; the namelen is given simply large
   // enough for any family here.
   if (::getsockname(udpsock, &name.sa, &namelen) == -1)
      throw CUDTException(MJ_NOTSUP, MN_INVAL);

   // Successfully extracted, so update the size
   name.len = namelen;

   s->m_pUDT->open();
   updateMux(s, name, &udpsock);
   s->m_Status = SRTS_OPENED;

   // copy address information of local node
   s->m_pUDT->m_pSndQueue->m_pChannel->getSockAddr(Ref(s->m_SelfAddr));

   return 0;
}

int CUDTUnited::listen(const SRTSOCKET u, int backlog)
{
   if (backlog <= 0)
      throw CUDTException(MJ_NOTSUP, MN_INVAL, 0);

   // Don't search for the socket if it's already -1;
   // this never is a valid socket.
   if (u == UDT::INVALID_SOCK)
      throw CUDTException(MJ_NOTSUP, MN_SIDINVAL, 0);

   CUDTSocket* s = locateSocket(u);
   if (!s)
      throw CUDTException(MJ_NOTSUP, MN_SIDINVAL, 0);

   CGuard cg(s->m_ControlLock, "Control");

   // NOTE: since now the socket is protected against simultaneous access.
   // In the meantime the socket might have been closed, which means that
   // it could have changed the state. It could be also set listen in another
   // thread, so check it out.

   // do nothing if the socket is already listening
   if (s->m_Status == SRTS_LISTENING)
      return 0;

   // a socket can listen only if is in OPENED status
   if (s->m_Status != SRTS_OPENED)
      throw CUDTException(MJ_NOTSUP, MN_ISUNBOUND, 0);

   // [[using assert(s->m_Status == OPENED)]];

   // listen is not supported in rendezvous connection setup
   if (s->m_pUDT->m_bRendezvous)
      throw CUDTException(MJ_NOTSUP, MN_ISRENDEZVOUS, 0);

   s->m_uiBackLog = backlog;

   try
   {
      s->m_pQueuedSockets = new set<SRTSOCKET>;
      s->m_pAcceptSockets = new set<SRTSOCKET>;
   }
   catch (...)
   {
      delete s->m_pQueuedSockets;
      delete s->m_pAcceptSockets;

      // XXX Translated std::bad_alloc into CUDTException specifying
      // memory allocation failure...
      throw CUDTException(MJ_SYSTEMRES, MN_MEMORY, 0);
   }

   // [[using assert(s->m_Status == OPENED)]]; // (still, unchanged)

   s->m_pUDT->setListenState();  // propagates CUDTException,
                                 // if thrown, remains in OPENED state if so.
   s->m_Status = SRTS_LISTENING;

   return 0;
}

SRTSOCKET CUDTUnited::accept(const SRTSOCKET listen, sockaddr* addr, int* addrlen)
{
   if ((addr) && (!addrlen))
      throw CUDTException(MJ_NOTSUP, MN_INVAL, 0);

   CUDTSocket* ls = locateSocket(listen);

   if (ls == NULL)
      throw CUDTException(MJ_NOTSUP, MN_SIDINVAL, 0);

   // the "listen" socket must be in LISTENING status
   if (ls->m_Status != SRTS_LISTENING)
      throw CUDTException(MJ_NOTSUP, MN_NOLISTEN, 0);

   // no "accept" in rendezvous connection setup
   if (ls->m_pUDT->m_bRendezvous)
      throw CUDTException(MJ_NOTSUP, MN_ISRENDEZVOUS, 0);

   SRTSOCKET u = CUDT::INVALID_SOCK;
   bool accepted = false;

   // !!only one conection can be set up each time!!
   while (!accepted)
   {
       CGuard cg(ls->m_AcceptLock, "Accept");

       if ((ls->m_Status != SRTS_LISTENING) || ls->m_pUDT->m_bBroken)
       {
           // This socket has been closed.
           accepted = true;
       }
       else if (ls->m_pQueuedSockets->size() > 0)
       {
           // XXX REFACTORING REQUIRED HERE!
           // Actually this should at best be something like that:
           // set<SRTSOCKET>::iterator b = ls->m_pQueuedSockets->begin();
           // u = *b;
           // ls->m_pQueuedSockets->erase(b);
           // ls->m_pAcceptSockets->insert(u);
           //
           // It is also questionable why m_pQueuedSockets should be of type 'set'.
           // There's no quick-searching capabilities of that container used anywhere except
           // checkBrokenSockets and garbageCollect, which aren't performance-critical,
           // whereas it's mainly used for getting the first element and iterating
           // over elements, which is slow in case of std::set. It's also doubtful
           // as to whether the sorting capability of std::set is properly used;
           // the first is taken here, which is actually the socket with lowest
           // possible descriptor value (as default operator< and ascending sorting
           // used for std::set<SRTSOCKET> where SRTSOCKET=int).
           //
           // Consider using std::list or std::vector here.

           u = *(ls->m_pQueuedSockets->begin());
           ls->m_pAcceptSockets->insert(ls->m_pAcceptSockets->end(), u);
           ls->m_pQueuedSockets->erase(ls->m_pQueuedSockets->begin());
           accepted = true;
       }
       else if (!ls->m_pUDT->m_bSynRecving)
       {
           accepted = true;
       }

       if (!accepted && (ls->m_Status == SRTS_LISTENING))
           pthread_cond_wait(&(ls->m_AcceptCond), &(ls->m_AcceptLock));

       if (ls->m_pQueuedSockets->empty())
<<<<<<< HEAD
           m_EPoll.update_events(listen, ls->m_pUDT->m_sPollID, SRT_EPOLL_ACCEPT, false);
=======
           m_EPoll.update_events(listen, ls->m_pUDT->m_sPollID, SRT_EPOLL_IN, false);
>>>>>>> 699c70be
   }

   if (u == CUDT::INVALID_SOCK)
   {
      // non-blocking receiving, no connection available
      if (!ls->m_pUDT->m_bSynRecving)
         throw CUDTException(MJ_AGAIN, MN_RDAVAIL, 0);

      // listening socket is closed
      throw CUDTException(MJ_NOTSUP, MN_NOLISTEN, 0);
   }

   if ((addr != NULL) && (addrlen != NULL))
   {
      CUDTSocket* s = locateSocket(u);
      if (s == NULL)
         throw CUDTException(MJ_NOTSUP, MN_SIDINVAL, 0);

      // Check if LISTENER has the SRTO_GROUPCONNECT flag set,
      // and the already accepted socket has successfully joined
      // the mirror group. If so, RETURN THE GROUP ID, not the socket ID.
      if (ls->m_pUDT->m_bOPT_GroupConnect && s->m_IncludedGroup)
      {
          u = s->m_IncludedGroup->m_GroupID;
      }

      CGuard cg(s->m_ControlLock, "Control");

      // Check if the length of the buffer to fill the name in
      // was large enough.
      int len = s->m_PeerAddr.size();
      if (*addrlen < len)
          throw CUDTException(MJ_NOTSUP, MN_INVAL, 0);

      memcpy(addr, &s->m_PeerAddr, len);
      *addrlen = len;
   }

   return u;
}

int CUDTUnited::connect(SRTSOCKET u, const sockaddr* srcname, int srclen, const sockaddr* tarname, int tarlen)
{
    sockaddr_any source_addr(srcname, srclen);
    if (source_addr.len == 0)
        throw CUDTException(MJ_NOTSUP, MN_INVAL, 0);
    sockaddr_any target_addr(tarname, tarlen);
    if (target_addr.len == 0)
        throw CUDTException(MJ_NOTSUP, MN_INVAL, 0);

    // Check affiliation of the socket. It's now allowed for it to be
    // a group or socket. For a group, add automatically a socket to
    // the group.
    if (u & SRTGROUP_MASK)
    {
        CUDTGroup* g = locateGroup(u, ERH_THROW);
        // Note: forced_isn is ignored when connecting a group.
        // The group manages the ISN by itself ALWAYS, that is,
        // it's generated anew for the very first socket, and then
        // derived by all sockets in the group.
        SRT_SOCKGROUPDATA gd[1] = { srt_prepare_endpoint(tarname, tarlen) };

        // When connecting to exactly one target, only this very target
        // can be returned as a socket, so rewritten back array can be ignored.
        return groupConnect(g, source_addr, gd, 1);
    }

    CUDTSocket* s = locateSocket(u);
    if (s == NULL)
        throw CUDTException(MJ_NOTSUP, MN_SIDINVAL, 0);

    // For a single socket, just do bind, then connect

    bind(s, source_addr);
    return connectIn(s, target_addr, 0);
}

int CUDTUnited::connect(SRTSOCKET u, const sockaddr* name, int namelen, int32_t forced_isn)
{
    sockaddr_any target_addr(name, namelen);
    if (target_addr.len == 0)
        throw CUDTException(MJ_NOTSUP, MN_INVAL, 0);

    // Check affiliation of the socket. It's now allowed for it to be
    // a group or socket. For a group, add automatically a socket to
    // the group.
    if (u & SRTGROUP_MASK)
    {
        CUDTGroup* g = locateGroup(u, ERH_THROW);

        // Note: forced_isn is ignored when connecting a group.
        // The group manages the ISN by itself ALWAYS, that is,
        // it's generated anew for the very first socket, and then
        // derived by all sockets in the group.
        sockaddr_any any(target_addr.family());
        SRT_SOCKGROUPDATA gd[1] = { srt_prepare_endpoint(name, namelen) };
        return groupConnect(g, any, gd, 1);
    }

    CUDTSocket* s = locateSocket(u);
    if (!s)
        throw CUDTException(MJ_NOTSUP, MN_SIDINVAL, 0);

    return connectIn(s, target_addr, forced_isn);
}

<<<<<<< HEAD
int CUDTUnited::groupConnect(CUDTGroup* pg, const sockaddr_any& source_addr, SRT_SOCKGROUPDATA* targets, int arraysize)
{
    CUDTGroup& g = *pg;
=======
int CUDTUnited::groupConnect(ref_t<CUDTGroup> r_g, const sockaddr_any& source_addr, const sockaddr_any& target_addr)
{
    CUDTGroup& g = *r_g;
>>>>>>> 699c70be
    // The group must be managed to use srt_connect on it,
    // as it must create particular socket automatically.

    // Non-managed groups can't be "connected" - at best you can connect
    // every socket individually.
    if (!g.managed())
        return -1;

<<<<<<< HEAD

    // If the open state switched to OPENED, the blocking mode
    // must make it wait for connecting it. Doing connect when the
    // group is already OPENED returns immediately, regardless if the
    // connection is going to later succeed or fail (this will be
    // known in the group state information).
    bool block_new_opened = !g.m_bOpened && g.m_bSynRecving;
    SRTSOCKET retval = -1;

    int eid = -1;
    int modes = SRT_EPOLL_CONNECT | SRT_EPOLL_ERR;
    if (block_new_opened)
    {
        // Create this eid only to block-wait for the first
        // connection.
        eid = srt_epoll_create();
    }

    // Use private map to avoid searching in the
    // overall map.
    map<SRTSOCKET, CUDTSocket*> spawned;

    HLOGC(mglog.Debug, log << "groupConnect: will connect " << arraysize << " links and "
            << (block_new_opened ? "BLOCK until any is ready" : "leave the process in background"));

    for (int tii = 0; tii < arraysize; ++tii)
    {
        sockaddr_any target_addr(targets[tii].peeraddr);
        SRTSOCKET& sid_rloc = targets[tii].id;
        int &erc_rloc = targets[tii].result;
        HLOGC(mglog.Debug, log << "groupConnect: taking on " << SockaddrToString(targets[tii].peeraddr));

        // Preset this to every state, when there is any notifying
        // the change, this will be changed.
        targets[tii].status = SRTS_CONNECTING;

        CUDTSocket* ns = 0;

        // NOTE: After calling newSocket, the socket is mapped into m_Sockets.
        // It must be MANUALLY removed from this list in case we need it deleted.
        SRTSOCKET sid = newSocket(&ns);

        // XXX Support non-blockin mode:
        // If the group has nonblocking set for connect (SNDSYN),
        // then it must set so on the socket. Then, the connection
        // process is asynchronous. The socket appears first as
        // GST_PENDING state, and only after the socket becomes
        // connected does its status in the group turn into GST_IDLE.

        // Set all options that were requested by the options set on a group
        // prior to connecting.
        try
        {
            for (size_t i = 0; i < g.m_config.size(); ++i)
            {
                HLOGC(mglog.Debug, log << "groupConnect: OPTION @" << sid << " #" << g.m_config[i].so);
                ns->core().setOpt(g.m_config[i].so, &g.m_config[i].value[0], g.m_config[i].value.size());
            }
        }
        catch (...)
        {
            LOGC(mglog.Error, log << "groupConnect: Error during setting options - propagating error");
            CGuard cl(m_GlobControlLock, "GlobControl");
            m_Sockets.erase(ns->m_SocketID);
            // Intercept to delete the socket on failure.
            delete ns;

            // NOTE: This problem normally should not happen, but anyway,
            // these options are set on every socket the same way, and
            // every socket is a newly created socket. So it's only possible
            // that the first one will fail, or none will fail.
            throw;
        }

        // Add socket to the group.
        // Do it after setting all stored options, as some of them may
        // influence some group data.
        CUDTGroup::gli_t f = g.add(g.prepareData(ns));
        ns->m_IncludedIter = f;
        ns->m_IncludedGroup = &g;

        // XXX This should be reenabled later, this should
        // be probably still in use to exchange information about
        // packets assymetrically lost. But for no other purpose.
#ifndef SRT_ENABLE_APP_READER
        ns->m_pUDT->m_cbPacketArrival.set(ns->m_pUDT, &CUDT::groupPacketArrival);
#endif

        int isn = g.currentSchedSequence();

        // We got it. Bind the socket, if the source address was set
        if (!source_addr.empty())
            bind(ns, source_addr);

        // Set it the groupconnect option, as all in-group sockets should have.
        ns->m_pUDT->m_bOPT_GroupConnect = true;

        // Every group member will have always nonblocking
        // (this implies also non-blocking connect/accept).
        // The group facility functions will block when necessary
        // using epoll_wait.
        ns->m_pUDT->m_bSynRecving = false;
        ns->m_pUDT->m_bSynSending = false;

        HLOGC(mglog.Debug, log << "groupConnect: NOTIFIED AS PENDING @" << sid << " both read and write");
        // If this socket is not to block the current connect process,
        // it may still be needed for the further check if the redundant
        // connection succeeded or failed and whether the new socket is
        // ready to use or needs to be closed.
        srt_epoll_add_usock(g.m_SndEID, sid, &modes);
        srt_epoll_add_usock(g.m_RcvEID, sid, &modes);

        // Adding a socket on which we need to block to BOTH these tracking EIDs
        // and the blocker EID. We'll simply remove from them later all sockets that
        // got connected state or were broken.

        if (block_new_opened)
        {
            HLOGC(mglog.Debug, log << "groupConnect: WILL BLOCK on @" << sid << " until connected");
            srt_epoll_add_usock(eid, sid, &modes);
        }

        // And connect
        try
        {
            HLOGC(mglog.Debug, log << "groupConnect: connecting a new socket with ISN=" << isn);
            connectIn(ns, target_addr, isn);
        }
        catch (CUDTException& e)
        {
            LOGC(mglog.Error, log << "groupConnect: socket @" << sid << " in group " << pg->id() << " failed to connect");
            // We know it does belong to a group.
            // Remove it first because this involves a mutex, and we want
            // to avoid locking more than one mutex at a time.
            ns->removeFromGroup();
            erc_rloc = e.getErrorCode();

            CGuard cl(m_GlobControlLock, "GlobControl");
            m_Sockets.erase(ns->m_SocketID);
            // Intercept to delete the socket on failure.
            delete ns;
            continue;
        }
        catch (...)
        {
            LOGC(mglog.Fatal, log << "groupConnect: UNKNOWN EXCEPTION from connectIn");
            ns->removeFromGroup();
            CGuard cl(m_GlobControlLock, "GlobControl");
            m_Sockets.erase(ns->m_SocketID);
            // Intercept to delete the socket on failure.
            delete ns;
            throw;
        }

        SRT_SOCKSTATUS st;
        {
            CGuard grd(ns->m_ControlLock, "control");
            st = ns->getStatus();
        }

        {
            CGuard grd(g.m_GroupLock, "group");

            if (isn == 0)
            {
                g.syncWithSocket(ns->core());
            }

            HLOGC(mglog.Debug, log << "groupConnect: @" << sid << " connection successful, setting group OPEN (was "
                    << (g.m_bOpened ? "ALREADY" : "NOT") << "), will " << (block_new_opened ? "" : "NOT ")
                    << "block the connect call, status:" << SockStatusStr(st));

            // XXX OPEN OR CONNECTED?
            // BLOCK IF NOT OPEN OR BLOCK IF NOT CONNECTED?
            //
            // What happens to blocking when there are 2 connections
            // pending, about to be broken, and srt_connect() is called again?
            // SHOULD BLOCK the latter, even though is OPEN.
            // Or, OPEN should be removed from here and srt_connect(_group)
            // should block always if the group doesn't have neither 1 conencted link
            g.m_bOpened = true;

            f->laststatus = st;
            // Check the socket status and update it.
            // Turn the group state of the socket to IDLE only if
            // connection is established or in progress
            f->agent = source_addr;
            f->peer = target_addr;

            if (st >= SRTS_BROKEN)
            {
                f->sndstate = CUDTGroup::GST_BROKEN;
                f->rcvstate = CUDTGroup::GST_BROKEN;
                srt_epoll_remove_usock(g.m_SndEID, sid);
                srt_epoll_remove_usock(g.m_RcvEID, sid);
            }
            else
            {
                f->sndstate = CUDTGroup::GST_PENDING;
                f->rcvstate = CUDTGroup::GST_PENDING;
                spawned[sid] = ns;

                sid_rloc = sid;
                erc_rloc = 0;
                retval = sid;
            }
        }
    }

    if (retval == -1)
    {
        HLOGC(mglog.Debug, log << "groupConnect: none succeeded as background-spawn, exit with error");
        block_new_opened = false;
    }

    vector<SRTSOCKET> broken;

    while (block_new_opened)
    {
        if (spawned.empty())
        {
            // All were removed due to errors.
            retval = -1;
            break;
        }
        HLOGC(mglog.Debug, log << "groupConnect: first connection, applying EPOLL WAITING.");
        int len = spawned.size();
        vector<SRTSOCKET> ready(spawned.size());
        srt_epoll_wait(eid,
                NULL, NULL,  // IN/ACCEPT
                &ready[0], &len, // OUT/CONNECT
                -1, // indefinitely (XXX REGARD CONNECTION TIMEOUT!)
                NULL, NULL,
                NULL, NULL
                );
        // Check the sockets if they were reported due
        // to have connected or due to have failed.
        // Distill successful ones. If distilled nothing, return -1.
        // If not all sockets were reported in this instance, repeat
        // the call until you get information about all of them.
        for (int i = 0; i < len; ++i)
        {
            map<SRTSOCKET, CUDTSocket*>::iterator x = spawned.find(ready[i]);
            if (x == spawned.end())
            {
                // Sanity; impossible
                continue;
            }

            SRTSOCKET sid = x->first;
            CUDTSocket* s = x->second;

            // Check status. If failed, remove from spawned
            // and try again.
            SRT_SOCKSTATUS st = s->getStatus();
            // Find this socket in targets, as it's filled already, and mark the state.
            for (int y = 0; y < arraysize; ++y)
            {
                if (targets[y].id == sid)
                    targets[y].status = st;
            }
            if (st >= SRTS_BROKEN)
            {
                HLOGC(mglog.Debug, log << "groupConnect: Socket @" << sid << " got BROKEN during background connect, remove & TRY AGAIN");
                // Remove from spawned and try again
                spawned.erase(sid);
                broken.push_back(sid);
                srt_epoll_remove_usock(eid, sid);
                srt_epoll_remove_usock(g.m_SndEID, sid);
                srt_epoll_remove_usock(g.m_RcvEID, sid);

                continue;
            }

            if (st == SRTS_CONNECTED)
            {
                HLOGC(mglog.Debug, log << "groupConnect: Socket @" << sid << " got CONNECTED as first in the group - reporting");
                retval = sid;
                g.m_bConnected = true;
                block_new_opened = false; // Interrupt also rolling epoll (outer loop)

                // Remove this socket from SND EID because it doesn't need to
                // be connection-tracked anymore. Don't remove from the RCV EID
                // however because RCV procedure relies on epoll also for reading
                // and when found this socket connected it will "upgrade" it to
                // read-ready tracking only.
                srt_epoll_remove_usock(g.m_SndEID, sid);
                break;
            }

            // Spurious?
            HLOGC(mglog.Debug, log << "groupConnect: Socket @" << sid << " got spurious wakeup in "
                    << SockStatusStr(st) << " TRY AGAIN");
        }
    }
    // Finished, delete epoll.
    if (eid != -1)
    {
        HLOGC(mglog.Debug, log << "connect FIRST IN THE GROUP finished, removing EID " << eid);
        srt_epoll_release(eid);
    }

    for (vector<SRTSOCKET>::iterator b = broken.begin(); b != broken.end(); ++b)
    {
        CUDTSocket* s = locateSocket(*b, ERH_RETURN);
        if (!s)
            continue;

        // This will also automatically remove it from the group and all eids
        close(s);
    }

    // XXX This is wrong code probably, get that better.
    if (retval == -1)
        throw CUDTException(MJ_SETUP, MN_REJECTED, 0);

    return retval;
}


=======
    CUDTSocket* ns = 0;
    SRTSOCKET sid = newSocket(&ns);

    // XXX Support non-blockin mode:
    // If the group has nonblocking set for connect (SNDSYN),
    // then it must set so on the socket. Then, the connection
    // process is asynchronous. The socket appears first as
    // GST_PENDING state, and only after the socket becomes
    // connected does its status in the group turn into GST_IDLE.

    // Set it the groupconnect option, as all in-group sockets should have.
    ns->core().m_bOPT_GroupConnect = true;

    // Set all options that were requested by the options set on a group
    // prior to connecting.
    try
    {
        for (size_t i = 0; i < g.m_config.size(); ++i)
            ns->core().setOpt(g.m_config[i].so, &g.m_config[i].value[0], g.m_config[i].value.size());
    }
    catch (...)
    {
        // Intercept to delete the socket on failure.
        delete ns;
        throw;
    }

    CUDTGroup::gli_t f;

    // Add socket to the group.
    // Do it after setting all stored options, as some of them may
    // influence some group data.
    f = g.add(g.prepareData(ns));
    ns->m_IncludedIter = f;
    ns->m_IncludedGroup = &g;

    int isn = g.currentSchedSequence();

    // We got it. Bind the socket, if the source address was set
    if (!source_addr.empty())
        bind(ns, source_addr);

    // And connect
    try
    {
        HLOGC(mglog.Debug, log << "groupConnect: connecting a new socket with ISN=" << isn);
        connectIn(ns, target_addr, isn);
    }
    catch (...)
    {
        // Intercept to delete the socket on failure.
        delete ns;
        throw;
    }

    if (isn == 0)
    {
        // The first socket connects
        g.currentSchedSequence(ns->core().ISN());
    }

    SRT_SOCKSTATUS st;
    {
        CGuard grd(ns->m_ControlLock);
        st = ns->m_Status;
    }

    {
        CGuard grd(g.m_GroupLock);

        g.m_bOpened = true;

        f->laststatus = st;
        // Check the socket status and update it.
        // Turn the group state of the socket to IDLE only if
        // connection is established or in progress
        f->agent = source_addr;
        f->peer = target_addr;

        if (st == SRTS_CONNECTED)
        {
            f->sndstate = CUDTGroup::GST_IDLE;
            f->rcvstate = CUDTGroup::GST_IDLE;
            return sid;
        }
        else if (int(st) >= int(SRTS_BROKEN))
        {
            f->sndstate = CUDTGroup::GST_BROKEN;
            f->rcvstate = CUDTGroup::GST_BROKEN;
        }
        else
        {
            f->sndstate = CUDTGroup::GST_PENDING;
            f->rcvstate = CUDTGroup::GST_PENDING;
            return sid;
        }
    }

    // Leave broken for later cleanup.
    // Actually this shouldn't ever happen because all errors
    // are handled above.
    return -1;
}


>>>>>>> 699c70be
int CUDTUnited::connectIn(CUDTSocket* s, const sockaddr_any& target_addr, int32_t forced_isn)
{
    CGuard cg(s->m_ControlLock, "control");

    // a socket can "connect" only if it is in the following states:
    // - OPENED: assume the socket binding parameters are configured
    // - INIT: configure binding parameters here
    // - any other (meaning, already connected): report error

    // - OPENED: assume the socket binding parameters are configured
    // - INIT: configure binding parameters here
    // - any other (meaning, already connected): report error

    if (s->m_Status == SRTS_INIT)
    {
        if (s->m_pUDT->m_bRendezvous)
            throw CUDTException(MJ_NOTSUP, MN_ISRENDUNBOUND, 0);

        // If bind() was done first on this socket, then the
        // socket will not perform this step. This actually does the
        // same thing as bind() does, just with empty address so that
        // the binding parameters are autoselected.

        s->m_pUDT->open();
        sockaddr_any autoselect_sa (target_addr.family());
        // This will create such a sockaddr_any that
        // will return true from empty(). 
        updateMux(s, autoselect_sa);  // <<---- updateMux
        // -> C(Snd|Rcv)Queue::init
        // -> pthread_create(...C(Snd|Rcv)Queue::worker...)
        s->m_Status = SRTS_OPENED;
    }
    else if (s->m_Status != SRTS_OPENED)
        throw CUDTException(MJ_NOTSUP, MN_ISCONNECTED, 0);

    // connect_complete() may be called before connect() returns.
    // So we need to update the status before connect() is called,
    // otherwise the status may be overwritten with wrong value
    // (CONNECTED vs. CONNECTING).
    s->m_Status = SRTS_CONNECTING;

    /* 
     * In blocking mode, connect can block for up to 30 seconds for
     * rendez-vous mode. Holding the s->m_ControlLock prevent close
     * from cancelling the connect
     */
    try
    {
        // InvertedGuard unlocks in the constructor, then locks in the
        // destructor, no matter if an exception has fired.
        InvertedGuard l_unlocker( s->m_pUDT->m_bSynRecving ? &s->m_ControlLock : 0 );
        s->m_pUDT->startConnect(target_addr, forced_isn);
    }
    catch (CUDTException& e) // Interceptor, just to change the state.
    {
        s->m_Status = SRTS_OPENED;
        throw e;
    }

    // record peer address
    s->m_PeerAddr = target_addr;

    // CGuard destructor will delete cg and unlock s->m_ControlLock

    return 0;
}

void CUDTUnited::connect_complete(const SRTSOCKET u)
{
   CUDTSocket* s = locateSocket(u);
   if (!s)
      throw CUDTException(MJ_NOTSUP, MN_SIDINVAL, 0);

   // copy address information of local node
   // the local port must be correctly assigned BEFORE CUDT::startConnect(),
   // otherwise if startConnect() fails, the multiplexer cannot be located
   // by garbage collection and will cause leak
   s->m_pUDT->m_pSndQueue->m_pChannel->getSockAddr(Ref(s->m_SelfAddr));
   CIPAddress::pton(Ref(s->m_SelfAddr), s->m_pUDT->m_piSelfIP, s->m_SelfAddr.family());

   s->m_Status = SRTS_CONNECTED;
}

int CUDTUnited::close(const SRTSOCKET u)
{
    if (u & SRTGROUP_MASK)
    {
        CUDTGroup* g = locateGroup(u);
        if (!g)
            throw CUDTException(MJ_NOTSUP, MN_SIDINVAL, 0);

        g->close();
        deleteGroup(g);
        return 0;
    }
    CUDTSocket* s = locateSocket(u);
    if (!s)
        throw CUDTException(MJ_NOTSUP, MN_SIDINVAL, 0);

    return close(s);
}

int CUDTUnited::close(CUDTSocket* s)
{

   HLOGC(mglog.Debug, log << s->m_pUDT->CONID() << " CLOSE. Acquiring control lock");

<<<<<<< HEAD
   CGuard socket_cg(s->m_ControlLock, "sock.control");
=======
   CGuard socket_cg(s->m_ControlLock, "control");
>>>>>>> 699c70be

   HLOGC(mglog.Debug, log << s->m_pUDT->CONID() << " CLOSING (removing from listening, closing CUDT)");

   bool synch_close_snd = s->m_pUDT->m_bSynSending;
   //bool synch_close_rcv = s->m_pUDT->m_bSynRecving;

   int id = s->m_SocketID;

   if (s->m_Status == SRTS_LISTENING)
   {
      if (s->m_pUDT->m_bBroken)
         return 0;

      s->m_TimeStamp = CTimer::getTime();
      s->m_pUDT->m_bBroken = true;

      // Change towards original UDT: 
      // Leave all the closing activities for garbageCollect to happen,
      // however remove the listener from the RcvQueue IMMEDIATELY.
      // Even though garbageCollect would eventually remove the listener
      // as well, there would be some time interval between now and the
      // moment when it's done, and during this time the application will
      // be unable to bind to this port that the about-to-delete listener
      // is currently occupying (due to blocked slot in the RcvQueue).

      HLOGC(mglog.Debug, log << s->m_pUDT->CONID() << " CLOSING (removing listener immediately)");
      s->m_pUDT->notListening();

      // broadcast all "accept" waiting
      pthread_mutex_lock(&(s->m_AcceptLock));
      pthread_cond_broadcast(&(s->m_AcceptCond));
      pthread_mutex_unlock(&(s->m_AcceptLock));

   }
   else
   {
       s->makeClosed();

       // synchronize with garbage collection.
       HLOGC(mglog.Debug, log << "@" << id << " CUDT::close done. GLOBAL CLOSE: " << s->m_pUDT->CONID() << ". Acquiring GLOBAL control lock");
       CGuard manager_cg(m_GlobControlLock, "GlobControl");

       // since "s" is located before m_ControlLock, locate it again in case
       // it became invalid
       // XXX Seriously? Why not do all things necessary on s prior to deletion?
       sockets_t::iterator i = m_Sockets.find(id);
       if ((i == m_Sockets.end()) || (i->second->m_Status == SRTS_CLOSED))
           return 0;
       s = i->second;

       s->m_Status = SRTS_CLOSED;

       // a socket will not be immediately removed when it is closed
       // in order to prevent other methods from accessing invalid address
       // a timer is started and the socket will be removed after approximately
       // 1 second
       s->m_TimeStamp = CTimer::getTime();

       m_Sockets.erase(s->m_SocketID);
       m_ClosedSockets.insert(pair<SRTSOCKET, CUDTSocket*>(s->m_SocketID, s));

       CTimer::triggerEvent();
   }

   HLOGC(mglog.Debug, log << "@" << id << ": GLOBAL: CLOSING DONE");

   // Check if the ID is still in closed sockets before you access it
   // (the last triggerEvent could have deleted it).
   if ( synch_close_snd )
   {
#if SRT_ENABLE_CLOSE_SYNCH

       HLOGC(mglog.Debug, log << "@" << id << " GLOBAL CLOSING: sync-waiting for releasing sender resources...");
       for (;;)
       {
           CSndBuffer* sb = s->m_pUDT->m_pSndBuffer;

           // Disconnected from buffer - nothing more to check.
           if (!sb)
           {
               HLOGC(mglog.Debug, log << "@" << id << " GLOBAL CLOSING: sending buffer disconnected. Allowed to close.");
               break;
           }

           // Sender buffer empty
           if (sb->getCurrBufSize() == 0)
           {
               HLOGC(mglog.Debug, log << "@" << id << " GLOBAL CLOSING: sending buffer depleted. Allowed to close.");
               break;
           }

           // Ok, now you are keeping GC thread hands off the internal data.
           // You can check then if it has already deleted the socket or not.
           // The socket is either in m_ClosedSockets or is already gone.

           // Done the other way, but still done. You can stop waiting.
           bool isgone = false;
           {
               CGuard manager_cg(m_GlobControlLock, "GlobControl");
               isgone = m_ClosedSockets.count(id) == 0;
           }
           if (!isgone)
           {
               isgone = !s->m_pUDT->m_bOpened;
           }
           if (isgone)
           {
               HLOGC(mglog.Debug, log << "@" << id << " GLOBAL CLOSING: ... gone in the meantime, whatever. Exiting close().");
               break;
           }

           HLOGC(mglog.Debug, log << "@" << id << " GLOBAL CLOSING: ... still waiting for any update.");
           CTimer::EWait wt = CTimer::waitForEvent();

           if ( wt == CTimer::WT_ERROR )
           {
               HLOGC(mglog.Debug, log << "GLOBAL CLOSING: ... ERROR WHEN WAITING FOR EVENT. Exiting close() to prevent hangup.");
               break;
           }

           // Continue waiting in case when an event happened or 1s waiting time passed for checkpoint.
       }
#endif
   }

   /*
      This code is PUT ASIDE for now.
      Most likely this will be never required.
      It had to hold the closing activity until the time when the receiver buffer is depleted.
      However the closing of the socket should only happen when the receiver has received
      an information about that the reading is no longer possible (error report from recv/recvfile).
      When this happens, the receiver buffer is definitely depleted already and there's no need to check
      anything.

      Should there appear any other conditions in future under which the closing process should be
      delayed until the receiver buffer is empty, this code can be filled here.

   if ( synch_close_rcv )
   {
   ...
   }
   */

   return 0;
}

void CUDTUnited::getpeername(const SRTSOCKET u, sockaddr* name, int* namelen)
{
    if (!name || !namelen)
        throw CUDTException(MJ_NOTSUP, MN_INVAL, 0);

   if (getStatus(u) != SRTS_CONNECTED)
      throw CUDTException(MJ_CONNECTION, MN_NOCONN, 0);

   CUDTSocket* s = locateSocket(u);

   if (!s)
      throw CUDTException(MJ_NOTSUP, MN_SIDINVAL, 0);

   if (!s->m_pUDT->m_bConnected || s->m_pUDT->m_bBroken)
      throw CUDTException(MJ_CONNECTION, MN_NOCONN, 0);

   int len = s->m_PeerAddr.size();
   if (*namelen < len)
       throw CUDTException(MJ_NOTSUP, MN_INVAL, 0);

   memcpy(name, &s->m_PeerAddr.sa, len);
   *namelen = len;
}

void CUDTUnited::getsockname(const SRTSOCKET u, sockaddr* name, int* namelen)
{
   if (!name || !namelen)
       throw CUDTException(MJ_NOTSUP, MN_INVAL, 0);

   CUDTSocket* s = locateSocket(u);

   if (!s)
      throw CUDTException(MJ_NOTSUP, MN_SIDINVAL, 0);

   if (s->m_pUDT->m_bBroken)
      throw CUDTException(MJ_NOTSUP, MN_SIDINVAL, 0);

   if (s->m_Status == SRTS_INIT)
      throw CUDTException(MJ_CONNECTION, MN_NOCONN, 0);

   int len = s->m_SelfAddr.size();
   if (*namelen < len)
       throw CUDTException(MJ_NOTSUP, MN_INVAL, 0);

   memcpy(name, &s->m_SelfAddr.sa, len);
   *namelen = len;
}

int CUDTUnited::select(
   ud_set* readfds, ud_set* writefds, ud_set* exceptfds, const timeval* timeout)
{
   uint64_t entertime = CTimer::getTime();

   uint64_t to;
   if (!timeout)
      to = 0xFFFFFFFFFFFFFFFFULL;
   else
      to = timeout->tv_sec * 1000000 + timeout->tv_usec;

   // initialize results
   int count = 0;
   set<SRTSOCKET> rs, ws, es;

   // retrieve related UDT sockets
   vector<CUDTSocket*> ru, wu, eu;
   CUDTSocket* s;
   if (readfds)
      for (set<SRTSOCKET>::iterator i1 = readfds->begin();
         i1 != readfds->end(); ++ i1)
      {
         if (getStatus(*i1) == SRTS_BROKEN)
         {
            rs.insert(*i1);
            ++ count;
         }
         else if (!(s = locateSocket(*i1)))
            throw CUDTException(MJ_NOTSUP, MN_SIDINVAL, 0);
         else
            ru.push_back(s);
      }
   if (writefds)
      for (set<SRTSOCKET>::iterator i2 = writefds->begin();
         i2 != writefds->end(); ++ i2)
      {
         if (getStatus(*i2) == SRTS_BROKEN)
         {
            ws.insert(*i2);
            ++ count;
         }
         else if (!(s = locateSocket(*i2)))
            throw CUDTException(MJ_NOTSUP, MN_SIDINVAL, 0);
         else
            wu.push_back(s);
      }
   if (exceptfds)
      for (set<SRTSOCKET>::iterator i3 = exceptfds->begin();
         i3 != exceptfds->end(); ++ i3)
      {
         if (getStatus(*i3) == SRTS_BROKEN)
         {
            es.insert(*i3);
            ++ count;
         }
         else if (!(s = locateSocket(*i3)))
            throw CUDTException(MJ_NOTSUP, MN_SIDINVAL, 0);
         else
            eu.push_back(s);
      }

   do
   {
      // query read sockets
      for (vector<CUDTSocket*>::iterator j1 = ru.begin(); j1 != ru.end(); ++ j1)
      {
         s = *j1;

         if (s->readReady() || s->m_Status == SRTS_CLOSED)
         {
            rs.insert(s->m_SocketID);
            ++ count;
         }
      }

      // query write sockets
      for (vector<CUDTSocket*>::iterator j2 = wu.begin(); j2 != wu.end(); ++ j2)
      {
         s = *j2;

         if (s->writeReady() || s->m_Status == SRTS_CLOSED)
         {
            ws.insert(s->m_SocketID);
            ++ count;
         }
      }

      // query exceptions on sockets
      for (vector<CUDTSocket*>::iterator j3 = eu.begin(); j3 != eu.end(); ++ j3)
      {
         // check connection request status, not supported now
      }

      if (0 < count)
         break;

      CTimer::waitForEvent();
   } while (to > CTimer::getTime() - entertime);

   if (readfds)
      *readfds = rs;

   if (writefds)
      *writefds = ws;

   if (exceptfds)
      *exceptfds = es;

   return count;
}

int CUDTUnited::selectEx(
   const vector<SRTSOCKET>& fds,
   vector<SRTSOCKET>* readfds,
   vector<SRTSOCKET>* writefds,
   vector<SRTSOCKET>* exceptfds,
   int64_t msTimeOut)
{
   uint64_t entertime = CTimer::getTime();

   uint64_t to;
   if (msTimeOut >= 0)
      to = msTimeOut * 1000;
   else
      to = 0xFFFFFFFFFFFFFFFFULL;

   // initialize results
   int count = 0;
   if (readfds)
      readfds->clear();
   if (writefds)
      writefds->clear();
   if (exceptfds)
      exceptfds->clear();

   do
   {
      for (vector<SRTSOCKET>::const_iterator i = fds.begin();
         i != fds.end(); ++ i)
      {
         CUDTSocket* s = locateSocket(*i);

         if ((!s) || s->m_pUDT->m_bBroken || (s->m_Status == SRTS_CLOSED))
         {
            if (exceptfds)
            {
               exceptfds->push_back(*i);
               ++ count;
            }
            continue;
         }

         if (readfds)
         {
            if ((s->m_pUDT->m_bConnected
                  && s->m_pUDT->m_pRcvBuffer->isRcvDataReady()
               )
               || (s->m_pUDT->m_bListening
                  && (s->m_pQueuedSockets->size() > 0)))
            {
               readfds->push_back(s->m_SocketID);
               ++ count;
            }
         }

         if (writefds)
         {
            if (s->m_pUDT->m_bConnected
               && (s->m_pUDT->m_pSndBuffer->getCurrBufSize()
                  < s->m_pUDT->m_iSndBufSize))
            {
               writefds->push_back(s->m_SocketID);
               ++ count;
            }
         }
      }

      if (count > 0)
         break;

      CTimer::waitForEvent();
   } while (to > CTimer::getTime() - entertime);

   return count;
}

int CUDTUnited::epoll_create()
{
   return m_EPoll.create();
}

int CUDTUnited::epoll_clear_usocks(int eid)
{
    return m_EPoll.clear_usocks(eid);
}

int CUDTUnited::epoll_add_usock(
   const int eid, const SRTSOCKET u, const int* events)
{
    int ret = -1;
    if (u & SRTGROUP_MASK)
    {
        CUDTGroup* g = locateGroup(u);
        if (!g)
            throw CUDTException(MJ_NOTSUP, MN_SIDINVAL, 0);

        ret = m_EPoll.add_usock(eid, u, events);
        g->addEPoll(eid);
        return 0;
    }

    CUDTSocket* s = locateSocket(u);
    if (s)
    {
        ret = m_EPoll.add_usock(eid, u, events);
        s->m_pUDT->addEPoll(eid);
    }
    else
    {
        throw CUDTException(MJ_NOTSUP, MN_SIDINVAL);
    }

    return ret;
}

int CUDTUnited::epoll_add_ssock(
   const int eid, const SYSSOCKET s, const int* events)
{
   return m_EPoll.add_ssock(eid, s, events);
}

int CUDTUnited::epoll_update_usock(
   const int eid, const SRTSOCKET u, const int* events)
{
   CUDTSocket* s = locateSocket(u);
   int ret = -1;
   if (s)
   {
      ret = m_EPoll.update_usock(eid, u, events);
      s->m_pUDT->addEPoll(eid);
   }
   else
   {
      throw CUDTException(MJ_NOTSUP, MN_SIDINVAL);
   }

   return ret;
}

int CUDTUnited::epoll_update_ssock(
   const int eid, const SYSSOCKET s, const int* events)
{
   return m_EPoll.update_ssock(eid, s, events);
}

int CUDTUnited::epoll_remove_usock(const int eid, const SRTSOCKET u)
{
    int ret = m_EPoll.remove_usock(eid, u);

    if (u & SRTGROUP_MASK)
    {
        CUDTGroup* g = locateGroup(u);
        if (g)
            g->removeEPoll(eid);
        return ret;
    }
    CUDTSocket* s = locateSocket(u);
    if (s)
    {
        s->m_pUDT->removeEPoll(eid);
    }
    //else
    //{
    //   throw CUDTException(MJ_NOTSUP, MN_SIDINVAL);
    //}

    return ret;
}

int CUDTUnited::epoll_remove_ssock(const int eid, const SYSSOCKET s)
{
   return m_EPoll.remove_ssock(eid, s);
}

int CUDTUnited::epoll_release(const int eid)
{
   return m_EPoll.release(eid);
}

CUDTSocket* CUDTUnited::locateSocket(const SRTSOCKET u, ErrorHandling erh)
{
<<<<<<< HEAD
    CGuard cg(m_GlobControlLock, "GlobControl");
=======
   CGuard cg(m_GlobControlLock, "GlobControl");
>>>>>>> 699c70be

    sockets_t::iterator i = m_Sockets.find(u);

    if ((i == m_Sockets.end()) || (i->second->m_Status == SRTS_CLOSED))
    {
        if (erh == ERH_RETURN)
            return NULL;
        throw CUDTException(MJ_NOTSUP, MN_SIDINVAL, 0);
    }

    return i->second;
}

CUDTGroup* CUDTUnited::locateGroup(SRTSOCKET u, ErrorHandling erh)
{
   CGuard cg(m_GlobControlLock, "GlobControl");

   groups_t::iterator i = m_Groups.find(u);
   if ( i == m_Groups.end() )
   {
       if (erh == ERH_THROW)
           throw CUDTException(MJ_NOTSUP, MN_SIDINVAL, 0);
       return NULL;
   }

   return i->second;
}

CUDTSocket* CUDTUnited::locatePeer(
   const sockaddr_any& peer,
   const SRTSOCKET id,
   int32_t isn)
{
   CGuard cg(m_GlobControlLock, "GlobControl");

   map<int64_t, set<SRTSOCKET> >::iterator i = m_PeerRec.find(
      CUDTSocket::getPeerSpec(id, isn));
   if (i == m_PeerRec.end())
      return NULL;

   for (set<SRTSOCKET>::iterator j = i->second.begin();
      j != i->second.end(); ++ j)
   {
      sockets_t::iterator k = m_Sockets.find(*j);
      // this socket might have been closed and moved m_ClosedSockets
      if (k == m_Sockets.end())
         continue;

      if (k->second->m_PeerAddr == peer)
      {
         return k->second;
      }
   }

   return NULL;
}

void CUDTUnited::checkBrokenSockets()
{
   CGuard cg(m_GlobControlLock, "GlobControl");

   // set of sockets To Be Closed and To Be Removed
   vector<SRTSOCKET> tbc;
   vector<SRTSOCKET> tbr;

   for (sockets_t::iterator i = m_Sockets.begin();
      i != m_Sockets.end(); ++ i)
   {
       CUDTSocket* s = i->second;

      // HLOGF(mglog.Debug, "checking EXISTING socket: %d\n", i->first);
      // check broken connection
      if (s->m_pUDT->m_bBroken)
      {
         if (s->m_Status == SRTS_LISTENING)
         {
            uint64_t elapsed = CTimer::getTime() - s->m_TimeStamp;
            // for a listening socket, it should wait an extra 3 seconds
            // in case a client is connecting
            if (elapsed < 3000000) // XXX MAKE A SYMBOLIC CONSTANT HERE!
            {
               // HLOGF(mglog.Debug, "STILL KEEPING socket %d
               // (listener, too early, w8 %fs)\n", i->first,
               // double(elapsed)/1000000);
               continue;
            }
         }
         else if ((s->m_pUDT->m_pRcvBuffer != NULL)
            // FIXED: calling isRcvDataAvailable() just to get the information
            // whether there are any data waiting in the buffer,
            // NOT WHETHER THEY ARE ALSO READY TO PLAY at the time when
            // this function is called (isRcvDataReady also checks if the
            // available data is "ready to play").
            && s->m_pUDT->m_pRcvBuffer->isRcvDataAvailable()
            && (s->m_pUDT->m_iBrokenCounter -- > 0))
         {
            // HLOGF(mglog.Debug, "STILL KEEPING socket (still have data):
            // %d\n", i->first);
            // if there is still data in the receiver buffer, wait longer
            continue;
         }

         // HLOGF(mglog.Debug, "moving socket to CLOSED: %d\n", i->first);

         //close broken connections and start removal timer
         s->m_Status = SRTS_CLOSED;
         s->m_TimeStamp = CTimer::getTime();
         tbc.push_back(i->first);
         m_ClosedSockets[i->first] = s;

         // remove from listener's queue
         sockets_t::iterator ls = m_Sockets.find(s->m_ListenSocket);
         if (ls == m_Sockets.end())
         {
            ls = m_ClosedSockets.find(s->m_ListenSocket);
            if (ls == m_ClosedSockets.end())
               continue;
         }

         CGuard::enterCS(ls->second->m_AcceptLock, "Accept");
         ls->second->m_pQueuedSockets->erase(s->m_SocketID);
         ls->second->m_pAcceptSockets->erase(s->m_SocketID);
         CGuard::leaveCS(ls->second->m_AcceptLock, "Accept");
      }
   }

   for (sockets_t::iterator j = m_ClosedSockets.begin();
      j != m_ClosedSockets.end(); ++ j)
   {
      // HLOGF(mglog.Debug, "checking CLOSED socket: %d\n", j->first);
      if (j->second->m_pUDT->m_ullLingerExpiration > 0)
      {
         // asynchronous close:
         if ((!j->second->m_pUDT->m_pSndBuffer)
            || (0 == j->second->m_pUDT->m_pSndBuffer->getCurrBufSize())
            || (j->second->m_pUDT->m_ullLingerExpiration <= CTimer::getTime()))
         {
            j->second->m_pUDT->m_ullLingerExpiration = 0;
            j->second->m_pUDT->m_bClosing = true;
            j->second->m_TimeStamp = CTimer::getTime();
         }
      }

      // timeout 1 second to destroy a socket AND it has been removed from
      // RcvUList
      if ((CTimer::getTime() - j->second->m_TimeStamp > 1000000)
         && ((!j->second->m_pUDT->m_pRNode)
            || !j->second->m_pUDT->m_pRNode->m_bOnList))
      {
         // HLOGF(mglog.Debug, "will unref socket: %d\n", j->first);
         tbr.push_back(j->first);
      }
   }

   // move closed sockets to the ClosedSockets structure
   for (vector<SRTSOCKET>::iterator k = tbc.begin(); k != tbc.end(); ++ k)
      m_Sockets.erase(*k);

   // remove those timeout sockets
   for (vector<SRTSOCKET>::iterator l = tbr.begin(); l != tbr.end(); ++ l)
      removeSocket(*l);
}

void CUDTUnited::removeSocket(const SRTSOCKET u)
{
   sockets_t::iterator i = m_ClosedSockets.find(u);

   // invalid socket ID
   if (i == m_ClosedSockets.end())
      return;

   CUDTSocket* s = i->second;

   // decrease multiplexer reference count, and remove it if necessary
   const int mid = s->m_iMuxID;

   if (s->m_pQueuedSockets)
   {
       CGuard cg(s->m_AcceptLock, "Accept");

       // if it is a listener, close all un-accepted sockets in its queue
       // and remove them later
       for (set<SRTSOCKET>::iterator q = s->m_pQueuedSockets->begin();
               q != s->m_pQueuedSockets->end(); ++ q)
       {
           sockets_t::iterator si = m_Sockets.find(*q);
           if (si == m_Sockets.end())
           {
               // gone in the meantime
               LOGC(mglog.Error, log << "removeSocket: IPE? socket %" << u << " being queued for listener socket %" << s->m_SocketID << " is GONE in the meantime ???");
               continue;
           }

           CUDTSocket* as = si->second;

           as->makeClosed();
           m_ClosedSockets[*q] = as;
           m_Sockets.erase(*q);
       }

   }

   // remove from peer rec
   map<int64_t, set<SRTSOCKET> >::iterator j = m_PeerRec.find(
      s->getPeerSpec());
   if (j != m_PeerRec.end())
   {
      j->second.erase(u);
      if (j->second.empty())
         m_PeerRec.erase(j);
   }

   /*
   * Socket may be deleted while still having ePoll events set that would
   * remains forever causing epoll_wait to unblock continuously for inexistent
   * sockets. Get rid of all events for this socket.
   */
   m_EPoll.update_events(u, s->m_pUDT->m_sPollID,
      SRT_EPOLL_IN|SRT_EPOLL_OUT|SRT_EPOLL_ERR, false);

   // delete this one
   m_ClosedSockets.erase(i);

   HLOGC(mglog.Debug, log << "GC/removeSocket: closing associated UDT %" << u);
   s->makeClosed();
   HLOGC(mglog.Debug, log << "GC/removeSocket: DELETING SOCKET %" << u);
   delete s;

   map<int, CMultiplexer>::iterator m;
   m = m_mMultiplexer.find(mid);
   if (m == m_mMultiplexer.end())
   {
      LOGC(mglog.Fatal, log << "IPE: For socket %" << u << " MUXER id=" << mid << " NOT FOUND!");
      return;
   }

   m->second.m_iRefCount --;
   // HLOGF(mglog.Debug, "unrefing underlying socket for %u: %u\n",
   //    u, m->second.m_iRefCount);
   if (0 == m->second.m_iRefCount)
   {
       HLOGC(mglog.Debug, log << "MUXER id=" << mid << " lost last socket %"
           << u << " - deleting muxer bound to port "
           << m->second.m_pChannel->bindAddressAny().hport());
      m->second.m_pChannel->close();
      delete m->second.m_pSndQueue;
      delete m->second.m_pRcvQueue;
      delete m->second.m_pTimer;
      delete m->second.m_pChannel;
      m_mMultiplexer.erase(m);
   }
}

void CUDTUnited::setError(CUDTException* e)
{
    delete (CUDTException*)pthread_getspecific(m_TLSError);
    pthread_setspecific(m_TLSError, e);
}

CUDTException* CUDTUnited::getError()
{
    if(!pthread_getspecific(m_TLSError))
        pthread_setspecific(m_TLSError, new CUDTException);
    return (CUDTException*)pthread_getspecific(m_TLSError);
}


void CUDTUnited::updateMux(
   CUDTSocket* s, const sockaddr_any& addr, const int* udpsock /*[[nullable]]*/)
{
   CGuard cg(m_GlobControlLock, "GlobControl");

   // Don't try to reuse given address, if udpsock was given.
   // In such a case rely exclusively on that very socket and
   // use it the way as it is configured, of course, create also
   // always a new multiplexer for that very socket.
   if (!udpsock && s->m_pUDT->m_bReuseAddr)
   {
       int port = addr.hport();

      // find a reusable address
      for (map<int, CMultiplexer>::iterator i = m_mMultiplexer.begin();
         i != m_mMultiplexer.end(); ++ i)
      {
           // Use the "family" value blindly from the address; we
           // need to find an existing multiplexer that binds to the
           // given port in the same family as requested address.
           if ((i->second.m_iFamily == addr.family())
                   && (i->second.m_iMSS == s->m_pUDT->m_iMSS)
#ifdef SRT_ENABLE_IPOPTS
                   &&  (i->second.m_iIpTTL == s->m_pUDT->m_iIpTTL)
                   && (i->second.m_iIpToS == s->m_pUDT->m_iIpToS)
#endif
            &&  i->second.m_bReusable)
         {
            if (i->second.m_iPort == port)
            {
               // HLOGF(mglog.Debug, "reusing multiplexer for port
               // %hd\n", port);
               // reuse the existing multiplexer
               ++ i->second.m_iRefCount;
                   s->m_pUDT->m_pSndQueue = i->second.m_pSndQueue;
                   s->m_pUDT->m_pRcvQueue = i->second.m_pRcvQueue;
               s->m_iMuxID = i->second.m_iID;
               return;
            }
         }
      }
   }

   // a new multiplexer is needed
   CMultiplexer m;
   m.m_iMSS = s->m_pUDT->m_iMSS;
   m.m_iFamily = addr.family();
#ifdef SRT_ENABLE_IPOPTS
   m.m_iIpTTL = s->m_pUDT->m_iIpTTL;
   m.m_iIpToS = s->m_pUDT->m_iIpToS;
#endif
   m.m_iRefCount = 1;
   m.m_bReusable = s->m_pUDT->m_bReuseAddr;
   m.m_iID = s->m_SocketID;

   m.m_pChannel = new CChannel();
#ifdef SRT_ENABLE_IPOPTS
   m.m_pChannel->setIpTTL(s->m_pUDT->m_iIpTTL);
   m.m_pChannel->setIpToS(s->m_pUDT->m_iIpToS);
#endif
   m.m_pChannel->setSndBufSize(s->m_pUDT->m_iUDPSndBufSize);
   m.m_pChannel->setRcvBufSize(s->m_pUDT->m_iUDPRcvBufSize);

   try
   {
      if (udpsock)
       {
           // In this case, addr contains the address
           // that has been extracted already from the
           // given socket
           m.m_pChannel->attach(*udpsock, addr);
       }
       else if (addr.empty())
       {
           // The case of previously used case of a NULL address.
           // This here is used to pass family only, in this case
           // just automatically bind to the "0" address to autoselect
           // everything. If at least the IP address is specified,
           // then bind to that address, but still possibly autoselect
           // the outgoing port, if the port was specified as 0.
           m.m_pChannel->open(addr.family());
       }
       else
       {
           m.m_pChannel->open(addr);
       }
   }
   catch (CUDTException& e)
   {
      m.m_pChannel->close();
      delete m.m_pChannel;
      throw e;
   }

   sockaddr_any sa;
   m.m_pChannel->getSockAddr(Ref(sa));
   m.m_iPort = sa.hport();

   m.m_pTimer = new CTimer;

   m.m_pSndQueue = new CSndQueue;
   m.m_pSndQueue->init(m.m_pChannel, m.m_pTimer);
   m.m_pRcvQueue = new CRcvQueue;
   m.m_pRcvQueue->init(
      32, s->m_pUDT->maxPayloadSize(), m.m_iFamily, 1024,
      m.m_pChannel, m.m_pTimer);

   m_mMultiplexer[m.m_iID] = m;

   s->m_pUDT->m_pSndQueue = m.m_pSndQueue;
   s->m_pUDT->m_pRcvQueue = m.m_pRcvQueue;
   s->m_iMuxID = m.m_iID;

   HLOGF(mglog.Debug, 
      "creating new multiplexer for port %i\n", m.m_iPort);
}

// XXX This functionality needs strong refactoring.
//
// This function is going to find a multiplexer for the port contained
// in the 'ls' listening socket, by searching through the multiplexer
// container.
//
// Somehow, however, it's not even predicted a situation that the multiplexer
// for that port doesn't exist - that is, this function WILL find the
// multiplexer. How can it be so certain? It's because the listener has
// already created the multiplexer during the call to bind(), so if it
// didn't, this function wouldn't even have a chance to be called.
//
// Why can't then the multiplexer be recorded in the 'ls' listening socket data
// to be accessed immediately, especially when one listener can't bind to more
// than one multiplexer at a time (well, even if it could, there's still no
// reason why this should be extracted by "querying")?
//
// Maybe because the multiplexer container is a map, not a list.
// Why is this then a map? Because it's addressed by MuxID. Why do we need
// mux id? Because we don't have a list... ?
// 
// But what's the multiplexer ID? It's a socket ID for which it was originally
// created.
//
// Is this then shared? Yes, only between the listener socket and the accepted
// sockets, or in case of "bound" connecting sockets (by binding you can
// enforce the port number, which can be the same for multiple SRT sockets).
// Not shared in case of unbound connecting socket or rendezvous socket.
//
// Ok, in which situation do we need dispatching by mux id? Only when the
// socket is being deleted. How does the deleting procedure know the muxer id?
// Because it is recorded here at the time when it's found, as... the socket ID
// of the actual listener socket being actually the first socket to create the
// multiplexer, so the multiplexer gets its id.
//
// Still, no reasons found why the socket can't contain a list iterator to a
// multiplexer INSTEAD of m_iMuxID. There's no danger in this solution because
// the multiplexer is never deleted until there's at least one socket using it.
//
// The multiplexer may even physically be contained in the CUDTUnited object,
// just track the multiple users of it (the listener and the accepted sockets).
// When deleting, you simply "unsubscribe" yourself from the multiplexer, which
// will unref it and remove the list element by the iterator kept by the
// socket.
void CUDTUnited::updateListenerMux(CUDTSocket* s, const CUDTSocket* ls)
{
   CGuard cg(m_GlobControlLock, "GlobControl");
   int port = ls->m_SelfAddr.hport();

   // find the listener's address
   for (map<int, CMultiplexer>::iterator i = m_mMultiplexer.begin();
      i != m_mMultiplexer.end(); ++ i)
   {
      if (i->second.m_iPort == port)
      {
         HLOGF(mglog.Debug, 
            "updateMux: reusing multiplexer for port %i\n", port);
         // reuse the existing multiplexer
         ++ i->second.m_iRefCount;
         s->m_pUDT->m_pSndQueue = i->second.m_pSndQueue;
         s->m_pUDT->m_pRcvQueue = i->second.m_pRcvQueue;
         s->m_iMuxID = i->second.m_iID;
         return;
      }
   }
}

void* CUDTUnited::garbageCollect(void* p)
{
   CUDTUnited* self = (CUDTUnited*)p;

   THREAD_STATE_INIT("SRT:GC");

   CGuard gcguard(self->m_GCStopLock, "GCStop");

   while (!self->m_bClosing)
   {
       INCREMENT_THREAD_ITERATIONS();
       self->checkBrokenSockets();

       //#ifdef _WIN32
       //      self->checkTLSValue();
       //#endif

       timeval now;
       timespec timeout;
       gettimeofday(&now, 0);
       timeout.tv_sec = now.tv_sec + 1;
       timeout.tv_nsec = now.tv_usec * 1000;

       pthread_cond_timedwait(
               &self->m_GCStopCond, &self->m_GCStopLock, &timeout);
   }

   // remove all sockets and multiplexers
   CGuard::enterCS(self->m_GlobControlLock, "GlobControl");
   for (sockets_t::iterator i = self->m_Sockets.begin();
      i != self->m_Sockets.end(); ++ i)
   {
      i->second->makeClosed();
      self->m_ClosedSockets[i->first] = i->second;

      // remove from listener's queue
      sockets_t::iterator ls = self->m_Sockets.find(
         i->second->m_ListenSocket);
      if (ls == self->m_Sockets.end())
      {
         ls = self->m_ClosedSockets.find(i->second->m_ListenSocket);
         if (ls == self->m_ClosedSockets.end())
            continue;
      }

      CGuard::enterCS(ls->second->m_AcceptLock, "Accept");
      ls->second->m_pQueuedSockets->erase(i->second->m_SocketID);
      ls->second->m_pAcceptSockets->erase(i->second->m_SocketID);
      CGuard::leaveCS(ls->second->m_AcceptLock, "Accept");
   }
   self->m_Sockets.clear();

   for (sockets_t::iterator j = self->m_ClosedSockets.begin();
      j != self->m_ClosedSockets.end(); ++ j)
   {
      j->second->m_TimeStamp = 0;
   }
   CGuard::leaveCS(self->m_GlobControlLock, "GlobControl");

   while (true)
   {
      self->checkBrokenSockets();

      CGuard::enterCS(self->m_GlobControlLock, "GlobControl");
      bool empty = self->m_ClosedSockets.empty();
      CGuard::leaveCS(self->m_GlobControlLock, "GlobControl");

      if (empty)
         break;

      CTimer::sleep();
   }

   THREAD_EXIT();
   return NULL;
}

////////////////////////////////////////////////////////////////////////////////

int CUDT::startup()
{
   return s_UDTUnited.startup();
}

int CUDT::cleanup()
{
   return s_UDTUnited.cleanup();
}

SRTSOCKET CUDT::socket()
{
   if (!s_UDTUnited.m_bGCStatus)
      s_UDTUnited.startup();

   try
   {
      return s_UDTUnited.newSocket();
   }
   catch (CUDTException& e)
   {
      s_UDTUnited.setError(new CUDTException(e));
      return INVALID_SOCK;
   }
   catch (bad_alloc&)
   {
      s_UDTUnited.setError(new CUDTException(MJ_SYSTEMRES, MN_MEMORY, 0));
      return INVALID_SOCK;
   }
   catch (std::exception& ee)
   {
      LOGC(mglog.Fatal, log << "socket: UNEXPECTED EXCEPTION: "
         << typeid(ee).name()
         << ": " << ee.what());
      s_UDTUnited.setError(new CUDTException(MJ_UNKNOWN, MN_NONE, 0));
      return INVALID_SOCK;
   }
}

int CUDT::setError(const CUDTException& e)
{
    s_UDTUnited.setError(new CUDTException(e));
    return SRT_ERROR;
}

int CUDT::setError(CodeMajor mj, CodeMinor mn, int syserr)
{
    s_UDTUnited.setError(new CUDTException(mj, mn, syserr));
    return SRT_ERROR;
}

// This is an internal function; 'type' should be pre-checked if it has a correct value.
// This doesn't have argument of GroupType due to header file conflicts.
CUDTGroup& CUDT::newGroup(int type)
{
    CGuard guard(s_UDTUnited.m_IDLock, "id");
    SRTSOCKET id = s_UDTUnited.generateSocketID(true);

    // Now map the group
    return s_UDTUnited.addGroup(id).id(id).type(SRT_GROUP_TYPE(type));
}

SRTSOCKET CUDT::createGroup(SRT_GROUP_TYPE gt)
{
    // Doing the same lazy-startup as with srt_create_socket()
    if (!s_UDTUnited.m_bGCStatus)
        s_UDTUnited.startup();

    try
    {
        return newGroup(gt).id();
    }
    catch (CUDTException& e)
    {
        return setError(e);
    }
    catch (std::bad_alloc& e)
    {
        return setError(MJ_SYSTEMRES, MN_MEMORY, 0);
    }
}


int CUDT::addSocketToGroup(SRTSOCKET socket, SRTSOCKET group)
{
    // Check if socket and group have been set correctly.
    int32_t sid = socket & ~SRTGROUP_MASK;
    int32_t gm = group & SRTGROUP_MASK;

    if ( sid != socket || gm == 0 )
        return setError(MJ_NOTSUP, MN_INVAL, 0);

    // Find the socket and the group
    CUDTSocket* s = s_UDTUnited.locateSocket(socket);
    CUDTGroup* g = s_UDTUnited.locateGroup(group);

    if (!s || !g)
        return setError(MJ_NOTSUP, MN_INVAL, 0);

    // Check if the socket is already IN SOME GROUP.
    if (s->m_IncludedGroup)
        return setError(MJ_NOTSUP, MN_INVAL, 0);

    if (g->managed())
    {
        // This can be changed as long as the group is empty.
        if (!g->empty())
        {
            return setError(MJ_NOTSUP, MN_INVAL, 0);
        }
        g->managed(false);
    }

    CGuard cg(s->m_ControlLock, "Control");

    // Check if the socket already is in the group
    CUDTGroup::gli_t f = g->find(socket);
    if (f != CUDTGroup::gli_NULL())
    {
        // XXX This is internal error. Report it, but continue
        LOGC(mglog.Error, log << "IPE (non-fatal): the socket is in the group, but has no clue about it!");
        s->m_IncludedGroup = g;
        s->m_IncludedIter = f;
        return 0;
    }
    s->m_IncludedGroup = g;
    s->m_IncludedIter = g->add(g->prepareData(s));

    return 0;
}

int CUDT::removeSocketFromGroup(SRTSOCKET socket)
{
    CUDTSocket* s = s_UDTUnited.locateSocket(socket);
    if (!s)
        return setError(MJ_NOTSUP, MN_INVAL, 0);

    if (!s->m_IncludedGroup)
        return setError(MJ_NOTSUP, MN_INVAL, 0);

    CGuard grd(s->m_ControlLock, "Control");
    s->removeFromGroup();
    return 0;
}

void CUDTSocket::removeFromGroup()
{
    m_IncludedGroup->remove(m_SocketID);
    m_IncludedIter = CUDTGroup::gli_NULL();
    m_IncludedGroup = NULL;
}

SRTSOCKET CUDT::getGroupOfSocket(SRTSOCKET socket)
{
    CUDTSocket* s = s_UDTUnited.locateSocket(socket);
    if (!s)
        return setError(MJ_NOTSUP, MN_INVAL, 0);

    if (!s->m_IncludedGroup)
        return setError(MJ_NOTSUP, MN_INVAL, 0);

    return s->m_IncludedGroup->id();
}

int CUDT::getGroupData(SRTSOCKET groupid, SRT_SOCKGROUPDATA* pdata, size_t* psize)
{
    if ( (groupid & SRTGROUP_MASK) == 0)
    {
        return setError(MJ_NOTSUP, MN_INVAL, 0);
    }

    CUDTGroup* g = s_UDTUnited.locateGroup(groupid, s_UDTUnited.ERH_RETURN);
    if (!g || !pdata || !psize)
    {
        return setError(MJ_NOTSUP, MN_INVAL, 0);
    }

    return g->getGroupData(pdata, psize);
}

int CUDT::bind(SRTSOCKET u, const sockaddr* name, int namelen)
{
   try
   {
       sockaddr_any sa (name, namelen);
       if ( sa.len == 0 )
       {
           // This happens if the namelen check proved it to be
           // too small for particular family, or that family is
           // not recognized (is none of AF_INET, AF_INET6).
           // This is a user error.
           return setError(MJ_NOTSUP, MN_INVAL, 0);
       }
       CUDTSocket* s = s_UDTUnited.locateSocket(u);
       if (!s)
           return setError(MJ_NOTSUP, MN_INVAL, 0);

       return s_UDTUnited.bind(s, sa);
   }
   catch (CUDTException& e)
   {
       return setError(e);
   }
   catch (bad_alloc&)
   {
       return setError(MJ_SYSTEMRES, MN_MEMORY, 0);
   }
   catch (std::exception& ee)
   {
      LOGC(mglog.Fatal, log << "bind: UNEXPECTED EXCEPTION: "
         << typeid(ee).name()
         << ": " << ee.what());
      return setError(MJ_UNKNOWN, MN_NONE, 0);
   }
}

int CUDT::bind(SRTSOCKET u, int udpsock)
{
    try
    {
        CUDTSocket* s = s_UDTUnited.locateSocket(u);
        if (!s)
            return setError(MJ_NOTSUP, MN_INVAL, 0);

        return s_UDTUnited.bind(s, udpsock);
    }
    catch (CUDTException& e)
    {
        s_UDTUnited.setError(new CUDTException(e));
        return ERROR;
    }
    catch (bad_alloc&)
    {
        s_UDTUnited.setError(new CUDTException(MJ_SYSTEMRES, MN_MEMORY, 0));
        return ERROR;
    }
    catch (std::exception& ee)
    {
        LOGC(mglog.Fatal, log << "bind/udp: UNEXPECTED EXCEPTION: "
                << typeid(ee).name() << ": " << ee.what());
        s_UDTUnited.setError(new CUDTException(MJ_UNKNOWN, MN_NONE, 0));
        return ERROR;
    }
}

int CUDT::listen(SRTSOCKET u, int backlog)
{
   try
   {
      return s_UDTUnited.listen(u, backlog);
   }
   catch (CUDTException& e)
   {
      s_UDTUnited.setError(new CUDTException(e));
      return ERROR;
   }
   catch (bad_alloc&)
   {
      s_UDTUnited.setError(new CUDTException(MJ_SYSTEMRES, MN_MEMORY, 0));
      return ERROR;
   }
   catch (std::exception& ee)
   {
      LOGC(mglog.Fatal, log << "listen: UNEXPECTED EXCEPTION: "
         << typeid(ee).name() << ": " << ee.what());
      s_UDTUnited.setError(new CUDTException(MJ_UNKNOWN, MN_NONE, 0));
      return ERROR;
   }
}

SRTSOCKET CUDT::accept(SRTSOCKET u, sockaddr* addr, int* addrlen)
{
   try
   {
      return s_UDTUnited.accept(u, addr, addrlen);
   }
   catch (CUDTException& e)
   {
      s_UDTUnited.setError(new CUDTException(e));
      return INVALID_SOCK;
   }
   catch (std::exception& ee)
   {
      LOGC(mglog.Fatal, log << "accept: UNEXPECTED EXCEPTION: "
         << typeid(ee).name() << ": " << ee.what());
      s_UDTUnited.setError(new CUDTException(MJ_UNKNOWN, MN_NONE, 0));
      return INVALID_SOCK;
   }
}

int CUDT::connect(
    SRTSOCKET u, const sockaddr* name, int namelen, const sockaddr* tname, int tnamelen)
{
   try
   {
      return s_UDTUnited.connect(u, name, namelen, tname, tnamelen);
   }
   catch (CUDTException e)
   {
      s_UDTUnited.setError(new CUDTException(e));
      return ERROR;
   }
   catch (bad_alloc&)
   {
      s_UDTUnited.setError(new CUDTException(MJ_SYSTEMRES, MN_MEMORY, 0));
      return ERROR;
   }
   catch (std::exception& ee)
   {
      LOGC(mglog.Fatal, log << "connect: UNEXPECTED EXCEPTION: "
         << typeid(ee).name() << ": " << ee.what());
      s_UDTUnited.setError(new CUDTException(MJ_UNKNOWN, MN_NONE, 0));
      return ERROR;
   }
}

int CUDT::connectLinks(SRTSOCKET grp, const sockaddr* source /*[[nullable]]*/, int namelen,
        SRT_SOCKGROUPDATA targets [], int arraysize)
{
    if (arraysize <= 0)
        return setError(MJ_NOTSUP, MN_INVAL, 0);

    if ( (grp & SRTGROUP_MASK) == 0)
    {
        // connectLinks accepts only GROUP id, not socket id.
        return setError(MJ_NOTSUP, MN_SIDINVAL, 0);
    }

    int family = targets[0].peeraddr.ss_family;

    sockaddr_any source_addr(family);
    if (source)
    {
        source_addr.set(source, namelen);
        if (source_addr.family() != family
                || source_addr.len == 0)
            return setError(MJ_NOTSUP, MN_INVAL, 0);
    }

    try
    {
        return s_UDTUnited.groupConnect(
                s_UDTUnited.locateGroup(grp, s_UDTUnited.ERH_THROW),
                source_addr, targets, arraysize);
    }
    catch (CUDTException& e)
    {
        return setError(e);
    }
    catch (bad_alloc&)
    {
        return setError(MJ_SYSTEMRES, MN_MEMORY, 0);
    }
    catch (std::exception& ee)
    {
        LOGC(mglog.Fatal, log << "connect: UNEXPECTED EXCEPTION: "
                << typeid(ee).name() << ": " << ee.what());
        return setError(MJ_UNKNOWN, MN_NONE, 0);
    }
}

int CUDT::connect(SRTSOCKET u, const sockaddr* name, int namelen, int32_t forced_isn)
{
   try
   {
      return s_UDTUnited.connect(u, name, namelen, forced_isn);
   }
   catch (CUDTException e)
   {
      s_UDTUnited.setError(new CUDTException(e));
      return ERROR;
   }
   catch (bad_alloc&)
   {
      s_UDTUnited.setError(new CUDTException(MJ_SYSTEMRES, MN_MEMORY, 0));
      return ERROR;
   }
   catch (std::exception& ee)
   {
      LOGC(mglog.Fatal, log << "connect: UNEXPECTED EXCEPTION: "
         << typeid(ee).name() << ": " << ee.what());
      s_UDTUnited.setError(new CUDTException(MJ_UNKNOWN, MN_NONE, 0));
      return ERROR;
   }
}

int CUDT::close(SRTSOCKET u)
{
   try
   {
      return s_UDTUnited.close(u);
   }
   catch (CUDTException e)
   {
      s_UDTUnited.setError(new CUDTException(e));
      return ERROR;
   }
   catch (std::exception& ee)
   {
      LOGC(mglog.Fatal, log << "close: UNEXPECTED EXCEPTION: "
         << typeid(ee).name() << ": " << ee.what());
      s_UDTUnited.setError(new CUDTException(MJ_UNKNOWN, MN_NONE, 0));
      return ERROR;
   }
}

int CUDT::getpeername(SRTSOCKET u, sockaddr* name, int* namelen)
{
   try
   {
      s_UDTUnited.getpeername(u, name, namelen);
      return 0;
   }
   catch (CUDTException e)
   {
      s_UDTUnited.setError(new CUDTException(e));
      return ERROR;
   }
   catch (std::exception& ee)
   {
      LOGC(mglog.Fatal, log << "getpeername: UNEXPECTED EXCEPTION: "
         << typeid(ee).name() << ": " << ee.what());
      s_UDTUnited.setError(new CUDTException(MJ_UNKNOWN, MN_NONE, 0));
      return ERROR;
   }
}

int CUDT::getsockname(SRTSOCKET u, sockaddr* name, int* namelen)
{
   try
   {
      s_UDTUnited.getsockname(u, name, namelen);;
      return 0;
   }
   catch (CUDTException e)
   {
      s_UDTUnited.setError(new CUDTException(e));
      return ERROR;
   }
   catch (std::exception& ee)
   {
      LOGC(mglog.Fatal, log << "getsockname: UNEXPECTED EXCEPTION: "
         << typeid(ee).name() << ": " << ee.what());
      s_UDTUnited.setError(new CUDTException(MJ_UNKNOWN, MN_NONE, 0));
      return ERROR;
   }
}

int CUDT::getsockopt(SRTSOCKET u, int, SRT_SOCKOPT optname, void* optval, int* optlen)
{
    if (!optval || !optlen)
    {
        return setError(MJ_NOTSUP, MN_INVAL, 0);
    }

    try
    {
        if (u & SRTGROUP_MASK)
        {
            CUDTGroup* g = s_UDTUnited.locateGroup(u, s_UDTUnited.ERH_THROW);
            g->getOpt(optname, optval, Ref(*optlen));
            return 0;
        }

        CUDT* udt = s_UDTUnited.locateSocket(u, s_UDTUnited.ERH_THROW)->m_pUDT;
        udt->getOpt(optname, optval, Ref(*optlen));
        return 0;
    }
    catch (CUDTException e)
    {
        s_UDTUnited.setError(new CUDTException(e));
        return ERROR;
    }
    catch (std::exception& ee)
    {
        LOGC(mglog.Fatal, log << "getsockopt: UNEXPECTED EXCEPTION: "
                << typeid(ee).name() << ": " << ee.what());
        s_UDTUnited.setError(new CUDTException(MJ_UNKNOWN, MN_NONE, 0));
        return ERROR;
    }
}

int CUDT::setsockopt(SRTSOCKET u, int, SRT_SOCKOPT optname, const void* optval, int optlen)
{
    if (!optval)
    {
        return setError(MJ_NOTSUP, MN_INVAL, 0);
    }

    try
    {
        if (u & SRTGROUP_MASK)
        {
            CUDTGroup* g = s_UDTUnited.locateGroup(u, s_UDTUnited.ERH_THROW);
            g->setOpt(optname, optval, optlen);
            return 0;
        }

        CUDT* udt = s_UDTUnited.locateSocket(u, s_UDTUnited.ERH_THROW)->m_pUDT;
        udt->setOpt(optname, optval, optlen);
        return 0;
    }
    catch (CUDTException e)
    {
        s_UDTUnited.setError(new CUDTException(e));
        return ERROR;
    }
    catch (std::exception& ee)
    {
        LOGC(mglog.Fatal, log << "setsockopt: UNEXPECTED EXCEPTION: "
                << typeid(ee).name() << ": " << ee.what());
        s_UDTUnited.setError(new CUDTException(MJ_UNKNOWN, MN_NONE, 0));
        return ERROR;
    }
}

int CUDT::send(SRTSOCKET u, const char* buf, int len, int)
{
    SRT_MSGCTRL mctrl = srt_msgctrl_default;
    return sendmsg2(u, buf, len, Ref(mctrl));
}

int CUDT::sendmsg(SRTSOCKET u, const char* buf, int len, int ttl, bool inorder, uint64_t srctime)
{
    SRT_MSGCTRL mctrl = srt_msgctrl_default;
    mctrl.msgttl = ttl;
    mctrl.inorder = inorder;
    mctrl.srctime = srctime;
    return sendmsg2(u, buf, len, Ref(mctrl));
}

int CUDT::sendmsg2( SRTSOCKET u, const char* buf, int len, ref_t<SRT_MSGCTRL> r_m)
{
    try
    {
        if (u & SRTGROUP_MASK)
        {
            return s_UDTUnited.locateGroup(u, CUDTUnited::ERH_THROW)->send(buf, len, r_m);
        }

        return s_UDTUnited.locateSocket(u, CUDTUnited::ERH_THROW)->core().sendmsg2(buf, len, r_m);
    }
    catch (CUDTException e)
    {
        s_UDTUnited.setError(new CUDTException(e));
        return ERROR;
    }
    catch (bad_alloc&)
    {
        s_UDTUnited.setError(new CUDTException(MJ_SYSTEMRES, MN_MEMORY, 0));
        return ERROR;
    }
    catch (std::exception& ee)
    {
        LOGC(mglog.Fatal, log
            << "sendmsg: UNEXPECTED EXCEPTION: "
            << typeid(ee).name() << ": " << ee.what());
        s_UDTUnited.setError(new CUDTException(MJ_UNKNOWN, MN_NONE, 0));
        return ERROR;
    }
}

int CUDT::recv(SRTSOCKET u, char* buf, int len, int)
{
    SRT_MSGCTRL mctrl = srt_msgctrl_default;
    int ret = recvmsg2(u, buf, len, Ref(mctrl));
    return ret;
}

int CUDT::recvmsg(SRTSOCKET u, char* buf, int len, uint64_t& srctime)
{
    SRT_MSGCTRL mctrl = srt_msgctrl_default;
    int ret = recvmsg2(u, buf, len, Ref(mctrl));
    srctime = mctrl.srctime;
    return ret;
}

int CUDT::recvmsg2(SRTSOCKET u, char* buf, int len, ref_t<SRT_MSGCTRL> r_m)
{
    try
    {
        if (u & SRTGROUP_MASK)
        {
            return s_UDTUnited.locateGroup(u, CUDTUnited::ERH_THROW)->recv(buf, len, r_m);
        }

        return s_UDTUnited.locateSocket(u, CUDTUnited::ERH_THROW)->core().recvmsg2(buf, len, r_m);
    }
    catch (CUDTException e)
    {
        s_UDTUnited.setError(new CUDTException(e));
        return ERROR;
    }
    catch (std::exception& ee)
    {
        LOGC(mglog.Fatal, log
            << "recvmsg: UNEXPECTED EXCEPTION: "
            << typeid(ee).name() << ": " << ee.what());
        s_UDTUnited.setError(new CUDTException(MJ_UNKNOWN, MN_NONE, 0));
        return ERROR;
    }
}

int64_t CUDT::sendfile(
        SRTSOCKET u, fstream& ifs, int64_t& offset, int64_t size, int block)
{
    try
    {
        CUDT* udt = s_UDTUnited.locateSocket(u, s_UDTUnited.ERH_THROW)->m_pUDT;
        return udt->sendfile(ifs, offset, size, block);
    }
    catch (CUDTException e)
    {
        s_UDTUnited.setError(new CUDTException(e));
        return ERROR;
    }
    catch (bad_alloc&)
    {
        s_UDTUnited.setError(new CUDTException(MJ_SYSTEMRES, MN_MEMORY, 0));
        return ERROR;
    }
    catch (std::exception& ee)
    {
        LOGC(mglog.Fatal, log << "sendfile: UNEXPECTED EXCEPTION: "
                << typeid(ee).name() << ": " << ee.what());
        s_UDTUnited.setError(new CUDTException(MJ_UNKNOWN, MN_NONE, 0));
        return ERROR;
    }
}

int64_t CUDT::recvfile(
    SRTSOCKET u, fstream& ofs, int64_t& offset, int64_t size, int block)
{
    try
    {
        return s_UDTUnited.locateSocket(u, CUDTUnited::ERH_THROW)->core().recvfile(ofs, offset, size, block);
    }
    catch (CUDTException e)
    {
        s_UDTUnited.setError(new CUDTException(e));
        return ERROR;
    }
    catch (std::exception& ee)
    {
        LOGC(mglog.Fatal, log
            << "recvfile: UNEXPECTED EXCEPTION: "
            << typeid(ee).name() << ": " << ee.what());
        s_UDTUnited.setError(new CUDTException(MJ_UNKNOWN, MN_NONE, 0));
        return ERROR;
    }
}

int CUDT::select(
   int,
   ud_set* readfds,
   ud_set* writefds,
   ud_set* exceptfds,
   const timeval* timeout)
{
   if ((!readfds) && (!writefds) && (!exceptfds))
   {
      s_UDTUnited.setError(new CUDTException(MJ_NOTSUP, MN_INVAL, 0));
      return ERROR;
   }

   try
   {
      return s_UDTUnited.select(readfds, writefds, exceptfds, timeout);
   }
   catch (CUDTException e)
   {
      s_UDTUnited.setError(new CUDTException(e));
      return ERROR;
   }
   catch (bad_alloc&)
   {
      s_UDTUnited.setError(new CUDTException(MJ_SYSTEMRES, MN_MEMORY, 0));
      return ERROR;
   }
   catch (std::exception& ee)
   {
      LOGC(mglog.Fatal, log << "select: UNEXPECTED EXCEPTION: "
         << typeid(ee).name() << ": " << ee.what());
      s_UDTUnited.setError(new CUDTException(MJ_UNKNOWN, MN_NONE, 0));
      return ERROR;
   }
}

int CUDT::selectEx(
   const vector<SRTSOCKET>& fds,
   vector<SRTSOCKET>* readfds,
   vector<SRTSOCKET>* writefds,
   vector<SRTSOCKET>* exceptfds,
   int64_t msTimeOut)
{
   if ((!readfds) && (!writefds) && (!exceptfds))
   {
      s_UDTUnited.setError(new CUDTException(MJ_NOTSUP, MN_INVAL, 0));
      return ERROR;
   }

   try
   {
      return s_UDTUnited.selectEx(fds, readfds, writefds, exceptfds, msTimeOut);
   }
   catch (CUDTException e)
   {
      s_UDTUnited.setError(new CUDTException(e));
      return ERROR;
   }
   catch (bad_alloc&)
   {
      s_UDTUnited.setError(new CUDTException(MJ_SYSTEMRES, MN_MEMORY, 0));
      return ERROR;
   }
   catch (std::exception& ee)
   {
      LOGC(mglog.Fatal, log << "selectEx: UNEXPECTED EXCEPTION: "
         << typeid(ee).name() << ": " << ee.what());
      s_UDTUnited.setError(new CUDTException(MJ_UNKNOWN));
      return ERROR;
   }
}

int CUDT::epoll_create()
{
   try
   {
      return s_UDTUnited.epoll_create();
   }
   catch (CUDTException e)
   {
      s_UDTUnited.setError(new CUDTException(e));
      return ERROR;
   }
   catch (std::exception& ee)
   {
      LOGC(mglog.Fatal, log << "epoll_create: UNEXPECTED EXCEPTION: "
         << typeid(ee).name() << ": " << ee.what());
      s_UDTUnited.setError(new CUDTException(MJ_UNKNOWN, MN_NONE, 0));
      return ERROR;
   }
}

int CUDT::epoll_clear_usocks(int eid)
{
   try
   {
      return s_UDTUnited.epoll_clear_usocks(eid);
   }
   catch (CUDTException e)
   {
      s_UDTUnited.setError(new CUDTException(e));
      return ERROR;
   }
   catch (std::exception& ee)
   {
      LOGC(mglog.Fatal, log << "epoll_clear_usocks: UNEXPECTED EXCEPTION: "
         << typeid(ee).name() << ": " << ee.what());
      s_UDTUnited.setError(new CUDTException(MJ_UNKNOWN, MN_NONE, 0));
      return ERROR;
   }
}

int CUDT::epoll_add_usock(const int eid, const SRTSOCKET u, const int* events)
{
   try
   {
      return s_UDTUnited.epoll_add_usock(eid, u, events);
   }
   catch (CUDTException e)
   {
      s_UDTUnited.setError(new CUDTException(e));
      return ERROR;
   }
   catch (std::exception& ee)
   {
      LOGC(mglog.Fatal, log << "epoll_add_usock: UNEXPECTED EXCEPTION: "
         << typeid(ee).name() << ": " << ee.what());
      s_UDTUnited.setError(new CUDTException(MJ_UNKNOWN, MN_NONE, 0));
      return ERROR;
   }
}

int CUDT::epoll_add_ssock(const int eid, const SYSSOCKET s, const int* events)
{
   try
   {
      return s_UDTUnited.epoll_add_ssock(eid, s, events);
   }
   catch (CUDTException e)
   {
      s_UDTUnited.setError(new CUDTException(e));
      return ERROR;
   }
   catch (std::exception& ee)
   {
      LOGC(mglog.Fatal, log << "epoll_add_ssock: UNEXPECTED EXCEPTION: "
         << typeid(ee).name() << ": " << ee.what());
      s_UDTUnited.setError(new CUDTException(MJ_UNKNOWN, MN_NONE, 0));
      return ERROR;
   }
}

int CUDT::epoll_update_usock(
   const int eid, const SRTSOCKET u, const int* events)
{
   try
   {
      return s_UDTUnited.epoll_update_usock(eid, u, events);
   }
   catch (CUDTException e)
   {
      s_UDTUnited.setError(new CUDTException(e));
      return ERROR;
   }
   catch (std::exception& ee)
   {
      LOGC(mglog.Fatal, log << "epoll_update_usock: UNEXPECTED EXCEPTION: "
         << typeid(ee).name() << ": " << ee.what());
      s_UDTUnited.setError(new CUDTException(MJ_UNKNOWN, MN_NONE, 0));
      return ERROR;
   }
}

int CUDT::epoll_update_ssock(
   const int eid, const SYSSOCKET s, const int* events)
{
   try
   {
      return s_UDTUnited.epoll_update_ssock(eid, s, events);
   }
   catch (CUDTException e)
   {
      s_UDTUnited.setError(new CUDTException(e));
      return ERROR;
   }
   catch (std::exception& ee)
   {
      LOGC(mglog.Fatal, log << "epoll_update_ssock: UNEXPECTED EXCEPTION: "
         << typeid(ee).name() << ": " << ee.what());
      s_UDTUnited.setError(new CUDTException(MJ_UNKNOWN, MN_NONE, 0));
      return ERROR;
   }
}


int CUDT::epoll_remove_usock(const int eid, const SRTSOCKET u)
{
   try
   {
      return s_UDTUnited.epoll_remove_usock(eid, u);
   }
   catch (CUDTException e)
   {
      s_UDTUnited.setError(new CUDTException(e));
      return ERROR;
   }
   catch (std::exception& ee)
   {
      LOGC(mglog.Fatal, log << "epoll_remove_usock: UNEXPECTED EXCEPTION: "
         << typeid(ee).name() << ": " << ee.what());
      s_UDTUnited.setError(new CUDTException(MJ_UNKNOWN, MN_NONE, 0));
      return ERROR;
   }
}

int CUDT::epoll_remove_ssock(const int eid, const SYSSOCKET s)
{
   try
   {
      return s_UDTUnited.epoll_remove_ssock(eid, s);
   }
   catch (CUDTException e)
   {
      s_UDTUnited.setError(new CUDTException(e));
      return ERROR;
   }
   catch (std::exception& ee)
   {
      LOGC(mglog.Fatal, log << "epoll_remove_ssock: UNEXPECTED EXCEPTION: "
         << typeid(ee).name() << ": " << ee.what());
      s_UDTUnited.setError(new CUDTException(MJ_UNKNOWN, MN_NONE, 0));
      return ERROR;
   }
}

int CUDT::epoll_wait(
   const int eid,
   set<SRTSOCKET>* readfds,
   set<SRTSOCKET>* writefds,
   int64_t msTimeOut,
   set<SYSSOCKET>* lrfds,
   set<SYSSOCKET>* lwfds)
{
   try
   {
      return s_UDTUnited.epollmg().wait(
              eid, readfds, writefds, msTimeOut, lrfds, lwfds);
   }
   catch (CUDTException e)
   {
      s_UDTUnited.setError(new CUDTException(e));
      return ERROR;
   }
   catch (std::exception& ee)
   {
      LOGC(mglog.Fatal, log << "epoll_wait: UNEXPECTED EXCEPTION: "
         << typeid(ee).name() << ": " << ee.what());
      s_UDTUnited.setError(new CUDTException(MJ_UNKNOWN, MN_NONE, 0));
      return ERROR;
   }
}

int CUDT::epoll_swait(const int eid, SrtPollState& socks, int64_t msTimeOut)
{
   try
   {
       const CEPollDesc& d = s_UDTUnited.epollmg().access(eid);
       HLOGC(mglog.Debug, log << "epoll_swait polls on " << eid);
       return s_UDTUnited.epollmg().swait(d, socks, msTimeOut);
   }
   catch (CUDTException e)
   {
      s_UDTUnited.setError(new CUDTException(e));
      return ERROR;
   }
   catch (std::exception& ee)
   {
      LOGC(mglog.Fatal, log << "epoll_wait: UNEXPECTED EXCEPTION: "
         << typeid(ee).name() << ": " << ee.what());
      s_UDTUnited.setError(new CUDTException(MJ_UNKNOWN, MN_NONE, 0));
      return ERROR;
   }
}

int CUDT::epoll_release(const int eid)
{
   try
   {
      return s_UDTUnited.epoll_release(eid);
   }
   catch (CUDTException e)
   {
      s_UDTUnited.setError(new CUDTException(e));
      return ERROR;
   }
   catch (std::exception& ee)
   {
      LOGC(mglog.Fatal, log << "epoll_release: UNEXPECTED EXCEPTION: "
         << typeid(ee).name() << ": " << ee.what());
      s_UDTUnited.setError(new CUDTException(MJ_UNKNOWN, MN_NONE, 0));
      return ERROR;
   }
}

CUDTException& CUDT::getlasterror()
{
   return *s_UDTUnited.getError();
}

int CUDT::perfmon(SRTSOCKET u, CPerfMon* perf, bool clear)
{
   try
   {
       CUDT* udt = s_UDTUnited.locateSocket(u, s_UDTUnited.ERH_THROW)->m_pUDT;
       udt->sample(perf, clear);
       return 0;
   }
   catch (CUDTException e)
   {
      s_UDTUnited.setError(new CUDTException(e));
      return ERROR;
   }
   catch (std::exception& ee)
   {
       LOGC(mglog.Fatal, log << "perfmon: UNEXPECTED EXCEPTION: "
               << typeid(ee).name() << ": " << ee.what());
       s_UDTUnited.setError(new CUDTException(MJ_UNKNOWN, MN_NONE, 0));
       return ERROR;
   }
}

int CUDT::bstats(SRTSOCKET u, CBytePerfMon* perf, bool clear, bool instantaneous)
{
   try
   {
       CUDT* udt = s_UDTUnited.locateSocket(u, s_UDTUnited.ERH_THROW)->m_pUDT;
       udt->bstats(perf, clear, instantaneous);
       return 0;
   }
   catch (CUDTException e)
   {
      s_UDTUnited.setError(new CUDTException(e));
      return ERROR;
   }
   catch (std::exception& ee)
   {
      LOGC(mglog.Fatal, log << "bstats: UNEXPECTED EXCEPTION: "
         << typeid(ee).name() << ": " << ee.what());
      s_UDTUnited.setError(new CUDTException(MJ_UNKNOWN, MN_NONE, 0));
      return ERROR;
   }
}

CUDT* CUDT::getUDTHandle(SRTSOCKET u)
{
   try
   {
      return s_UDTUnited.locateSocket(u, s_UDTUnited.ERH_THROW)->m_pUDT;
   }
   catch (CUDTException e)
   {
      s_UDTUnited.setError(new CUDTException(e));
      return NULL;
   }
   catch (std::exception& ee)
   {
      LOGC(mglog.Fatal, log << "getUDTHandle: UNEXPECTED EXCEPTION: "
         << typeid(ee).name() << ": " << ee.what());
      s_UDTUnited.setError(new CUDTException(MJ_UNKNOWN, MN_NONE, 0));
      return NULL;
   }
}

vector<SRTSOCKET> CUDT::existingSockets()
{
    vector<SRTSOCKET> out;
    for (CUDTUnited::sockets_t::iterator i = s_UDTUnited.m_Sockets.begin();
            i != s_UDTUnited.m_Sockets.end(); ++i)
    {
        out.push_back(i->first);
    }
    return out;
}

SRT_SOCKSTATUS CUDT::getsockstate(SRTSOCKET u)
{
   try
   {
       if (isgroup(u))
       {
           CUDTGroup* g = s_UDTUnited.locateGroup(u, s_UDTUnited.ERH_THROW);
           return g->getStatus();
       }
       return s_UDTUnited.getStatus(u);
   }
   catch (CUDTException e)
   {
      s_UDTUnited.setError(new CUDTException(e));
      return SRTS_NONEXIST;
   }
   catch (std::exception& ee)
   {
      LOGC(mglog.Fatal, log << "getsockstate: UNEXPECTED EXCEPTION: "
         << typeid(ee).name() << ": " << ee.what());
      s_UDTUnited.setError(new CUDTException(MJ_UNKNOWN, MN_NONE, 0));
      return SRTS_NONEXIST;
   }
}


////////////////////////////////////////////////////////////////////////////////

namespace UDT
{

int startup()
{
   return CUDT::startup();
}

int cleanup()
{
   return CUDT::cleanup();
}

SRTSOCKET socket(int , int , int )
{
   return CUDT::socket();
}

int bind(SRTSOCKET u, const struct sockaddr* name, int namelen)
{
   return CUDT::bind(u, name, namelen);
}

int bind2(SRTSOCKET u, int udpsock)
{
   return CUDT::bind(u, udpsock);
}

int listen(SRTSOCKET u, int backlog)
{
   return CUDT::listen(u, backlog);
}

SRTSOCKET accept(SRTSOCKET u, struct sockaddr* addr, int* addrlen)
{
   return CUDT::accept(u, addr, addrlen);
}

int connect(SRTSOCKET u, const struct sockaddr* name, int namelen)
{
   return CUDT::connect(u, name, namelen, 0);
}

int close(SRTSOCKET u)
{
   return CUDT::close(u);
}

int getpeername(SRTSOCKET u, struct sockaddr* name, int* namelen)
{
   return CUDT::getpeername(u, name, namelen);
}

int getsockname(SRTSOCKET u, struct sockaddr* name, int* namelen)
{
   return CUDT::getsockname(u, name, namelen);
}

int getsockopt(
   SRTSOCKET u, int level, SRT_SOCKOPT optname, void* optval, int* optlen)
{
   return CUDT::getsockopt(u, level, optname, optval, optlen);
}

int setsockopt(
   SRTSOCKET u, int level, SRT_SOCKOPT optname, const void* optval, int optlen)
{
   return CUDT::setsockopt(u, level, optname, optval, optlen);
}

// DEVELOPER API

int connect_debug(
   SRTSOCKET u, const struct sockaddr* name, int namelen, int32_t forced_isn)
{
   return CUDT::connect(u, name, namelen, forced_isn);
}

int send(SRTSOCKET u, const char* buf, int len, int flags)
{
   return CUDT::send(u, buf, len, flags);
}

int recv(SRTSOCKET u, char* buf, int len, int flags)
{
   return CUDT::recv(u, buf, len, flags);
}


int sendmsg(
   SRTSOCKET u, const char* buf, int len, int ttl, bool inorder,
   uint64_t srctime)
{
   return CUDT::sendmsg(u, buf, len, ttl, inorder, srctime);
}

int recvmsg(SRTSOCKET u, char* buf, int len, uint64_t& srctime)
{
   return CUDT::recvmsg(u, buf, len, srctime);
}

int recvmsg(SRTSOCKET u, char* buf, int len)
{
   uint64_t srctime;

   return CUDT::recvmsg(u, buf, len, srctime);
}

int64_t sendfile(
   SRTSOCKET u,
   fstream& ifs,
   int64_t& offset,
   int64_t size,
   int block)
{
   return CUDT::sendfile(u, ifs, offset, size, block);
}

int64_t recvfile(
   SRTSOCKET u,
   fstream& ofs,
   int64_t& offset,
   int64_t size,
   int block)
{
   return CUDT::recvfile(u, ofs, offset, size, block);
}

int64_t sendfile2(
   SRTSOCKET u,
   const char* path,
   int64_t* offset,
   int64_t size,
   int block)
{
   fstream ifs(path, ios::binary | ios::in);
   int64_t ret = CUDT::sendfile(u, ifs, *offset, size, block);
   ifs.close();
   return ret;
}

int64_t recvfile2(
   SRTSOCKET u,
   const char* path,
   int64_t* offset,
   int64_t size,
   int block)
{
   fstream ofs(path, ios::binary | ios::out);
   int64_t ret = CUDT::recvfile(u, ofs, *offset, size, block);
   ofs.close();
   return ret;
}

int select(
   int nfds,
   UDSET* readfds,
   UDSET* writefds,
   UDSET* exceptfds,
   const struct timeval* timeout)
{
   return CUDT::select(nfds, readfds, writefds, exceptfds, timeout);
}

int selectEx(
   const vector<SRTSOCKET>& fds,
   vector<SRTSOCKET>* readfds,
   vector<SRTSOCKET>* writefds,
   vector<SRTSOCKET>* exceptfds,
   int64_t msTimeOut)
{
   return CUDT::selectEx(fds, readfds, writefds, exceptfds, msTimeOut);
}

int epoll_create()
{
   return CUDT::epoll_create();
}

int epoll_clear_usocks(int eid)
{
    return CUDT::epoll_clear_usocks(eid);
}

int epoll_add_usock(int eid, SRTSOCKET u, const int* events)
{
   return CUDT::epoll_add_usock(eid, u, events);
}

int epoll_add_ssock(int eid, SYSSOCKET s, const int* events)
{
   return CUDT::epoll_add_ssock(eid, s, events);
}

int epoll_update_usock(int eid, SRTSOCKET u, const int* events)
{
   return CUDT::epoll_update_usock(eid, u, events);
}

int epoll_update_ssock(int eid, SYSSOCKET s, const int* events)
{
   return CUDT::epoll_update_ssock(eid, s, events);
}

int epoll_remove_usock(int eid, SRTSOCKET u)
{
   return CUDT::epoll_remove_usock(eid, u);
}

int epoll_remove_ssock(int eid, SYSSOCKET s)
{
   return CUDT::epoll_remove_ssock(eid, s);
}

int epoll_wait(
   int eid,
   set<SRTSOCKET>* readfds,
   set<SRTSOCKET>* writefds,
   int64_t msTimeOut,
   set<SYSSOCKET>* lrfds,
   set<SYSSOCKET>* lwfds)
{
   return CUDT::epoll_wait(eid, readfds, writefds, msTimeOut, lrfds, lwfds);
}

int epoll_swait(int eid, SrtPollState& st, int64_t msTimeOut)
{
    return CUDT::epoll_swait(eid, st, msTimeOut);
}

/*

#define SET_RESULT(val, num, fds, it) \
   if (val != NULL) \
   { \
      if (val->empty()) \
      { \
         if (num) *num = 0; \
      } \
      else \
      { \
         if (*num > static_cast<int>(val->size())) \
            *num = val->size(); \
         int count = 0; \
         for (it = val->begin(); it != val->end(); ++ it) \
         { \
            if (count >= *num) \
               break; \
            fds[count ++] = *it; \
         } \
      } \
   }

*/

template <class SOCKTYPE>
inline void set_result(set<SOCKTYPE>* val, int* num, SOCKTYPE* fds)
{
    if ( !val || !num || !fds )
        return;

    if (*num > int(val->size()))
        *num = int(val->size()); // will get 0 if val->empty()
    int count = 0;

    // This loop will run 0 times if val->empty()
    for (typename set<SOCKTYPE>::const_iterator it = val->begin(); it != val->end(); ++ it)
    {
        if (count >= *num)
            break;
        fds[count ++] = *it;
    }
}

int epoll_wait2(
   int eid, SRTSOCKET* readfds,
   int* rnum, SRTSOCKET* writefds,
   int* wnum,
   int64_t msTimeOut,
   SYSSOCKET* lrfds,
   int* lrnum,
   SYSSOCKET* lwfds,
   int* lwnum)
{
   // This API is an alternative format for epoll_wait, created for
   // compatability with other languages. Users need to pass in an array
   // for holding the returned sockets, with the maximum array length
   // stored in *rnum, etc., which will be updated with returned number
   // of sockets.

   set<SRTSOCKET> readset;
   set<SRTSOCKET> writeset;
   set<SYSSOCKET> lrset;
   set<SYSSOCKET> lwset;
   set<SRTSOCKET>* rval = NULL;
   set<SRTSOCKET>* wval = NULL;
   set<SYSSOCKET>* lrval = NULL;
   set<SYSSOCKET>* lwval = NULL;
   if ((readfds != NULL) && (rnum != NULL))
      rval = &readset;
   if ((writefds != NULL) && (wnum != NULL))
      wval = &writeset;
   if ((lrfds != NULL) && (lrnum != NULL))
      lrval = &lrset;
   if ((lwfds != NULL) && (lwnum != NULL))
      lwval = &lwset;

   int ret = CUDT::epoll_wait(eid, rval, wval, msTimeOut, lrval, lwval);
   if (ret > 0)
   {
      //set<SRTSOCKET>::const_iterator i;
      //SET_RESULT(rval, rnum, readfds, i);
      set_result(rval, rnum, readfds);
      //SET_RESULT(wval, wnum, writefds, i);
      set_result(wval, wnum, writefds);

      //set<SYSSOCKET>::const_iterator j;
      //SET_RESULT(lrval, lrnum, lrfds, j);
      set_result(lrval, lrnum, lrfds);
      //SET_RESULT(lwval, lwnum, lwfds, j);
      set_result(lwval, lwnum, lwfds);
   }
   return ret;
}

int epoll_release(int eid)
{
   return CUDT::epoll_release(eid);
}

ERRORINFO& getlasterror()
{
   return CUDT::getlasterror();
}

int getlasterror_code()
{
   return CUDT::getlasterror().getErrorCode();
}

const char* getlasterror_desc()
{
   return CUDT::getlasterror().getErrorMessage();
}

int getlasterror_errno()
{
   return CUDT::getlasterror().getErrno();
}

// Get error string of a given error code
const char* geterror_desc(int code, int err)
{
   CUDTException e (CodeMajor(code/1000), CodeMinor(code%1000), err);
   return(e.getErrorMessage());
}


SRT_ATR_DEPRECATED int perfmon(SRTSOCKET u, TRACEINFO* perf, bool clear)
{
   return CUDT::perfmon(u, perf, clear);
}

int bstats(SRTSOCKET u, TRACEBSTATS* perf, bool clear)
{
   return CUDT::bstats(u, perf, clear);
}

SRT_SOCKSTATUS getsockstate(SRTSOCKET u)
{
   return CUDT::getsockstate(u);
}

void setloglevel(logging::LogLevel::type ll)
{
    CGuard gg(srt_logger_config.mutex, "config");
    srt_logger_config.max_level = ll;
}

void addlogfa(logging::LogFA fa)
{
    CGuard gg(srt_logger_config.mutex, "config");
    srt_logger_config.enabled_fa.set(fa, true);
}

void dellogfa(logging::LogFA fa)
{
    CGuard gg(srt_logger_config.mutex, "config");
    srt_logger_config.enabled_fa.set(fa, false);
}

void resetlogfa(set<logging::LogFA> fas)
{
    CGuard gg(srt_logger_config.mutex, "config");
    for (int i = 0; i <= SRT_LOGFA_LASTNONE; ++i)
        srt_logger_config.enabled_fa.set(i, fas.count(i));
}

void resetlogfa(const int* fara, size_t fara_size)
{
    CGuard gg(srt_logger_config.mutex, "config");
    srt_logger_config.enabled_fa.reset();
    for (const int* i = fara; i != fara + fara_size; ++i)
        srt_logger_config.enabled_fa.set(*i, true);
}

void setlogstream(std::ostream& stream)
{
    CGuard gg(srt_logger_config.mutex, "config");
    srt_logger_config.log_stream = &stream;
}

void setloghandler(void* opaque, SRT_LOG_HANDLER_FN* handler)
{
    CGuard gg(srt_logger_config.mutex, "config");
    srt_logger_config.loghandler_opaque = opaque;
    srt_logger_config.loghandler_fn = handler;
}

void setlogflags(int flags)
{
    CGuard gg(srt_logger_config.mutex, "config");
    srt_logger_config.flags = flags;
}

SRT_API bool setstreamid(SRTSOCKET u, const std::string& sid)
{
    return CUDT::setstreamid(u, sid);
}
SRT_API std::string getstreamid(SRTSOCKET u)
{
    return CUDT::getstreamid(u);
}

}  // namespace UDT<|MERGE_RESOLUTION|>--- conflicted
+++ resolved
@@ -115,15 +115,12 @@
 
 void CUDTSocket::makeClosed()
 {
-<<<<<<< HEAD
     if (m_IncludedGroup)
     {
         HLOGC(mglog.Debug, log << "@" << m_SocketID << " IS MEMBER OF $" << m_IncludedGroup->id() << " - REMOVING FROM GROUP");
         removeFromGroup();
     }
 
-=======
->>>>>>> 699c70be
     HLOGC(mglog.Debug, log << "@" << m_SocketID << " CLOSING AS SOCKET");
     m_pUDT->m_bBroken = true;
     m_pUDT->close();
@@ -279,11 +276,7 @@
    // the application cleanup section, this can be temporarily
    // tolerated with simply exit the application without cleanup,
    // counting on that the system will take care of it anyway.
-<<<<<<< HEAD
-#ifndef WIN32
-=======
 #ifndef _WIN32
->>>>>>> 699c70be
    CGuard::releaseMutex(m_GCStopLock);
    CGuard::releaseCond(m_GCStopCond);
 #endif
@@ -605,12 +598,7 @@
     }
     CGuard::leaveCS(m_GlobControlLock, "GlobControl");
 
-<<<<<<< HEAD
     if (ns->m_IncludedGroup)
-=======
-    CGuard::enterCS(ls->m_AcceptLock, "Accept");
-    try
->>>>>>> 699c70be
     {
         // XXX this might require another check of group type.
         // For redundancy group, at least, update the status in the group
@@ -660,7 +648,6 @@
     {
         HLOGC(mglog.Debug, log << "newConnection: Socket @" << ns->m_SocketID << " is not in a group");
     }
-<<<<<<< HEAD
 
     if (should_submit_to_accept)
     {
@@ -687,13 +674,6 @@
         {
             goto ERR_ROLLBACK;
         }
-=======
-    CGuard::leaveCS(ls->m_AcceptLock, "Accept");
-
-    HLOGC(mglog.Debug, log << "ACCEPT: new socket @" << ns->m_SocketID << " submitted for acceptance");
-    // acknowledge users waiting for new connections on the listening socket
-    m_EPoll.update_events(listen, ls->m_pUDT->m_sPollID, SRT_EPOLL_IN, true);
->>>>>>> 699c70be
 
         // wake up a waiting accept() call
         pthread_mutex_lock(&(ls->m_AcceptLock));
@@ -716,11 +696,9 @@
         static const char* why [] = {"?", "ACCEPT ERROR", "IPE when mapping a socket", "IPE when inserting a socket" };
         LOGC(mglog.Error, log << CONID(ns->m_SocketID) << "newConnection: connection rejected due to: " << why[error]);
 #endif
-<<<<<<< HEAD
-=======
 
         SRTSOCKET id = ns->m_SocketID;
-      ns->makeClosed();
+        ns->makeClosed();
 
         // The mapped socket should be now unmapped to preserve the situation that
         // was in the original UDT code.
@@ -730,21 +708,6 @@
         {
             CGuard cg(m_GlobControlLock, "GlobControl");
             m_Sockets.erase(id);
-            m_ClosedSockets[id] = ns;
-        }
->>>>>>> 699c70be
-
-        SRTSOCKET id = ns->m_SocketID;
-        ns->makeClosed();
-
-        // The mapped socket should be now unmapped to preserve the situation that
-        // was in the original UDT code.
-        // In SRT additionally the acceptAndRespond() function (it was called probably
-        // connect() in UDT code) may fail, in which case this socket should not be
-        // further processed and should be removed.
-        {
-            CGuard cg(m_GlobControlLock, "GlobControl");
-            m_Sockets.erase(ns->m_SocketID);
             m_ClosedSockets[id] = ns;
         }
         return -1;
@@ -944,11 +907,7 @@
            pthread_cond_wait(&(ls->m_AcceptCond), &(ls->m_AcceptLock));
 
        if (ls->m_pQueuedSockets->empty())
-<<<<<<< HEAD
            m_EPoll.update_events(listen, ls->m_pUDT->m_sPollID, SRT_EPOLL_ACCEPT, false);
-=======
-           m_EPoll.update_events(listen, ls->m_pUDT->m_sPollID, SRT_EPOLL_IN, false);
->>>>>>> 699c70be
    }
 
    if (u == CUDT::INVALID_SOCK)
@@ -1055,15 +1014,9 @@
     return connectIn(s, target_addr, forced_isn);
 }
 
-<<<<<<< HEAD
 int CUDTUnited::groupConnect(CUDTGroup* pg, const sockaddr_any& source_addr, SRT_SOCKGROUPDATA* targets, int arraysize)
 {
     CUDTGroup& g = *pg;
-=======
-int CUDTUnited::groupConnect(ref_t<CUDTGroup> r_g, const sockaddr_any& source_addr, const sockaddr_any& target_addr)
-{
-    CUDTGroup& g = *r_g;
->>>>>>> 699c70be
     // The group must be managed to use srt_connect on it,
     // as it must create particular socket automatically.
 
@@ -1072,7 +1025,6 @@
     if (!g.managed())
         return -1;
 
-<<<<<<< HEAD
 
     // If the open state switched to OPENED, the blocking mode
     // must make it wait for connecting it. Doing connect when the
@@ -1393,122 +1345,11 @@
 }
 
 
-=======
-    CUDTSocket* ns = 0;
-    SRTSOCKET sid = newSocket(&ns);
-
-    // XXX Support non-blockin mode:
-    // If the group has nonblocking set for connect (SNDSYN),
-    // then it must set so on the socket. Then, the connection
-    // process is asynchronous. The socket appears first as
-    // GST_PENDING state, and only after the socket becomes
-    // connected does its status in the group turn into GST_IDLE.
-
-    // Set it the groupconnect option, as all in-group sockets should have.
-    ns->core().m_bOPT_GroupConnect = true;
-
-    // Set all options that were requested by the options set on a group
-    // prior to connecting.
-    try
-    {
-        for (size_t i = 0; i < g.m_config.size(); ++i)
-            ns->core().setOpt(g.m_config[i].so, &g.m_config[i].value[0], g.m_config[i].value.size());
-    }
-    catch (...)
-    {
-        // Intercept to delete the socket on failure.
-        delete ns;
-        throw;
-    }
-
-    CUDTGroup::gli_t f;
-
-    // Add socket to the group.
-    // Do it after setting all stored options, as some of them may
-    // influence some group data.
-    f = g.add(g.prepareData(ns));
-    ns->m_IncludedIter = f;
-    ns->m_IncludedGroup = &g;
-
-    int isn = g.currentSchedSequence();
-
-    // We got it. Bind the socket, if the source address was set
-    if (!source_addr.empty())
-        bind(ns, source_addr);
-
-    // And connect
-    try
-    {
-        HLOGC(mglog.Debug, log << "groupConnect: connecting a new socket with ISN=" << isn);
-        connectIn(ns, target_addr, isn);
-    }
-    catch (...)
-    {
-        // Intercept to delete the socket on failure.
-        delete ns;
-        throw;
-    }
-
-    if (isn == 0)
-    {
-        // The first socket connects
-        g.currentSchedSequence(ns->core().ISN());
-    }
-
-    SRT_SOCKSTATUS st;
-    {
-        CGuard grd(ns->m_ControlLock);
-        st = ns->m_Status;
-    }
-
-    {
-        CGuard grd(g.m_GroupLock);
-
-        g.m_bOpened = true;
-
-        f->laststatus = st;
-        // Check the socket status and update it.
-        // Turn the group state of the socket to IDLE only if
-        // connection is established or in progress
-        f->agent = source_addr;
-        f->peer = target_addr;
-
-        if (st == SRTS_CONNECTED)
-        {
-            f->sndstate = CUDTGroup::GST_IDLE;
-            f->rcvstate = CUDTGroup::GST_IDLE;
-            return sid;
-        }
-        else if (int(st) >= int(SRTS_BROKEN))
-        {
-            f->sndstate = CUDTGroup::GST_BROKEN;
-            f->rcvstate = CUDTGroup::GST_BROKEN;
-        }
-        else
-        {
-            f->sndstate = CUDTGroup::GST_PENDING;
-            f->rcvstate = CUDTGroup::GST_PENDING;
-            return sid;
-        }
-    }
-
-    // Leave broken for later cleanup.
-    // Actually this shouldn't ever happen because all errors
-    // are handled above.
-    return -1;
-}
-
-
->>>>>>> 699c70be
 int CUDTUnited::connectIn(CUDTSocket* s, const sockaddr_any& target_addr, int32_t forced_isn)
 {
     CGuard cg(s->m_ControlLock, "control");
 
     // a socket can "connect" only if it is in the following states:
-    // - OPENED: assume the socket binding parameters are configured
-    // - INIT: configure binding parameters here
-    // - any other (meaning, already connected): report error
-
     // - OPENED: assume the socket binding parameters are configured
     // - INIT: configure binding parameters here
     // - any other (meaning, already connected): report error
@@ -1607,11 +1448,7 @@
 
    HLOGC(mglog.Debug, log << s->m_pUDT->CONID() << " CLOSE. Acquiring control lock");
 
-<<<<<<< HEAD
-   CGuard socket_cg(s->m_ControlLock, "sock.control");
-=======
    CGuard socket_cg(s->m_ControlLock, "control");
->>>>>>> 699c70be
 
    HLOGC(mglog.Debug, log << s->m_pUDT->CONID() << " CLOSING (removing from listening, closing CUDT)");
 
@@ -2097,11 +1934,7 @@
 
 CUDTSocket* CUDTUnited::locateSocket(const SRTSOCKET u, ErrorHandling erh)
 {
-<<<<<<< HEAD
     CGuard cg(m_GlobControlLock, "GlobControl");
-=======
-   CGuard cg(m_GlobControlLock, "GlobControl");
->>>>>>> 699c70be
 
     sockets_t::iterator i = m_Sockets.find(u);
 
