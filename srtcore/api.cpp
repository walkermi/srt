/*
 * SRT - Secure, Reliable, Transport
 * Copyright (c) 2018 Haivision Systems Inc.
 * 
 * This Source Code Form is subject to the terms of the Mozilla Public
 * License, v. 2.0. If a copy of the MPL was not distributed with this
 * file, You can obtain one at http://mozilla.org/MPL/2.0/.
 * 
 */

/*****************************************************************************
Copyright (c) 2001 - 2011, The Board of Trustees of the University of Illinois.
All rights reserved.

Redistribution and use in source and binary forms, with or without
modification, are permitted provided that the following conditions are
met:

* Redistributions of source code must retain the above
  copyright notice, this list of conditions and the
  following disclaimer.

* Redistributions in binary form must reproduce the
  above copyright notice, this list of conditions
  and the following disclaimer in the documentation
  and/or other materials provided with the distribution.

* Neither the name of the University of Illinois
  nor the names of its contributors may be used to
  endorse or promote products derived from this
  software without specific prior written permission.

THIS SOFTWARE IS PROVIDED BY THE COPYRIGHT HOLDERS AND CONTRIBUTORS "AS
IS" AND ANY EXPRESS OR IMPLIED WARRANTIES, INCLUDING, BUT NOT LIMITED TO,
THE IMPLIED WARRANTIES OF MERCHANTABILITY AND FITNESS FOR A PARTICULAR
PURPOSE ARE DISCLAIMED. IN NO EVENT SHALL THE COPYRIGHT OWNER OR
CONTRIBUTORS BE LIABLE FOR ANY DIRECT, INDIRECT, INCIDENTAL, SPECIAL,
EXEMPLARY, OR CONSEQUENTIAL DAMAGES (INCLUDING, BUT NOT LIMITED TO,
PROCUREMENT OF SUBSTITUTE GOODS OR SERVICES; LOSS OF USE, DATA, OR
PROFITS; OR BUSINESS INTERRUPTION) HOWEVER CAUSED AND ON ANY THEORY OF
LIABILITY, WHETHER IN CONTRACT, STRICT LIABILITY, OR TORT (INCLUDING
NEGLIGENCE OR OTHERWISE) ARISING IN ANY WAY OUT OF THE USE OF THIS
SOFTWARE, EVEN IF ADVISED OF THE POSSIBILITY OF SUCH DAMAGE.
*****************************************************************************/

/*****************************************************************************
written by
   Yunhong Gu, last updated 07/09/2011
modified by
   Haivision Systems Inc.
*****************************************************************************/

#include "platform_sys.h"

#include <exception>
#include <stdexcept>
#include <typeinfo>
#include <iterator>

#include <cstring>
#include "utilities.h"
#include "netinet_any.h"
#include "api.h"
#include "core.h"
#include "logging.h"
#include "threadname.h"
#include "srt.h"

#ifdef _WIN32
   #include <win/wintime.h>
#endif

using namespace std;
using namespace srt_logging;
extern LogConfig srt_logger_config;


void CUDTSocket::construct()
{
    m_IncludedGroup = NULL;
    m_IncludedIter = CUDTGroup::gli_NULL();
    CGuard::createMutex(m_AcceptLock);
    CGuard::createCond(m_AcceptCond);
    CGuard::createMutex(m_ControlLock);
}

CUDTSocket::~CUDTSocket()
{

   delete m_pUDT;
   m_pUDT = NULL;

   delete m_pQueuedSockets;
   delete m_pAcceptSockets;

   CGuard::releaseMutex(m_AcceptLock);
   CGuard::releaseCond(m_AcceptCond);
   CGuard::releaseMutex(m_ControlLock);
}


SRT_SOCKSTATUS CUDTSocket::getStatus()
{
    // TTL in CRendezvousQueue::updateConnStatus() will set m_bConnecting to false.
    // Although m_Status is still SRTS_CONNECTING, the connection is in fact to be closed due to TTL expiry.
    // In this case m_bConnected is also false. Both checks are required to avoid hitting
    // a regular state transition from CONNECTING to CONNECTED.

    if (m_pUDT->m_bBroken)
        return SRTS_BROKEN;

    // Connecting timed out
    if ((m_Status == SRTS_CONNECTING) && !m_pUDT->m_bConnecting && !m_pUDT->m_bConnected)
        return SRTS_BROKEN;

    return m_Status;
}

void CUDTSocket::makeClosed()
{
    HLOGC(mglog.Debug, log << "@" << m_SocketID << " CLOSING AS SOCKET");
    m_pUDT->m_bBroken = true;
    m_pUDT->close();
    m_Status = SRTS_CLOSED;
    m_TimeStamp = CTimer::getTime();
}

bool CUDTSocket::readReady()
{
    if (m_pUDT->m_bConnected && m_pUDT->m_pRcvBuffer->isRcvDataReady())
        return true;
    if (m_pUDT->m_bListening)
    {
        return m_pQueuedSockets->size() > 0;
    }

    return broken();
}

bool CUDTSocket::writeReady()
{
    return (m_pUDT->m_bConnected
                && (m_pUDT->m_pSndBuffer->getCurrBufSize() < m_pUDT->m_iSndBufSize))
        || broken();
}

bool CUDTSocket::broken()
{
    return m_pUDT->m_bBroken || !m_pUDT->m_bConnected;
}

////////////////////////////////////////////////////////////////////////////////

CUDTUnited::CUDTUnited():
m_Sockets(),
m_GlobControlLock(),
m_IDLock(),
m_TLSError(),
m_mMultiplexer(),
m_MultiplexerLock(),
m_pCache(NULL),
m_bClosing(false),
m_GCStopLock(),
m_GCStopCond(),
m_InitLock(),
m_iInstanceCount(0),
m_bGCStatus(false),
m_GCThread(),
m_ClosedSockets()
{
   // Socket ID MUST start from a random value
   // Note. Don't use CTimer here, because s_UDTUnited is a static instance of CUDTUnited
   // with dynamic initialization (calling this constructor), while CTimer has
   // a static member s_ullCPUFrequency with dynamic initialization.
   // The order of initialization is not guaranteed.
   timeval t;

   gettimeofday(&t, 0);
   srand((unsigned int)t.tv_usec);
   
   double rand1_0 = double(rand())/RAND_MAX;

   m_SocketIDGenerator = 1 + int(MAX_SOCKET_VAL * rand1_0);
   m_SocketIDGenerator_init = m_SocketIDGenerator;

   CGuard::createMutex(m_GlobControlLock);
   CGuard::createMutex(m_IDLock);
   CGuard::createMutex(m_InitLock);

   pthread_key_create(&m_TLSError, TLSDestroy);

   m_pCache = new CCache<CInfoBlock>;
}

CUDTUnited::~CUDTUnited()
{
    // Call it if it wasn't called already.
    // This will happen at the end of main() of the application,
    // when the user didn't call srt_cleanup().
    if (m_bGCStatus)
    {
        cleanup();
    }

    CGuard::releaseMutex(m_GlobControlLock);
    CGuard::releaseMutex(m_IDLock);
    CGuard::releaseMutex(m_InitLock);

    delete (CUDTException*)pthread_getspecific(m_TLSError);
    pthread_key_delete(m_TLSError);

    delete m_pCache;
}

std::string CUDTUnited::CONID(SRTSOCKET sock)
{
    if ( sock == 0 )
        return "";

    std::ostringstream os;
    os << "@" << sock << ":";
    return os.str();
}

int CUDTUnited::startup()
{
   CGuard gcinit(m_InitLock, "init");

   if (m_iInstanceCount++ > 0)
      return 0;

   // Global initialization code
   #ifdef _WIN32
      WORD wVersionRequested;
      WSADATA wsaData;
      wVersionRequested = MAKEWORD(2, 2);

      if (0 != WSAStartup(wVersionRequested, &wsaData))
         throw CUDTException(MJ_SETUP, MN_NONE,  WSAGetLastError());
   #endif

   //init CTimer::EventLock

   if (m_bGCStatus)
      return true;

   m_bClosing = false;
   CGuard::createMutex(m_GCStopLock);
   CGuard::createCond(m_GCStopCond);

   {
       ThreadName tn("SRT:GC");
       pthread_create(&m_GCThread, NULL, garbageCollect, this);
   }

   m_bGCStatus = true;

   return 0;
}

int CUDTUnited::cleanup()
{
   CGuard gcinit(m_InitLock, "init");

   if (--m_iInstanceCount > 0)
      return 0;

   //destroy CTimer::EventLock

   if (!m_bGCStatus)
      return 0;

   m_bClosing = true;
   HLOGC(mglog.Debug, log << "GarbageCollector: thread EXIT");
   pthread_cond_signal(&m_GCStopCond);
   pthread_join(m_GCThread, NULL);
   
   // XXX There's some weird bug here causing this
   // to hangup on Windows. This might be either something
   // bigger, or some problem in pthread-win32. As this is
   // the application cleanup section, this can be temporarily
   // tolerated with simply exit the application without cleanup,
   // counting on that the system will take care of it anyway.
#ifndef _WIN32
   CGuard::releaseMutex(m_GCStopLock);
   CGuard::releaseCond(m_GCStopCond);
#endif

   m_bGCStatus = false;

   // Global destruction code
   #ifdef _WIN32
      WSACleanup();
   #endif

   return 0;
}

SRTSOCKET CUDTUnited::generateSocketID(bool for_group)
{
    int sockval = m_SocketIDGenerator - 1;

    // First problem: zero-value should be avoided by various reasons.

    if (sockval <= 0)
    {
        // We have a rollover on the socket value, so
        // definitely we haven't made the Columbus mistake yet.
        m_SocketIDGenerator = MAX_SOCKET_VAL-1;
    }

    // Check all sockets if any of them has this value.
    // Socket IDs are begin created this way:
    //
    //                              Initial random
    //                              |
    //                             |
    //                            |
    //                           |
    // ...
    // The only problem might be if the number rolls over
    // and reaches the same value from the opposite side.
    // This is still a valid socket value, but this time
    // we have to check, which sockets have been used already.
    if ( sockval == m_SocketIDGenerator_init )
    {
        // Mark that since this point on the checks for
        // whether the socket ID is in use must be done.
        m_SocketIDGenerator_init = 0;
    }

    // This is when all socket numbers have been already used once.
    // This may happen after many years of running an application
    // constantly when the connection breaks and gets restored often.
    if ( m_SocketIDGenerator_init == 0 )
    {
        int startval = sockval;
        for (;;) // Roll until an unused value is found
        {
            bool exists = false;
            {
                CGuard cg(m_GlobControlLock, "GlobControl");
                exists = for_group ?
                    m_Groups.count(sockval | SRTGROUP_MASK)
                 :
                    m_Sockets.count(sockval);
            }

            if (exists)
            {
                // The socket value is in use.
                --sockval;
                if (sockval <= 0)
                    sockval = MAX_SOCKET_VAL-1;

                // Before continuing, check if we haven't rolled back to start again
                // This is virtually impossible, so just make an RTI error.
                if (sockval == startval)
                {
                    // Of course, we don't lack memory, but actually this is so impossible
                    // that a complete memory extinction is much more possible than this.
                    // So treat this rather as a formal fallback for something that "should
                    // never happen". This should make the socket creation functions, from
                    // socket_create and accept, return this error.

                    m_SocketIDGenerator = sockval+1; // so that any next call will cause the same error
                    throw CUDTException(MJ_SYSTEMRES, MN_MEMORY, 0);
                }

                // try again, if this is a free socket
                continue;
            }

            // No socket found, this ID is free to use
            m_SocketIDGenerator = sockval;
            break;
        }
    }
    else
    {
        m_SocketIDGenerator = sockval;
    }

    // The socket value counter remains with the value rolled
    // without the group bit set; only the returned value may have
    // the group bit set.

    if (for_group)
        sockval = m_SocketIDGenerator | SRTGROUP_MASK;
    else
        sockval = m_SocketIDGenerator;

    LOGC(mglog.Debug, log << "generateSocketID: " << (for_group ? "(group, log" : "") << ": " << sockval);

    return sockval;
}

SRTSOCKET CUDTUnited::newSocket(CUDTSocket** pps)
{
    CUDTSocket* ns = NULL;

    try
    {
        ns = new CUDTSocket;
        ns->m_pUDT = new CUDT(ns);
    }
    catch (...)
    {
        delete ns;
        throw CUDTException(MJ_SYSTEMRES, MN_MEMORY, 0);
    }

    {
        CGuard guard(m_IDLock, "id");
        ns->m_SocketID = generateSocketID();
    }

    ns->m_Status = SRTS_INIT;
    ns->m_ListenSocket = 0;
    ns->m_pUDT->m_SocketID = ns->m_SocketID;
    ns->m_pUDT->m_pCache = m_pCache;

    // protect the m_Sockets structure.
    CGuard cs(m_GlobControlLock, "GlobControl");
    try
    {
        HLOGC(mglog.Debug, log << CONID(ns->m_SocketID)
                << "newSocket: mapping socket "
                << ns->m_SocketID);
        m_Sockets[ns->m_SocketID] = ns;
    }
    catch (...)
    {
        //failure and rollback
        delete ns;
        ns = NULL;
    }

    if (!ns)
        throw CUDTException(MJ_SYSTEMRES, MN_MEMORY, 0);

    if (pps)
        *pps = ns;

    return ns->m_SocketID;
}

int CUDTUnited::newConnection(const SRTSOCKET listen, const sockaddr_any& peer, CHandShake* hs, const CPacket& hspkt)
{
    CUDTSocket* ns = NULL;

    // Can't manage this error through an exception because this is
    // running in the listener loop.
    CUDTSocket* ls = locateSocket(listen);
    if (!ls)
    {
        LOGC(mglog.Error, log << "IPE: newConnection by listener socket id=" << listen << " which DOES NOT EXIST.");
        return -1;
    }

    HLOGC(mglog.Debug, log << "newConnection: creating new socket after listener @" << listen << " contacted with backlog=" << ls->m_uiBackLog);

    // if this connection has already been processed
    if ((ns = locatePeer(peer, hs->m_iID, hs->m_iISN)) != NULL)
    {
        if (ns->m_pUDT->m_bBroken)
        {
            // last connection from the "peer" address has been broken
            ns->m_Status = SRTS_CLOSED;
            ns->m_TimeStamp = CTimer::getTime();

<<<<<<< HEAD
            CGuard acceptcg(ls->m_AcceptLock, "accept");
            ls->m_pQueuedSockets->erase(ns->m_SocketID);
            ls->m_pAcceptSockets->erase(ns->m_SocketID);
        }
        else
        {
            // connection already exist, this is a repeated connection request
            // respond with existing HS information
=======
         CGuard acceptcg(ls->m_AcceptLock, "accept");
         ls->m_pQueuedSockets->erase(ns->m_SocketID);
         ls->m_pAcceptSockets->erase(ns->m_SocketID);
      }
      else
      {
         // connection already exist, this is a repeated connection request
         // respond with existing HS information
>>>>>>> f4eb1954
            HLOGC(mglog.Debug, log
                    << "newConnection: located a WORKING peer @"
                    << hs->m_iID << " - ADAPTING.");

            hs->m_iISN = ns->m_pUDT->m_iISN;
            hs->m_iMSS = ns->m_pUDT->m_iMSS;
            hs->m_iFlightFlagSize = ns->m_pUDT->m_iFlightFlagSize;
            hs->m_iReqType = URQ_CONCLUSION;
            hs->m_iID = ns->m_SocketID;

            return 0;

            //except for this situation a new connection should be started
        }
    }
    else
    {
      HLOGC(mglog.Debug, log << "newConnection: NOT located any peer @" << hs->m_iID << " - resuming with initial connection.");
    }

    // exceeding backlog, refuse the connection request
    if (ls->m_pQueuedSockets->size() >= ls->m_uiBackLog)
    {
        LOGC(mglog.Error, log << "newConnection: listen backlog=" << ls->m_uiBackLog << " EXCEEDED");
        return -1;
    }

    try
    {
        ns = new CUDTSocket;
        ns->m_pUDT = new CUDT(ns, *(ls->m_pUDT));
        ns->m_PeerAddr = peer; // Take the sa_family value as a good deal.
    }
    catch (...)
    {
        delete ns;
        LOGC(mglog.Error, log << "IPE: newConnection: unexpected exception (probably std::bad_alloc)");
        return -1;
    }

    try
    {
        CGuard l_idlock(m_IDLock, "id");
        ns->m_SocketID = generateSocketID();
    }
    catch (CUDTException& e)
    {
        LOGF(mglog.Fatal, "newConnection: IPE: all sockets occupied? Last gen=%d", m_SocketIDGenerator);
        // generateSocketID throws exception, which can be naturally handled
        // when the call is derived from the API call, but here it's called
        // internally in response to receiving a handshake. It must be handled
        // here and turned into an erroneous return value.
        delete ns;
        return -1;
    }

    ns->m_ListenSocket = listen;
    ns->m_pUDT->m_SocketID = ns->m_SocketID;
    ns->m_PeerID = hs->m_iID;
    ns->m_iISN = hs->m_iISN;

    HLOGC(mglog.Debug, log << "newConnection: DATA: lsnid=" << listen
        << " id=" << ns->m_pUDT->m_SocketID
        << " peerid=" << ns->m_pUDT->m_PeerID
        << " ISN=" << ns->m_iISN);

    int error = 0;

    // These can throw exception only when the memory allocation failed.
    // CUDT::connect() translates exception into CUDTException.
    // CUDT::open() may only throw original std::bad_alloc from new.
    // This is only to make the library extra safe (when your machine lacks
    // memory, it will continue to work, but fail to accept connection).
    try
    {
        // This assignment must happen b4 the call to CUDT::connect() because
        // this call causes sending the SRT Handshake through this socket.
        // Without this mapping the socket cannot be found and therefore
        // the SRT Handshake message would fail.
        HLOGF(mglog.Debug, 
                "newConnection: incoming %s, mapping socket %d",
                SockaddrToString(peer).c_str(), ns->m_SocketID);
        {
            CGuard cg(m_GlobControlLock, "GlobControl");
            m_Sockets[ns->m_SocketID] = ns;
        }

        // bind to the same addr of listening socket
        ns->m_pUDT->open();
        updateListenerMux(ns, ls);
        ns->m_pUDT->acceptAndRespond(peer, hs, hspkt);
    }
    catch (...)
    {
        error = 1;
        goto ERR_ROLLBACK;
    }

    ns->m_Status = SRTS_CONNECTED;

    // copy address information of local node
    // Precisely, what happens here is:
    // - Get the IP address and port from the system database
    ns->m_pUDT->m_pSndQueue->m_pChannel->getSockAddr(Ref(ns->m_SelfAddr));
    // - OVERWRITE just the IP address itself by a value taken from piSelfIP
    // (the family is used exactly as the one taken from what has been returned
    // by getsockaddr)
    CIPAddress::pton(Ref(ns->m_SelfAddr), ns->m_pUDT->m_piSelfIP, ns->m_SelfAddr.family());

    // protect the m_Sockets structure.
    CGuard::enterCS(m_GlobControlLock, "GlobControl");
    try
    {
        HLOGF(mglog.Debug, 
                "newConnection: mapping peer %d to that socket (%d)\n",
                ns->m_PeerID, ns->m_SocketID);
        m_PeerRec[ns->getPeerSpec()].insert(ns->m_SocketID);
    }
    catch (...)
    {
        LOGC(mglog.Error, log << "newConnection: error when mapping peer!");
        error = 2;
    }
    CGuard::leaveCS(m_GlobControlLock, "GlobControl");

    CGuard::enterCS(ls->m_AcceptLock, "Accept");
    try
    {
        ls->m_pQueuedSockets->insert(ns->m_SocketID);
    }
    catch (...)
    {
        LOGC(mglog.Error, log << "newConnection: error when queuing socket!");
        error = 3;
    }
    CGuard::leaveCS(ls->m_AcceptLock, "Accept");

    HLOGC(mglog.Debug, log << "ACCEPT: new socket @" << ns->m_SocketID << " submitted for acceptance");
    // acknowledge users waiting for new connections on the listening socket
    m_EPoll.update_events(listen, ls->m_pUDT->m_sPollID, SRT_EPOLL_IN, true);

    CTimer::triggerEvent();

ERR_ROLLBACK:
    // XXX the exact value of 'error' is ignored
    if (error > 0)
    {
#if ENABLE_LOGGING
        static const char* why [] = {"?", "ACCEPT ERROR", "IPE when mapping a socket", "IPE when inserting a socket" };
        LOGC(mglog.Error, log << CONID(ns->m_SocketID) << "newConnection: connection rejected due to: " << why[error]);
#endif

        SRTSOCKET id = ns->m_SocketID;
      ns->makeClosed();

        // The mapped socket should be now unmapped to preserve the situation that
        // was in the original UDT code.
        // In SRT additionally the acceptAndRespond() function (it was called probably
        // connect() in UDT code) may fail, in which case this socket should not be
        // further processed and should be removed.
        {
            CGuard cg(m_GlobControlLock, "GlobControl");
            m_Sockets.erase(id);
            m_ClosedSockets[id] = ns;
        }

        return -1;
    }

    if (ns->m_IncludedGroup)
    {
        // XXX this might require another check of group type.
        // For redundancy group, at least, update the status in the group
        CUDTGroup* g = ns->m_IncludedGroup;
        CGuard glock(g->m_GroupLock);

        // Update the status in the group so that the next
        // operation can include the socket in the group operation.
        CUDTGroup::gli_t gi = ns->m_IncludedIter;
        gi->sndstate = CUDTGroup::GST_IDLE;
        gi->rcvstate = CUDTGroup::GST_IDLE;
        gi->laststatus = SRTS_CONNECTED;
    }

    // wake up a waiting accept() call
    pthread_mutex_lock(&(ls->m_AcceptLock));
    pthread_cond_signal(&(ls->m_AcceptCond));
    pthread_mutex_unlock(&(ls->m_AcceptLock));

    return 1;
}

SRT_SOCKSTATUS CUDTUnited::getStatus(const SRTSOCKET u)
{
    // protects the m_Sockets structure
    CGuard cg(m_GlobControlLock, "GlobControl");

    sockets_t::const_iterator i = m_Sockets.find(u);

    if (i == m_Sockets.end())
    {
        if (m_ClosedSockets.find(u) != m_ClosedSockets.end())
            return SRTS_CLOSED;

        return SRTS_NONEXIST;
    }
    return i->second->getStatus();
}

int CUDTUnited::bind(CUDTSocket* s, const sockaddr_any& name)
{
   CGuard cg(s->m_ControlLock, "Control");

   // cannot bind a socket more than once
   if (s->m_Status != SRTS_INIT)
      throw CUDTException(MJ_NOTSUP, MN_NONE, 0);

   s->m_pUDT->open();
   updateMux(s, name);
   s->m_Status = SRTS_OPENED;

   // copy address information of local node
   s->m_pUDT->m_pSndQueue->m_pChannel->getSockAddr(Ref(s->m_SelfAddr));

   return 0;
}

int CUDTUnited::bind(CUDTSocket* s, int udpsock)
{
   CGuard cg(s->m_ControlLock, "Control");

   // cannot bind a socket more than once
   if (s->m_Status != SRTS_INIT)
      throw CUDTException(MJ_NOTSUP, MN_NONE, 0);

   sockaddr_any name;
   socklen_t namelen = sizeof name; // max of inet and inet6

   // This will preset the sa_family as well; the namelen is given simply large
   // enough for any family here.
   if (::getsockname(udpsock, &name.sa, &namelen) == -1)
      throw CUDTException(MJ_NOTSUP, MN_INVAL);

   // Successfully extracted, so update the size
   name.len = namelen;

   s->m_pUDT->open();
   updateMux(s, name, &udpsock);
   s->m_Status = SRTS_OPENED;

   // copy address information of local node
   s->m_pUDT->m_pSndQueue->m_pChannel->getSockAddr(Ref(s->m_SelfAddr));

   return 0;
}

int CUDTUnited::listen(const SRTSOCKET u, int backlog)
{
   if (backlog <= 0)
      throw CUDTException(MJ_NOTSUP, MN_INVAL, 0);

   // Don't search for the socket if it's already -1;
   // this never is a valid socket.
   if (u == UDT::INVALID_SOCK)
      throw CUDTException(MJ_NOTSUP, MN_SIDINVAL, 0);

   CUDTSocket* s = locateSocket(u);
   if (!s)
      throw CUDTException(MJ_NOTSUP, MN_SIDINVAL, 0);

   CGuard cg(s->m_ControlLock, "Control");

   // NOTE: since now the socket is protected against simultaneous access.
   // In the meantime the socket might have been closed, which means that
   // it could have changed the state. It could be also set listen in another
   // thread, so check it out.

   // do nothing if the socket is already listening
   if (s->m_Status == SRTS_LISTENING)
      return 0;

   // a socket can listen only if is in OPENED status
   if (s->m_Status != SRTS_OPENED)
      throw CUDTException(MJ_NOTSUP, MN_ISUNBOUND, 0);

   // [[using assert(s->m_Status == OPENED)]];

   // listen is not supported in rendezvous connection setup
   if (s->m_pUDT->m_bRendezvous)
      throw CUDTException(MJ_NOTSUP, MN_ISRENDEZVOUS, 0);

   s->m_uiBackLog = backlog;

   try
   {
      s->m_pQueuedSockets = new set<SRTSOCKET>;
      s->m_pAcceptSockets = new set<SRTSOCKET>;
   }
   catch (...)
   {
      delete s->m_pQueuedSockets;
      delete s->m_pAcceptSockets;

      // XXX Translated std::bad_alloc into CUDTException specifying
      // memory allocation failure...
      throw CUDTException(MJ_SYSTEMRES, MN_MEMORY, 0);
   }

   // [[using assert(s->m_Status == OPENED)]]; // (still, unchanged)

   s->m_pUDT->setListenState();  // propagates CUDTException,
                                 // if thrown, remains in OPENED state if so.
   s->m_Status = SRTS_LISTENING;

   return 0;
}

SRTSOCKET CUDTUnited::accept(const SRTSOCKET listen, sockaddr* addr, int* addrlen)
{
   if ((addr) && (!addrlen))
      throw CUDTException(MJ_NOTSUP, MN_INVAL, 0);

   CUDTSocket* ls = locateSocket(listen);

   if (ls == NULL)
      throw CUDTException(MJ_NOTSUP, MN_SIDINVAL, 0);

   // the "listen" socket must be in LISTENING status
   if (ls->m_Status != SRTS_LISTENING)
      throw CUDTException(MJ_NOTSUP, MN_NOLISTEN, 0);

   // no "accept" in rendezvous connection setup
   if (ls->m_pUDT->m_bRendezvous)
      throw CUDTException(MJ_NOTSUP, MN_ISRENDEZVOUS, 0);

   SRTSOCKET u = CUDT::INVALID_SOCK;
   bool accepted = false;

   // !!only one conection can be set up each time!!
   while (!accepted)
   {
       CGuard cg(ls->m_AcceptLock, "Accept");

       if ((ls->m_Status != SRTS_LISTENING) || ls->m_pUDT->m_bBroken)
       {
           // This socket has been closed.
           accepted = true;
       }
       else if (ls->m_pQueuedSockets->size() > 0)
       {
           // XXX REFACTORING REQUIRED HERE!
           // Actually this should at best be something like that:
           // set<SRTSOCKET>::iterator b = ls->m_pQueuedSockets->begin();
           // u = *b;
           // ls->m_pQueuedSockets->erase(b);
           // ls->m_pAcceptSockets->insert(u);
           //
           // It is also questionable why m_pQueuedSockets should be of type 'set'.
           // There's no quick-searching capabilities of that container used anywhere except
           // checkBrokenSockets and garbageCollect, which aren't performance-critical,
           // whereas it's mainly used for getting the first element and iterating
           // over elements, which is slow in case of std::set. It's also doubtful
           // as to whether the sorting capability of std::set is properly used;
           // the first is taken here, which is actually the socket with lowest
           // possible descriptor value (as default operator< and ascending sorting
           // used for std::set<SRTSOCKET> where SRTSOCKET=int).
           //
           // Consider using std::list or std::vector here.

           u = *(ls->m_pQueuedSockets->begin());
           ls->m_pAcceptSockets->insert(ls->m_pAcceptSockets->end(), u);
           ls->m_pQueuedSockets->erase(ls->m_pQueuedSockets->begin());
           accepted = true;
       }
       else if (!ls->m_pUDT->m_bSynRecving)
       {
           accepted = true;
       }

       if (!accepted && (ls->m_Status == SRTS_LISTENING))
           pthread_cond_wait(&(ls->m_AcceptCond), &(ls->m_AcceptLock));

       if (ls->m_pQueuedSockets->empty())
           m_EPoll.update_events(listen, ls->m_pUDT->m_sPollID, SRT_EPOLL_IN, false);
   }

   if (u == CUDT::INVALID_SOCK)
   {
      // non-blocking receiving, no connection available
      if (!ls->m_pUDT->m_bSynRecving)
         throw CUDTException(MJ_AGAIN, MN_RDAVAIL, 0);

      // listening socket is closed
      throw CUDTException(MJ_NOTSUP, MN_NOLISTEN, 0);
   }

   if ((addr != NULL) && (addrlen != NULL))
   {
      CUDTSocket* s = locateSocket(u);
      if (s == NULL)
         throw CUDTException(MJ_NOTSUP, MN_SIDINVAL, 0);

      // Check if LISTENER has the SRTO_GROUPCONNECT flag set,
      // and the already accepted socket has successfully joined
      // the mirror group. If so, RETURN THE GROUP ID, not the socket ID.
      if (ls->m_pUDT->m_bOPT_GroupConnect && s->m_IncludedGroup)
      {
          u = s->m_IncludedGroup->m_GroupID;
      }

      CGuard cg(s->m_ControlLock, "Control");

      // Check if the length of the buffer to fill the name in
      // was large enough.
      int len = s->m_PeerAddr.size();
      if (*addrlen < len)
          throw CUDTException(MJ_NOTSUP, MN_INVAL, 0);

      memcpy(addr, &s->m_PeerAddr, len);
      *addrlen = len;
   }

   return u;
}

int CUDTUnited::connect(SRTSOCKET u, const sockaddr* srcname, int srclen, const sockaddr* tarname, int tarlen)
{
    sockaddr_any source_addr(srcname, srclen);
    if (source_addr.len == 0)
        throw CUDTException(MJ_NOTSUP, MN_INVAL, 0);
    sockaddr_any target_addr(tarname, tarlen);
    if (target_addr.len == 0)
        throw CUDTException(MJ_NOTSUP, MN_INVAL, 0);

    // Check affiliation of the socket. It's now allowed for it to be
    // a group or socket. For a group, add automatically a socket to
    // the group.
    if (u & SRTGROUP_MASK)
    {
        CUDTGroup* g = locateGroup(u, ERH_THROW);
        // Note: forced_isn is ignored when connecting a group.
        // The group manages the ISN by itself ALWAYS, that is,
        // it's generated anew for the very first socket, and then
        // derived by all sockets in the group.
        return groupConnect(Ref(*g), source_addr, target_addr);
    }

    CUDTSocket* s = locateSocket(u);
    if (s == NULL)
        throw CUDTException(MJ_NOTSUP, MN_SIDINVAL, 0);

    // For a single socket, just do bind, then connect

    bind(s, source_addr);
    return connectIn(s, target_addr, 0);
}

int CUDTUnited::connect(SRTSOCKET u, const sockaddr* name, int namelen, int32_t forced_isn)
{
    sockaddr_any target_addr(name, namelen);
    if (target_addr.len == 0)
        throw CUDTException(MJ_NOTSUP, MN_INVAL, 0);

    // Check affiliation of the socket. It's now allowed for it to be
    // a group or socket. For a group, add automatically a socket to
    // the group.
    if (u & SRTGROUP_MASK)
    {
        CUDTGroup* g = locateGroup(u, ERH_THROW);

        // Note: forced_isn is ignored when connecting a group.
        // The group manages the ISN by itself ALWAYS, that is,
        // it's generated anew for the very first socket, and then
        // derived by all sockets in the group.
        sockaddr_any any;
        return groupConnect(Ref(*g), any, target_addr);
    }

    CUDTSocket* s = locateSocket(u);
    if (!s)
        throw CUDTException(MJ_NOTSUP, MN_SIDINVAL, 0);

    return connectIn(s, target_addr, forced_isn);
}

int CUDTUnited::groupConnect(ref_t<CUDTGroup> r_g, const sockaddr_any& source_addr, const sockaddr_any& target_addr)
{
    CUDTGroup& g = *r_g;
    // The group must be managed to use srt_connect on it,
    // as it must create particular socket automatically.

    // Non-managed groups can't be "connected" - at best you can connect
    // every socket individually.
    if (!g.managed())
        return -1;

    CUDTSocket* ns = 0;
    SRTSOCKET sid = newSocket(&ns);

    // XXX Support non-blockin mode:
    // If the group has nonblocking set for connect (SNDSYN),
    // then it must set so on the socket. Then, the connection
    // process is asynchronous. The socket appears first as
    // GST_PENDING state, and only after the socket becomes
    // connected does its status in the group turn into GST_IDLE.

    // Set it the groupconnect option, as all in-group sockets should have.
    ns->core().m_bOPT_GroupConnect = true;

    // Set all options that were requested by the options set on a group
    // prior to connecting.
    try
    {
        for (size_t i = 0; i < g.m_config.size(); ++i)
            ns->core().setOpt(g.m_config[i].so, &g.m_config[i].value[0], g.m_config[i].value.size());
    }
    catch (...)
    {
        // Intercept to delete the socket on failure.
        delete ns;
        throw;
    }

    CUDTGroup::gli_t f;

    // Add socket to the group.
    // Do it after setting all stored options, as some of them may
    // influence some group data.
    f = g.add(g.prepareData(ns));
    ns->m_IncludedIter = f;
    ns->m_IncludedGroup = &g;

    int isn = g.currentSchedSequence();

    // We got it. Bind the socket, if the source address was set
    if (!source_addr.empty())
        bind(ns, source_addr);

    // And connect
    try
    {
        HLOGC(mglog.Debug, log << "groupConnect: connecting a new socket with ISN=" << isn);
        connectIn(ns, target_addr, isn);
    }
    catch (...)
    {
        // Intercept to delete the socket on failure.
        delete ns;
        throw;
    }

    if (isn == 0)
    {
        // The first socket connects
        g.currentSchedSequence(ns->core().ISN());
    }

    SRT_SOCKSTATUS st;
    {
        CGuard grd(ns->m_ControlLock);
        st = ns->m_Status;
    }

    {
        CGuard grd(g.m_GroupLock);

        g.m_bOpened = true;

        f->laststatus = st;
        // Check the socket status and update it.
        // Turn the group state of the socket to IDLE only if
        // connection is established or in progress
        f->agent = source_addr;
        f->peer = target_addr;

        if (st == SRTS_CONNECTED)
        {
            f->sndstate = CUDTGroup::GST_IDLE;
            f->rcvstate = CUDTGroup::GST_IDLE;
            return sid;
        }
        else if (int(st) >= int(SRTS_BROKEN))
        {
            f->sndstate = CUDTGroup::GST_BROKEN;
            f->rcvstate = CUDTGroup::GST_BROKEN;
        }
        else
        {
            f->sndstate = CUDTGroup::GST_PENDING;
            f->rcvstate = CUDTGroup::GST_PENDING;
            return sid;
        }
    }

    // Leave broken for later cleanup.
    // Actually this shouldn't ever happen because all errors
    // are handled above.
    return -1;
}


int CUDTUnited::connectIn(CUDTSocket* s, const sockaddr_any& target_addr, int32_t forced_isn)
{
    CGuard cg(s->m_ControlLock, "control");

    // a socket can "connect" only if it is in the following states:
    // - OPENED: assume the socket binding parameters are configured
    // - INIT: configure binding parameters here
    // - any other (meaning, already connected): report error

    // - OPENED: assume the socket binding parameters are configured
    // - INIT: configure binding parameters here
    // - any other (meaning, already connected): report error

    if (s->m_Status == SRTS_INIT)
    {
        if (s->m_pUDT->m_bRendezvous)
            throw CUDTException(MJ_NOTSUP, MN_ISRENDUNBOUND, 0);

        // If bind() was done first on this socket, then the
        // socket will not perform this step. This actually does the
        // same thing as bind() does, just with empty address so that
        // the binding parameters are autoselected.

        s->m_pUDT->open();
        sockaddr_any autoselect_sa (target_addr.family());
        // This will create such a sockaddr_any that
        // will return true from empty(). 
        updateMux(s, autoselect_sa);  // <<---- updateMux
        // -> C(Snd|Rcv)Queue::init
        // -> pthread_create(...C(Snd|Rcv)Queue::worker...)
        s->m_Status = SRTS_OPENED;
    }
    else if (s->m_Status != SRTS_OPENED)
        throw CUDTException(MJ_NOTSUP, MN_ISCONNECTED, 0);

    // connect_complete() may be called before connect() returns.
    // So we need to update the status before connect() is called,
    // otherwise the status may be overwritten with wrong value
    // (CONNECTED vs. CONNECTING).
    s->m_Status = SRTS_CONNECTING;

    /* 
     * In blocking mode, connect can block for up to 30 seconds for
     * rendez-vous mode. Holding the s->m_ControlLock prevent close
     * from cancelling the connect
     */
    try
    {
        // InvertedGuard unlocks in the constructor, then locks in the
        // destructor, no matter if an exception has fired.
        InvertedGuard l_unlocker( s->m_pUDT->m_bSynRecving ? &s->m_ControlLock : 0 );
        s->m_pUDT->startConnect(target_addr, forced_isn);
    }
    catch (CUDTException& e) // Interceptor, just to change the state.
    {
        s->m_Status = SRTS_OPENED;
        throw e;
    }

    // record peer address
    s->m_PeerAddr = target_addr;

    // CGuard destructor will delete cg and unlock s->m_ControlLock

    return 0;
}

void CUDTUnited::connect_complete(const SRTSOCKET u)
{
   CUDTSocket* s = locateSocket(u);
   if (!s)
      throw CUDTException(MJ_NOTSUP, MN_SIDINVAL, 0);

   // copy address information of local node
   // the local port must be correctly assigned BEFORE CUDT::startConnect(),
   // otherwise if startConnect() fails, the multiplexer cannot be located
   // by garbage collection and will cause leak
   s->m_pUDT->m_pSndQueue->m_pChannel->getSockAddr(Ref(s->m_SelfAddr));
   CIPAddress::pton(Ref(s->m_SelfAddr), s->m_pUDT->m_piSelfIP, s->m_SelfAddr.family());

   s->m_Status = SRTS_CONNECTED;
}

int CUDTUnited::close(const SRTSOCKET u)
{
    if (u & SRTGROUP_MASK)
    {
        CUDTGroup* g = locateGroup(u);
        if (!g)
            throw CUDTException(MJ_NOTSUP, MN_SIDINVAL, 0);

        g->close();
        deleteGroup(g);
        return 0;
    }
    CUDTSocket* s = locateSocket(u);
    if (!s)
        throw CUDTException(MJ_NOTSUP, MN_SIDINVAL, 0);

    return close(s);
}

int CUDTUnited::close(CUDTSocket* s)
{

   HLOGC(mglog.Debug, log << s->m_pUDT->CONID() << " CLOSE. Acquiring control lock");

   CGuard socket_cg(s->m_ControlLock, "control");

   HLOGC(mglog.Debug, log << s->m_pUDT->CONID() << " CLOSING (removing from listening, closing CUDT)");

   bool synch_close_snd = s->m_pUDT->m_bSynSending;
   //bool synch_close_rcv = s->m_pUDT->m_bSynRecving;

   SRTSOCKET u = s->m_SocketID;

   if (s->m_Status == SRTS_LISTENING)
   {
      if (s->m_pUDT->m_bBroken)
         return 0;

      s->m_TimeStamp = CTimer::getTime();
      s->m_pUDT->m_bBroken = true;

      // Change towards original UDT: 
      // Leave all the closing activities for garbageCollect to happen,
      // however remove the listener from the RcvQueue IMMEDIATELY.
      // Even though garbageCollect would eventually remove the listener
      // as well, there would be some time interval between now and the
      // moment when it's done, and during this time the application will
      // be unable to bind to this port that the about-to-delete listener
      // is currently occupying (due to blocked slot in the RcvQueue).

      HLOGC(mglog.Debug, log << s->m_pUDT->CONID() << " CLOSING (removing listener immediately)");
      s->m_pUDT->notListening();

      // broadcast all "accept" waiting
      pthread_mutex_lock(&(s->m_AcceptLock));
      pthread_cond_broadcast(&(s->m_AcceptCond));
      pthread_mutex_unlock(&(s->m_AcceptLock));

   }
   else
   {
       s->makeClosed();

       // synchronize with garbage collection.
       HLOGC(mglog.Debug, log << "@" << u << "U::close done. GLOBAL CLOSE: " << s->m_pUDT->CONID() << ". Acquiring GLOBAL control lock");
       CGuard manager_cg(m_GlobControlLock, "GlobControl");

       // since "s" is located before m_ControlLock, locate it again in case
       // it became invalid
       sockets_t::iterator i = m_Sockets.find(u);
       if ((i == m_Sockets.end()) || (i->second->m_Status == SRTS_CLOSED))
       {
           HLOGC(mglog.Debug, log << "@" << u << "U::close: NOT AN ACTIVE SOCKET, returning.");
           return 0;
       }
       s = i->second;

       s->m_Status = SRTS_CLOSED;

       // a socket will not be immediately removed when it is closed
       // in order to prevent other methods from accessing invalid address
       // a timer is started and the socket will be removed after approximately
       // 1 second
       s->m_TimeStamp = CTimer::getTime();

       m_Sockets.erase(s->m_SocketID);
       m_ClosedSockets[s->m_SocketID] = s;
       HLOGC(mglog.Debug, log << "@" << u << "U::close: Socket MOVED TO CLOSED for collecting later.");

       CTimer::triggerEvent();
   }

   HLOGC(mglog.Debug, log << "@" << u << ": GLOBAL: CLOSING DONE");

   // Check if the ID is still in closed sockets before you access it
   // (the last triggerEvent could have deleted it).
   if ( synch_close_snd )
   {
#if SRT_ENABLE_CLOSE_SYNCH

       HLOGC(mglog.Debug, log << "@" << u << " GLOBAL CLOSING: sync-waiting for releasing sender resources...");
       for (;;)
       {
           CSndBuffer* sb = s->m_pUDT->m_pSndBuffer;

           // Disconnected from buffer - nothing more to check.
           if (!sb)
           {
               HLOGC(mglog.Debug, log << "@" << u << " GLOBAL CLOSING: sending buffer disconnected. Allowed to close.");
               break;
           }

           // Sender buffer empty
           if (sb->getCurrBufSize() == 0)
           {
               HLOGC(mglog.Debug, log << "@" << u << " GLOBAL CLOSING: sending buffer depleted. Allowed to close.");
               break;
           }

           // Ok, now you are keeping GC thread hands off the internal data.
           // You can check then if it has already deleted the socket or not.
           // The socket is either in m_ClosedSockets or is already gone.

           // Done the other way, but still done. You can stop waiting.
           bool isgone = false;
           {
               CGuard manager_cg(m_GlobControlLock, "GlobControl");
               isgone = m_ClosedSockets.count(u) == 0;
           }
           if (!isgone)
           {
               isgone = !s->m_pUDT->m_bOpened;
           }
           if (isgone)
           {
               HLOGC(mglog.Debug, log << "@" << u << " GLOBAL CLOSING: ... gone in the meantime, whatever. Exiting close().");
               break;
           }

           HLOGC(mglog.Debug, log << "@" << u << " GLOBAL CLOSING: ... still waiting for any update.");
           CTimer::EWait wt = CTimer::waitForEvent();

           if ( wt == CTimer::WT_ERROR )
           {
               HLOGC(mglog.Debug, log << "GLOBAL CLOSING: ... ERROR WHEN WAITING FOR EVENT. Exiting close() to prevent hangup.");
               break;
           }

           // Continue waiting in case when an event happened or 1s waiting time passed for checkpoint.
       }
#endif
   }

   /*
      This code is PUT ASIDE for now.
      Most likely this will be never required.
      It had to hold the closing activity until the time when the receiver buffer is depleted.
      However the closing of the socket should only happen when the receiver has received
      an information about that the reading is no longer possible (error report from recv/recvfile).
      When this happens, the receiver buffer is definitely depleted already and there's no need to check
      anything.

      Should there appear any other conditions in future under which the closing process should be
      delayed until the receiver buffer is empty, this code can be filled here.

   if ( synch_close_rcv )
   {
   ...
   }
   */

   return 0;
}

void CUDTUnited::getpeername(const SRTSOCKET u, sockaddr* name, int* namelen)
{
    if (!name || !namelen)
        throw CUDTException(MJ_NOTSUP, MN_INVAL, 0);

   if (getStatus(u) != SRTS_CONNECTED)
      throw CUDTException(MJ_CONNECTION, MN_NOCONN, 0);

   CUDTSocket* s = locateSocket(u);

   if (!s)
      throw CUDTException(MJ_NOTSUP, MN_SIDINVAL, 0);

   if (!s->m_pUDT->m_bConnected || s->m_pUDT->m_bBroken)
      throw CUDTException(MJ_CONNECTION, MN_NOCONN, 0);

   int len = s->m_PeerAddr.size();
   if (*namelen < len)
       throw CUDTException(MJ_NOTSUP, MN_INVAL, 0);

   memcpy(name, &s->m_PeerAddr.sa, len);
   *namelen = len;
}

void CUDTUnited::getsockname(const SRTSOCKET u, sockaddr* name, int* namelen)
{
   if (!name || !namelen)
       throw CUDTException(MJ_NOTSUP, MN_INVAL, 0);

   CUDTSocket* s = locateSocket(u);

   if (!s)
      throw CUDTException(MJ_NOTSUP, MN_SIDINVAL, 0);

   if (s->m_pUDT->m_bBroken)
      throw CUDTException(MJ_NOTSUP, MN_SIDINVAL, 0);

   if (s->m_Status == SRTS_INIT)
      throw CUDTException(MJ_CONNECTION, MN_NOCONN, 0);

   int len = s->m_SelfAddr.size();
   if (*namelen < len)
       throw CUDTException(MJ_NOTSUP, MN_INVAL, 0);

   memcpy(name, &s->m_SelfAddr.sa, len);
   *namelen = len;
}

int CUDTUnited::select(
   ud_set* readfds, ud_set* writefds, ud_set* exceptfds, const timeval* timeout)
{
   uint64_t entertime = CTimer::getTime();

   uint64_t to;
   if (!timeout)
      to = 0xFFFFFFFFFFFFFFFFULL;
   else
      to = timeout->tv_sec * 1000000 + timeout->tv_usec;

   // initialize results
   int count = 0;
   set<SRTSOCKET> rs, ws, es;

   // retrieve related UDT sockets
   vector<CUDTSocket*> ru, wu, eu;
   CUDTSocket* s;
   if (readfds)
      for (set<SRTSOCKET>::iterator i1 = readfds->begin();
         i1 != readfds->end(); ++ i1)
      {
         if (getStatus(*i1) == SRTS_BROKEN)
         {
            rs.insert(*i1);
            ++ count;
         }
         else if (!(s = locateSocket(*i1)))
            throw CUDTException(MJ_NOTSUP, MN_SIDINVAL, 0);
         else
            ru.push_back(s);
      }
   if (writefds)
      for (set<SRTSOCKET>::iterator i2 = writefds->begin();
         i2 != writefds->end(); ++ i2)
      {
         if (getStatus(*i2) == SRTS_BROKEN)
         {
            ws.insert(*i2);
            ++ count;
         }
         else if (!(s = locateSocket(*i2)))
            throw CUDTException(MJ_NOTSUP, MN_SIDINVAL, 0);
         else
            wu.push_back(s);
      }
   if (exceptfds)
      for (set<SRTSOCKET>::iterator i3 = exceptfds->begin();
         i3 != exceptfds->end(); ++ i3)
      {
         if (getStatus(*i3) == SRTS_BROKEN)
         {
            es.insert(*i3);
            ++ count;
         }
         else if (!(s = locateSocket(*i3)))
            throw CUDTException(MJ_NOTSUP, MN_SIDINVAL, 0);
         else
            eu.push_back(s);
      }

   do
   {
      // query read sockets
      for (vector<CUDTSocket*>::iterator j1 = ru.begin(); j1 != ru.end(); ++ j1)
      {
         s = *j1;

         if (s->readReady() || s->m_Status == SRTS_CLOSED)
         {
            rs.insert(s->m_SocketID);
            ++ count;
         }
      }

      // query write sockets
      for (vector<CUDTSocket*>::iterator j2 = wu.begin(); j2 != wu.end(); ++ j2)
      {
         s = *j2;

         if (s->writeReady() || s->m_Status == SRTS_CLOSED)
         {
            ws.insert(s->m_SocketID);
            ++ count;
         }
      }

      // query exceptions on sockets
      for (vector<CUDTSocket*>::iterator j3 = eu.begin(); j3 != eu.end(); ++ j3)
      {
         // check connection request status, not supported now
      }

      if (0 < count)
         break;

      CTimer::waitForEvent();
   } while (to > CTimer::getTime() - entertime);

   if (readfds)
      *readfds = rs;

   if (writefds)
      *writefds = ws;

   if (exceptfds)
      *exceptfds = es;

   return count;
}

int CUDTUnited::selectEx(
   const vector<SRTSOCKET>& fds,
   vector<SRTSOCKET>* readfds,
   vector<SRTSOCKET>* writefds,
   vector<SRTSOCKET>* exceptfds,
   int64_t msTimeOut)
{
   uint64_t entertime = CTimer::getTime();

   uint64_t to;
   if (msTimeOut >= 0)
      to = msTimeOut * 1000;
   else
      to = 0xFFFFFFFFFFFFFFFFULL;

   // initialize results
   int count = 0;
   if (readfds)
      readfds->clear();
   if (writefds)
      writefds->clear();
   if (exceptfds)
      exceptfds->clear();

   do
   {
      for (vector<SRTSOCKET>::const_iterator i = fds.begin();
         i != fds.end(); ++ i)
      {
         CUDTSocket* s = locateSocket(*i);

         if ((!s) || s->m_pUDT->m_bBroken || (s->m_Status == SRTS_CLOSED))
         {
            if (exceptfds)
            {
               exceptfds->push_back(*i);
               ++ count;
            }
            continue;
         }

         if (readfds)
         {
            if ((s->m_pUDT->m_bConnected
                  && s->m_pUDT->m_pRcvBuffer->isRcvDataReady()
               )
               || (s->m_pUDT->m_bListening
                  && (s->m_pQueuedSockets->size() > 0)))
            {
               readfds->push_back(s->m_SocketID);
               ++ count;
            }
         }

         if (writefds)
         {
            if (s->m_pUDT->m_bConnected
               && (s->m_pUDT->m_pSndBuffer->getCurrBufSize()
                  < s->m_pUDT->m_iSndBufSize))
            {
               writefds->push_back(s->m_SocketID);
               ++ count;
            }
         }
      }

      if (count > 0)
         break;

      CTimer::waitForEvent();
   } while (to > CTimer::getTime() - entertime);

   return count;
}

int CUDTUnited::epoll_create()
{
   return m_EPoll.create();
}

int CUDTUnited::epoll_add_usock(
   const int eid, const SRTSOCKET u, const int* events)
{
    if (u & SRTGROUP_MASK)
    {
        CUDTGroup* g = locateGroup(u);
        if (!g)
            throw CUDTException(MJ_NOTSUP, MN_SIDINVAL, 0);

        g->addEPoll(eid);
        return 0;
    }

    CUDTSocket* s = locateSocket(u);
    int ret = -1;
    if (s)
    {
        ret = m_EPoll.add_usock(eid, u, events);
        s->m_pUDT->addEPoll(eid);
    }
    else
    {
        throw CUDTException(MJ_NOTSUP, MN_SIDINVAL);
    }

    return ret;
}

int CUDTUnited::epoll_add_ssock(
   const int eid, const SYSSOCKET s, const int* events)
{
   return m_EPoll.add_ssock(eid, s, events);
}

int CUDTUnited::epoll_update_usock(
   const int eid, const SRTSOCKET u, const int* events)
{
   CUDTSocket* s = locateSocket(u);
   int ret = -1;
   if (s)
   {
      ret = m_EPoll.update_usock(eid, u, events);
      s->m_pUDT->addEPoll(eid);
   }
   else
   {
      throw CUDTException(MJ_NOTSUP, MN_SIDINVAL);
   }

   return ret;
}

int CUDTUnited::epoll_update_ssock(
   const int eid, const SYSSOCKET s, const int* events)
{
   return m_EPoll.update_ssock(eid, s, events);
}

int CUDTUnited::epoll_remove_usock(const int eid, const SRTSOCKET u)
{
    int ret = m_EPoll.remove_usock(eid, u);

    if (u & SRTGROUP_MASK)
    {
        CUDTGroup* g = locateGroup(u);
        if (g)
            g->removeEPoll(eid);
        return ret;
    }
    CUDTSocket* s = locateSocket(u);
    if (s)
    {
        s->m_pUDT->removeEPoll(eid);
    }
    //else
    //{
    //   throw CUDTException(MJ_NOTSUP, MN_SIDINVAL);
    //}

    return ret;
}

int CUDTUnited::epoll_remove_ssock(const int eid, const SYSSOCKET s)
{
   return m_EPoll.remove_ssock(eid, s);
}

int CUDTUnited::epoll_wait(
   const int eid,
   set<SRTSOCKET>* readfds,
   set<SRTSOCKET>* writefds,
   int64_t msTimeOut,
   set<SYSSOCKET>* lrfds,
   set<SYSSOCKET>* lwfds)
{
   return m_EPoll.wait(eid, readfds, writefds, msTimeOut, lrfds, lwfds);
}

int CUDTUnited::epoll_release(const int eid)
{
   return m_EPoll.release(eid);
}

CUDTSocket* CUDTUnited::locateSocket(const SRTSOCKET u, ErrorHandling erh)
{
   CGuard cg(m_GlobControlLock, "GlobControl");

    sockets_t::iterator i = m_Sockets.find(u);

    if ((i == m_Sockets.end()) || (i->second->m_Status == SRTS_CLOSED))
    {
        if (erh == ERH_RETURN)
            return NULL;
        throw CUDTException(MJ_NOTSUP, MN_SIDINVAL, 0);
    }

    return i->second;
}

CUDTGroup* CUDTUnited::locateGroup(SRTSOCKET u, ErrorHandling erh)
{
   CGuard cg(m_GlobControlLock, "GlobControl");

   map<SRTSOCKET, CUDTGroup>::iterator i = m_Groups.find(u);
   if ( i == m_Groups.end() )
   {
       if (erh == ERH_THROW)
           throw CUDTException(MJ_NOTSUP, MN_SIDINVAL, 0);
       return NULL;
   }

   return &i->second;
}

CUDTSocket* CUDTUnited::locatePeer(
   const sockaddr_any& peer,
   const SRTSOCKET id,
   int32_t isn)
{
   CGuard cg(m_GlobControlLock, "GlobControl");

   map<int64_t, set<SRTSOCKET> >::iterator i = m_PeerRec.find(
      CUDTSocket::getPeerSpec(id, isn));
   if (i == m_PeerRec.end())
      return NULL;

   for (set<SRTSOCKET>::iterator j = i->second.begin();
      j != i->second.end(); ++ j)
   {
      sockets_t::iterator k = m_Sockets.find(*j);
      // this socket might have been closed and moved m_ClosedSockets
      if (k == m_Sockets.end())
         continue;

      if (k->second->m_PeerAddr == peer)
      {
         return k->second;
      }
   }

   return NULL;
}

void CUDTUnited::checkBrokenSockets()
{
   CGuard cg(m_GlobControlLock, "GlobControl");

   // set of sockets To Be Closed and To Be Removed
   vector<SRTSOCKET> tbc;
   vector<SRTSOCKET> tbr;

   for (sockets_t::iterator i = m_Sockets.begin();
      i != m_Sockets.end(); ++ i)
   {
       CUDTSocket* s = i->second;

      // HLOGF(mglog.Debug, "checking EXISTING socket: %d\n", i->first);
      // check broken connection
      if (s->m_pUDT->m_bBroken)
      {
         if (s->m_Status == SRTS_LISTENING)
         {
            uint64_t elapsed = CTimer::getTime() - s->m_TimeStamp;
            // for a listening socket, it should wait an extra 3 seconds
            // in case a client is connecting
            if (elapsed < 3000000) // XXX MAKE A SYMBOLIC CONSTANT HERE!
            {
               // HLOGF(mglog.Debug, "STILL KEEPING socket %d
               // (listener, too early, w8 %fs)\n", i->first,
               // double(elapsed)/1000000);
               continue;
            }
         }
         else if ((s->m_pUDT->m_pRcvBuffer != NULL)
            // FIXED: calling isRcvDataAvailable() just to get the information
            // whether there are any data waiting in the buffer,
            // NOT WHETHER THEY ARE ALSO READY TO PLAY at the time when
            // this function is called (isRcvDataReady also checks if the
            // available data is "ready to play").
            && s->m_pUDT->m_pRcvBuffer->isRcvDataAvailable()
            && (s->m_pUDT->m_iBrokenCounter -- > 0))
         {
            // HLOGF(mglog.Debug, "STILL KEEPING socket (still have data):
            // %d\n", i->first);
            // if there is still data in the receiver buffer, wait longer
            continue;
         }

         // HLOGF(mglog.Debug, "moving socket to CLOSED: %d\n", i->first);

         //close broken connections and start removal timer
         s->m_Status = SRTS_CLOSED;
         s->m_TimeStamp = CTimer::getTime();
         tbc.push_back(i->first);
         m_ClosedSockets[i->first] = s;

         // remove from listener's queue
         sockets_t::iterator ls = m_Sockets.find(s->m_ListenSocket);
         if (ls == m_Sockets.end())
         {
            ls = m_ClosedSockets.find(s->m_ListenSocket);
            if (ls == m_ClosedSockets.end())
               continue;
         }

         CGuard::enterCS(ls->second->m_AcceptLock, "Accept");
         ls->second->m_pQueuedSockets->erase(s->m_SocketID);
         ls->second->m_pAcceptSockets->erase(s->m_SocketID);
         CGuard::leaveCS(ls->second->m_AcceptLock, "Accept");
      }
   }

   for (sockets_t::iterator j = m_ClosedSockets.begin();
      j != m_ClosedSockets.end(); ++ j)
   {
      // HLOGF(mglog.Debug, "checking CLOSED socket: %d\n", j->first);
      if (j->second->m_pUDT->m_ullLingerExpiration > 0)
      {
         // asynchronous close:
         if ((!j->second->m_pUDT->m_pSndBuffer)
            || (0 == j->second->m_pUDT->m_pSndBuffer->getCurrBufSize())
            || (j->second->m_pUDT->m_ullLingerExpiration <= CTimer::getTime()))
         {
            j->second->m_pUDT->m_ullLingerExpiration = 0;
            j->second->m_pUDT->m_bClosing = true;
            j->second->m_TimeStamp = CTimer::getTime();
         }
      }

      // timeout 1 second to destroy a socket AND it has been removed from
      // RcvUList
      if ((CTimer::getTime() - j->second->m_TimeStamp > 1000000)
         && ((!j->second->m_pUDT->m_pRNode)
            || !j->second->m_pUDT->m_pRNode->m_bOnList))
      {
         // HLOGF(mglog.Debug, "will unref socket: %d\n", j->first);
         tbr.push_back(j->first);
      }
   }

   // move closed sockets to the ClosedSockets structure
   for (vector<SRTSOCKET>::iterator k = tbc.begin(); k != tbc.end(); ++ k)
      m_Sockets.erase(*k);

   // remove those timeout sockets
   for (vector<SRTSOCKET>::iterator l = tbr.begin(); l != tbr.end(); ++ l)
      removeSocket(*l);
}

void CUDTUnited::removeSocket(const SRTSOCKET u)
{
   sockets_t::iterator i = m_ClosedSockets.find(u);

   // invalid socket ID
   if (i == m_ClosedSockets.end())
      return;

   CUDTSocket* s = i->second;

   // decrease multiplexer reference count, and remove it if necessary
   const int mid = s->m_iMuxID;

   if (s->m_pQueuedSockets)
   {
       CGuard cg(s->m_AcceptLock, "Accept");

       // if it is a listener, close all un-accepted sockets in its queue
       // and remove them later
       for (set<SRTSOCKET>::iterator q = s->m_pQueuedSockets->begin();
               q != s->m_pQueuedSockets->end(); ++ q)
       {
           sockets_t::iterator si = m_Sockets.find(*q);
           if (si == m_Sockets.end())
           {
               // gone in the meantime
               LOGC(mglog.Error, log << "removeSocket: IPE? socket %" << u << " being queued for listener socket %" << s->m_SocketID << " is GONE in the meantime ???");
               continue;
           }

           CUDTSocket* as = si->second;

           as->makeClosed();
           m_ClosedSockets[*q] = as;
           m_Sockets.erase(*q);
       }

   }

   // remove from peer rec
   map<int64_t, set<SRTSOCKET> >::iterator j = m_PeerRec.find(
      s->getPeerSpec());
   if (j != m_PeerRec.end())
   {
      j->second.erase(u);
      if (j->second.empty())
         m_PeerRec.erase(j);
   }

   /*
   * Socket may be deleted while still having ePoll events set that would
   * remains forever causing epoll_wait to unblock continuously for inexistent
   * sockets. Get rid of all events for this socket.
   */
   m_EPoll.update_events(u, s->m_pUDT->m_sPollID,
      SRT_EPOLL_IN|SRT_EPOLL_OUT|SRT_EPOLL_ERR, false);

   // delete this one
   m_ClosedSockets.erase(i);

   HLOGC(mglog.Debug, log << "GC/removeSocket: closing associated UDT %" << u);
   s->makeClosed();
   HLOGC(mglog.Debug, log << "GC/removeSocket: DELETING SOCKET %" << u);
   delete s;

   if (mid == -1)
       return;

   map<int, CMultiplexer>::iterator m;
   m = m_mMultiplexer.find(mid);
   if (m == m_mMultiplexer.end())
   {
      LOGC(mglog.Fatal, log << "IPE: For socket %" << u << " MUXER id=" << mid << " NOT FOUND!");
      return;
   }

   CMultiplexer& mx = m->second;

   mx.m_iRefCount --;
   // HLOGF(mglog.Debug, "unrefing underlying socket for %u: %u\n",
   //    u, mx.m_iRefCount);
   if (0 == mx.m_iRefCount)
   {
       HLOGC(mglog.Debug, log << "MUXER id=" << mid << " lost last socket %"
           << u << " - deleting muxer bound to port "
           << mx.m_pChannel->bindAddressAny().hport());
      // The channel has no access to the queues and
      // it looks like the multiplexer is the master of all of them.
      // The queues must be silenced before closing the channel
      // because this will cause error to be returned in any operation
      // being currently done in the queues, if any.
      mx.m_pSndQueue->setClosing();
      mx.m_pRcvQueue->setClosing();
      mx.m_pChannel->close();
      delete mx.m_pSndQueue;
      delete mx.m_pRcvQueue;
      delete mx.m_pTimer;
      delete mx.m_pChannel;
      m_mMultiplexer.erase(m);
   }
}

void CUDTUnited::setError(CUDTException* e)
{
    delete (CUDTException*)pthread_getspecific(m_TLSError);
    pthread_setspecific(m_TLSError, e);
}

CUDTException* CUDTUnited::getError()
{
    if(!pthread_getspecific(m_TLSError))
        pthread_setspecific(m_TLSError, new CUDTException);
    return (CUDTException*)pthread_getspecific(m_TLSError);
}


void CUDTUnited::updateMux(
   CUDTSocket* s, const sockaddr_any& addr, const int* udpsock /*[[nullable]]*/)
{
   CGuard cg(m_GlobControlLock, "GlobControl");

   // Don't try to reuse given address, if udpsock was given.
   // In such a case rely exclusively on that very socket and
   // use it the way as it is configured, of course, create also
   // always a new multiplexer for that very socket.
   if (!udpsock && s->m_pUDT->m_bReuseAddr)
   {
       int port = addr.hport();

      // find a reusable address
      for (map<int, CMultiplexer>::iterator i = m_mMultiplexer.begin();
         i != m_mMultiplexer.end(); ++ i)
      {
           // Use the "family" value blindly from the address; we
           // need to find an existing multiplexer that binds to the
           // given port in the same family as requested address.
           if ((i->second.m_iFamily == addr.family())
                   && (i->second.m_iMSS == s->m_pUDT->m_iMSS)
#ifdef SRT_ENABLE_IPOPTS
                   &&  (i->second.m_iIpTTL == s->m_pUDT->m_iIpTTL)
                   && (i->second.m_iIpToS == s->m_pUDT->m_iIpToS)
#endif
            && (i->second.m_iIpV6Only == s->m_pUDT->m_iIpV6Only)
            &&  i->second.m_bReusable)
         {
            if (i->second.m_iPort == port)
            {
               // HLOGF(mglog.Debug, "reusing multiplexer for port
               // %hd\n", port);
               // reuse the existing multiplexer
               ++ i->second.m_iRefCount;
                   s->m_pUDT->m_pSndQueue = i->second.m_pSndQueue;
                   s->m_pUDT->m_pRcvQueue = i->second.m_pRcvQueue;
               s->m_iMuxID = i->second.m_iID;
               return;
            }
         }
      }
   }

   // a new multiplexer is needed
   CMultiplexer m;
   m.m_iMSS = s->m_pUDT->m_iMSS;
   m.m_iFamily = addr.family();
#ifdef SRT_ENABLE_IPOPTS
   m.m_iIpTTL = s->m_pUDT->m_iIpTTL;
   m.m_iIpToS = s->m_pUDT->m_iIpToS;
#endif
   m.m_iRefCount = 1;
   m.m_iIpV6Only = s->m_pUDT->m_iIpV6Only;
   m.m_bReusable = s->m_pUDT->m_bReuseAddr;
   m.m_iID = s->m_SocketID;

   m.m_pChannel = new CChannel();
#ifdef SRT_ENABLE_IPOPTS
   m.m_pChannel->setIpTTL(s->m_pUDT->m_iIpTTL);
   m.m_pChannel->setIpToS(s->m_pUDT->m_iIpToS);
#endif
   m.m_pChannel->setSndBufSize(s->m_pUDT->m_iUDPSndBufSize);
   m.m_pChannel->setRcvBufSize(s->m_pUDT->m_iUDPRcvBufSize);
   if (s->m_pUDT->m_iIpV6Only != -1)
      m.m_pChannel->setIpV6Only(s->m_pUDT->m_iIpV6Only);

   try
   {
       if (udpsock)
       {
           // In this case, addr contains the address
           // that has been extracted already from the
           // given socket
           m.m_pChannel->attach(*udpsock, addr);
       }
       else if (addr.empty())
       {
           // The case of previously used case of a NULL address.
           // This here is used to pass family only, in this case
           // just automatically bind to the "0" address to autoselect
           // everything. If at least the IP address is specified,
           // then bind to that address, but still possibly autoselect
           // the outgoing port, if the port was specified as 0.
           m.m_pChannel->open(addr.family());
       }
       else
       {
           m.m_pChannel->open(addr);
       }
   }
   catch (CUDTException& e)
   {
      m.m_pChannel->close();
      delete m.m_pChannel;
      throw e;
   }

   sockaddr_any sa;
   m.m_pChannel->getSockAddr(Ref(sa));
   m.m_iPort = sa.hport();

   m.m_pTimer = new CTimer;

   m.m_pSndQueue = new CSndQueue;
   m.m_pSndQueue->init(m.m_pChannel, m.m_pTimer);
   m.m_pRcvQueue = new CRcvQueue;
   m.m_pRcvQueue->init(
      32, s->m_pUDT->maxPayloadSize(), m.m_iFamily, 1024,
      m.m_pChannel, m.m_pTimer);

   m_mMultiplexer[m.m_iID] = m;

   s->m_pUDT->m_pSndQueue = m.m_pSndQueue;
   s->m_pUDT->m_pRcvQueue = m.m_pRcvQueue;
   s->m_iMuxID = m.m_iID;

   HLOGF(mglog.Debug, 
      "creating new multiplexer for port %i\n", m.m_iPort);
}

// XXX This functionality needs strong refactoring.
//
// This function is going to find a multiplexer for the port contained
// in the 'ls' listening socket, by searching through the multiplexer
// container.
//
// Somehow, however, it's not even predicted a situation that the multiplexer
// for that port doesn't exist - that is, this function WILL find the
// multiplexer. How can it be so certain? It's because the listener has
// already created the multiplexer during the call to bind(), so if it
// didn't, this function wouldn't even have a chance to be called.
//
// Why can't then the multiplexer be recorded in the 'ls' listening socket data
// to be accessed immediately, especially when one listener can't bind to more
// than one multiplexer at a time (well, even if it could, there's still no
// reason why this should be extracted by "querying")?
//
// Maybe because the multiplexer container is a map, not a list.
// Why is this then a map? Because it's addressed by MuxID. Why do we need
// mux id? Because we don't have a list... ?
// 
// But what's the multiplexer ID? It's a socket ID for which it was originally
// created.
//
// Is this then shared? Yes, only between the listener socket and the accepted
// sockets, or in case of "bound" connecting sockets (by binding you can
// enforce the port number, which can be the same for multiple SRT sockets).
// Not shared in case of unbound connecting socket or rendezvous socket.
//
// Ok, in which situation do we need dispatching by mux id? Only when the
// socket is being deleted. How does the deleting procedure know the muxer id?
// Because it is recorded here at the time when it's found, as... the socket ID
// of the actual listener socket being actually the first socket to create the
// multiplexer, so the multiplexer gets its id.
//
// Still, no reasons found why the socket can't contain a list iterator to a
// multiplexer INSTEAD of m_iMuxID. There's no danger in this solution because
// the multiplexer is never deleted until there's at least one socket using it.
//
// The multiplexer may even physically be contained in the CUDTUnited object,
// just track the multiple users of it (the listener and the accepted sockets).
// When deleting, you simply "unsubscribe" yourself from the multiplexer, which
// will unref it and remove the list element by the iterator kept by the
// socket.
void CUDTUnited::updateListenerMux(CUDTSocket* s, const CUDTSocket* ls)
{
   CGuard cg(m_GlobControlLock, "GlobControl");
   int port = ls->m_SelfAddr.hport();

   // find the listener's address
   for (map<int, CMultiplexer>::iterator i = m_mMultiplexer.begin();
      i != m_mMultiplexer.end(); ++ i)
   {
      if (i->second.m_iPort == port)
      {
         HLOGF(mglog.Debug, 
            "updateMux: reusing multiplexer for port %i\n", port);
         // reuse the existing multiplexer
         ++ i->second.m_iRefCount;
         s->m_pUDT->m_pSndQueue = i->second.m_pSndQueue;
         s->m_pUDT->m_pRcvQueue = i->second.m_pRcvQueue;
         s->m_iMuxID = i->second.m_iID;
         return;
      }
   }
}

void* CUDTUnited::garbageCollect(void* p)
{
   CUDTUnited* self = (CUDTUnited*)p;

   THREAD_STATE_INIT("SRT:GC");

   CGuard gcguard(self->m_GCStopLock, "GCStop");

   while (!self->m_bClosing)
   {
       INCREMENT_THREAD_ITERATIONS();
       self->checkBrokenSockets();

       //#ifdef _WIN32
       //      self->checkTLSValue();
       //#endif

       timeval now;
       timespec timeout;
       gettimeofday(&now, 0);
       timeout.tv_sec = now.tv_sec + 1;
       timeout.tv_nsec = now.tv_usec * 1000;

       HLOGC(mglog.Debug, log << "GC: sleep until " << FormatTime(uint64_t(now.tv_usec) + 1000000*(timeout.tv_sec)));
       pthread_cond_timedwait(
               &self->m_GCStopCond, &self->m_GCStopLock, &timeout);
   }

   // remove all sockets and multiplexers
   HLOGC(mglog.Debug, log << "GC: GLOBAL EXIT - releasing all pending sockets. Acquring control lock...");
   CGuard::enterCS(self->m_GlobControlLock, "GlobControl");
   for (sockets_t::iterator i = self->m_Sockets.begin();
      i != self->m_Sockets.end(); ++ i)
   {
      i->second->makeClosed();
      self->m_ClosedSockets[i->first] = i->second;

      // remove from listener's queue
      sockets_t::iterator ls = self->m_Sockets.find(
         i->second->m_ListenSocket);
      if (ls == self->m_Sockets.end())
      {
         ls = self->m_ClosedSockets.find(i->second->m_ListenSocket);
         if (ls == self->m_ClosedSockets.end())
            continue;
      }

      CGuard::enterCS(ls->second->m_AcceptLock, "Accept");
      ls->second->m_pQueuedSockets->erase(i->second->m_SocketID);
      ls->second->m_pAcceptSockets->erase(i->second->m_SocketID);
      CGuard::leaveCS(ls->second->m_AcceptLock, "Accept");
   }
   self->m_Sockets.clear();

   for (sockets_t::iterator j = self->m_ClosedSockets.begin();
      j != self->m_ClosedSockets.end(); ++ j)
   {
      j->second->m_TimeStamp = 0;
   }
   CGuard::leaveCS(self->m_GlobControlLock, "GlobControl");

   HLOGC(mglog.Debug, log << "GC: GLOBAL EXIT - releasing all CLOSED sockets.");
   while (true)
   {
      self->checkBrokenSockets();

      CGuard::enterCS(self->m_GlobControlLock, "GlobControl");
      bool empty = self->m_ClosedSockets.empty();
      CGuard::leaveCS(self->m_GlobControlLock, "GlobControl");

      if (empty)
         break;

      CTimer::sleep();
   }

   THREAD_EXIT();
   return NULL;
}

////////////////////////////////////////////////////////////////////////////////

int CUDT::startup()
{
   return s_UDTUnited.startup();
}

int CUDT::cleanup()
{
   return s_UDTUnited.cleanup();
}

SRTSOCKET CUDT::socket()
{
   if (!s_UDTUnited.m_bGCStatus)
      s_UDTUnited.startup();

   try
   {
      return s_UDTUnited.newSocket();
   }
   catch (CUDTException& e)
   {
      s_UDTUnited.setError(new CUDTException(e));
      return INVALID_SOCK;
   }
   catch (bad_alloc&)
   {
      s_UDTUnited.setError(new CUDTException(MJ_SYSTEMRES, MN_MEMORY, 0));
      return INVALID_SOCK;
   }
   catch (std::exception& ee)
   {
      LOGC(mglog.Fatal, log << "socket: UNEXPECTED EXCEPTION: "
         << typeid(ee).name()
         << ": " << ee.what());
      s_UDTUnited.setError(new CUDTException(MJ_UNKNOWN, MN_NONE, 0));
      return INVALID_SOCK;
   }
}

int CUDT::setError(const CUDTException& e)
{
    s_UDTUnited.setError(new CUDTException(e));
    return SRT_ERROR;
}

int CUDT::setError(CodeMajor mj, CodeMinor mn, int syserr)
{
    s_UDTUnited.setError(new CUDTException(mj, mn, syserr));
    return SRT_ERROR;
}

// This is an internal function; 'type' should be pre-checked if it has a correct value.
// This doesn't have argument of GroupType due to header file conflicts.
CUDTGroup& CUDT::newGroup(int type)
{
    CGuard guard(s_UDTUnited.m_IDLock, "id");
    SRTSOCKET id = s_UDTUnited.generateSocketID(true);

    // Now map the group
    return s_UDTUnited.addGroup(id).id(id).type(SRT_GROUP_TYPE(type));
}

SRTSOCKET CUDT::createGroup(SRT_GROUP_TYPE gt)
{
    // Doing the same lazy-startup as with srt_create_socket()
    if (!s_UDTUnited.m_bGCStatus)
        s_UDTUnited.startup();

    try
    {
        return newGroup(gt).id();
    }
    catch (CUDTException& e)
    {
        return setError(e);
    }
    catch (std::bad_alloc& e)
    {
        return setError(MJ_SYSTEMRES, MN_MEMORY, 0);
    }
}


int CUDT::addSocketToGroup(SRTSOCKET socket, SRTSOCKET group)
{
    // Check if socket and group have been set correctly.
    int32_t sid = socket & ~SRTGROUP_MASK;
    int32_t gm = group & SRTGROUP_MASK;

    if ( sid != socket || gm == 0 )
        return setError(MJ_NOTSUP, MN_INVAL, 0);

    // Find the socket and the group
    CUDTSocket* s = s_UDTUnited.locateSocket(socket);
    CUDTGroup* g = s_UDTUnited.locateGroup(group);

    if (!s || !g)
        return setError(MJ_NOTSUP, MN_INVAL, 0);

    // Check if the socket is already IN SOME GROUP.
    if (s->m_IncludedGroup)
        return setError(MJ_NOTSUP, MN_INVAL, 0);

    if (g->managed())
    {
        // This can be changed as long as the group is empty.
        if (!g->empty())
        {
            return setError(MJ_NOTSUP, MN_INVAL, 0);
        }
        g->managed(false);
    }

    CGuard cg(s->m_ControlLock, "Control");

    // Check if the socket already is in the group
    CUDTGroup::gli_t f = g->find(socket);
    if (f != CUDTGroup::gli_NULL())
    {
        // XXX This is internal error. Report it, but continue
        LOGC(mglog.Error, log << "IPE (non-fatal): the socket is in the group, but has no clue about it!");
        s->m_IncludedGroup = g;
        s->m_IncludedIter = f;
        return 0;
    }
    s->m_IncludedGroup = g;
    s->m_IncludedIter = g->add(g->prepareData(s));

    return 0;
}

int CUDT::removeSocketFromGroup(SRTSOCKET socket)
{
    CUDTSocket* s = s_UDTUnited.locateSocket(socket);
    if (!s)
        return setError(MJ_NOTSUP, MN_INVAL, 0);

    if (!s->m_IncludedGroup)
        return setError(MJ_NOTSUP, MN_INVAL, 0);

    CGuard grd(s->m_ControlLock, "Control");
    s->removeFromGroup();
    return 0;
}

void CUDTSocket::removeFromGroup()
{
    m_IncludedGroup->remove(m_SocketID);
    m_IncludedIter = CUDTGroup::gli_NULL();
    m_IncludedGroup = NULL;
}

SRTSOCKET CUDT::getGroupOfSocket(SRTSOCKET socket)
{
    CUDTSocket* s = s_UDTUnited.locateSocket(socket);
    if (!s)
        return setError(MJ_NOTSUP, MN_INVAL, 0);

    if (!s->m_IncludedGroup)
        return setError(MJ_NOTSUP, MN_INVAL, 0);

    return s->m_IncludedGroup->id();
}

int CUDT::getGroupData(SRTSOCKET groupid, SRT_SOCKGROUPDATA* pdata, size_t* psize)
{
    if ( (groupid & SRTGROUP_MASK) == 0)
    {
        return setError(MJ_NOTSUP, MN_INVAL, 0);
    }

    CUDTGroup* g = s_UDTUnited.locateGroup(groupid, s_UDTUnited.ERH_RETURN);
    if (!g || !pdata || !psize)
    {
        return setError(MJ_NOTSUP, MN_INVAL, 0);
    }

    return g->getGroupData(pdata, psize);
}

int CUDT::bind(SRTSOCKET u, const sockaddr* name, int namelen)
{
   try
   {
       sockaddr_any sa (name, namelen);
       if ( sa.len == 0 )
       {
           // This happens if the namelen check proved it to be
           // too small for particular family, or that family is
           // not recognized (is none of AF_INET, AF_INET6).
           // This is a user error.
           return setError(MJ_NOTSUP, MN_INVAL, 0);
       }
       CUDTSocket* s = s_UDTUnited.locateSocket(u);
       if (!s)
           return setError(MJ_NOTSUP, MN_INVAL, 0);

       return s_UDTUnited.bind(s, sa);
   }
   catch (CUDTException& e)
   {
       return setError(e);
   }
   catch (bad_alloc&)
   {
       return setError(MJ_SYSTEMRES, MN_MEMORY, 0);
   }
   catch (std::exception& ee)
   {
      LOGC(mglog.Fatal, log << "bind: UNEXPECTED EXCEPTION: "
         << typeid(ee).name()
         << ": " << ee.what());
      return setError(MJ_UNKNOWN, MN_NONE, 0);
   }
}

int CUDT::bind(SRTSOCKET u, int udpsock)
{
    try
    {
        CUDTSocket* s = s_UDTUnited.locateSocket(u);
        if (!s)
            return setError(MJ_NOTSUP, MN_INVAL, 0);

        return s_UDTUnited.bind(s, udpsock);
    }
    catch (CUDTException& e)
    {
        s_UDTUnited.setError(new CUDTException(e));
        return ERROR;
    }
    catch (bad_alloc&)
    {
        s_UDTUnited.setError(new CUDTException(MJ_SYSTEMRES, MN_MEMORY, 0));
        return ERROR;
    }
    catch (std::exception& ee)
    {
        LOGC(mglog.Fatal, log << "bind/udp: UNEXPECTED EXCEPTION: "
                << typeid(ee).name() << ": " << ee.what());
        s_UDTUnited.setError(new CUDTException(MJ_UNKNOWN, MN_NONE, 0));
        return ERROR;
    }
}

int CUDT::listen(SRTSOCKET u, int backlog)
{
   try
   {
      return s_UDTUnited.listen(u, backlog);
   }
   catch (CUDTException& e)
   {
      s_UDTUnited.setError(new CUDTException(e));
      return ERROR;
   }
   catch (bad_alloc&)
   {
      s_UDTUnited.setError(new CUDTException(MJ_SYSTEMRES, MN_MEMORY, 0));
      return ERROR;
   }
   catch (std::exception& ee)
   {
      LOGC(mglog.Fatal, log << "listen: UNEXPECTED EXCEPTION: "
         << typeid(ee).name() << ": " << ee.what());
      s_UDTUnited.setError(new CUDTException(MJ_UNKNOWN, MN_NONE, 0));
      return ERROR;
   }
}

SRTSOCKET CUDT::accept(SRTSOCKET u, sockaddr* addr, int* addrlen)
{
   try
   {
      return s_UDTUnited.accept(u, addr, addrlen);
   }
   catch (CUDTException& e)
   {
      s_UDTUnited.setError(new CUDTException(e));
      return INVALID_SOCK;
   }
   catch (std::exception& ee)
   {
      LOGC(mglog.Fatal, log << "accept: UNEXPECTED EXCEPTION: "
         << typeid(ee).name() << ": " << ee.what());
      s_UDTUnited.setError(new CUDTException(MJ_UNKNOWN, MN_NONE, 0));
      return INVALID_SOCK;
   }
}

int CUDT::connect(
    SRTSOCKET u, const sockaddr* name, int namelen, const sockaddr* tname, int tnamelen)
{
   try
   {
      return s_UDTUnited.connect(u, name, namelen, tname, tnamelen);
   }
   catch (CUDTException e)
   {
      s_UDTUnited.setError(new CUDTException(e));
      return ERROR;
   }
   catch (bad_alloc&)
   {
      s_UDTUnited.setError(new CUDTException(MJ_SYSTEMRES, MN_MEMORY, 0));
      return ERROR;
   }
   catch (std::exception& ee)
   {
      LOGC(mglog.Fatal, log << "connect: UNEXPECTED EXCEPTION: "
         << typeid(ee).name() << ": " << ee.what());
      s_UDTUnited.setError(new CUDTException(MJ_UNKNOWN, MN_NONE, 0));
      return ERROR;
   }
}

int CUDT::connect(SRTSOCKET u, const sockaddr* name, int namelen, int32_t forced_isn)
{
   try
   {
      return s_UDTUnited.connect(u, name, namelen, forced_isn);
   }
   catch (CUDTException e)
   {
      s_UDTUnited.setError(new CUDTException(e));
      return ERROR;
   }
   catch (bad_alloc&)
   {
      s_UDTUnited.setError(new CUDTException(MJ_SYSTEMRES, MN_MEMORY, 0));
      return ERROR;
   }
   catch (std::exception& ee)
   {
      LOGC(mglog.Fatal, log << "connect: UNEXPECTED EXCEPTION: "
         << typeid(ee).name() << ": " << ee.what());
      s_UDTUnited.setError(new CUDTException(MJ_UNKNOWN, MN_NONE, 0));
      return ERROR;
   }
}

int CUDT::close(SRTSOCKET u)
{
   try
   {
      return s_UDTUnited.close(u);
   }
   catch (CUDTException e)
   {
      s_UDTUnited.setError(new CUDTException(e));
      return ERROR;
   }
   catch (std::exception& ee)
   {
      LOGC(mglog.Fatal, log << "close: UNEXPECTED EXCEPTION: "
         << typeid(ee).name() << ": " << ee.what());
      s_UDTUnited.setError(new CUDTException(MJ_UNKNOWN, MN_NONE, 0));
      return ERROR;
   }
}

int CUDT::getpeername(SRTSOCKET u, sockaddr* name, int* namelen)
{
   try
   {
      s_UDTUnited.getpeername(u, name, namelen);
      return 0;
   }
   catch (CUDTException e)
   {
      s_UDTUnited.setError(new CUDTException(e));
      return ERROR;
   }
   catch (std::exception& ee)
   {
      LOGC(mglog.Fatal, log << "getpeername: UNEXPECTED EXCEPTION: "
         << typeid(ee).name() << ": " << ee.what());
      s_UDTUnited.setError(new CUDTException(MJ_UNKNOWN, MN_NONE, 0));
      return ERROR;
   }
}

int CUDT::getsockname(SRTSOCKET u, sockaddr* name, int* namelen)
{
   try
   {
      s_UDTUnited.getsockname(u, name, namelen);;
      return 0;
   }
   catch (CUDTException e)
   {
      s_UDTUnited.setError(new CUDTException(e));
      return ERROR;
   }
   catch (std::exception& ee)
   {
      LOGC(mglog.Fatal, log << "getsockname: UNEXPECTED EXCEPTION: "
         << typeid(ee).name() << ": " << ee.what());
      s_UDTUnited.setError(new CUDTException(MJ_UNKNOWN, MN_NONE, 0));
      return ERROR;
   }
}

int CUDT::getsockopt(SRTSOCKET u, int, SRT_SOCKOPT optname, void* optval, int* optlen)
{
    if (!optval || !optlen)
    {
        return setError(MJ_NOTSUP, MN_INVAL, 0);
    }

    try
    {
        if (u & SRTGROUP_MASK)
        {
            CUDTGroup* g = s_UDTUnited.locateGroup(u, s_UDTUnited.ERH_THROW);
            g->getOpt(optname, optval, Ref(*optlen));
            return 0;
        }

        CUDT* udt = s_UDTUnited.locateSocket(u, s_UDTUnited.ERH_THROW)->m_pUDT;
        udt->getOpt(optname, optval, Ref(*optlen));
        return 0;
    }
    catch (CUDTException e)
    {
        s_UDTUnited.setError(new CUDTException(e));
        return ERROR;
    }
    catch (std::exception& ee)
    {
        LOGC(mglog.Fatal, log << "getsockopt: UNEXPECTED EXCEPTION: "
                << typeid(ee).name() << ": " << ee.what());
        s_UDTUnited.setError(new CUDTException(MJ_UNKNOWN, MN_NONE, 0));
        return ERROR;
    }
}

int CUDT::setsockopt(SRTSOCKET u, int, SRT_SOCKOPT optname, const void* optval, int optlen)
{
    if (!optval)
    {
        return setError(MJ_NOTSUP, MN_INVAL, 0);
    }

    try
    {
        if (u & SRTGROUP_MASK)
        {
            CUDTGroup* g = s_UDTUnited.locateGroup(u, s_UDTUnited.ERH_THROW);
            g->setOpt(optname, optval, optlen);
            return 0;
        }

        CUDT* udt = s_UDTUnited.locateSocket(u, s_UDTUnited.ERH_THROW)->m_pUDT;
        udt->setOpt(optname, optval, optlen);
        return 0;
    }
    catch (CUDTException e)
    {
        s_UDTUnited.setError(new CUDTException(e));
        return ERROR;
    }
    catch (std::exception& ee)
    {
        LOGC(mglog.Fatal, log << "setsockopt: UNEXPECTED EXCEPTION: "
                << typeid(ee).name() << ": " << ee.what());
        s_UDTUnited.setError(new CUDTException(MJ_UNKNOWN, MN_NONE, 0));
        return ERROR;
    }
}

int CUDT::send(SRTSOCKET u, const char* buf, int len, int)
{
    SRT_MSGCTRL mctrl = srt_msgctrl_default;
    return sendmsg2(u, buf, len, Ref(mctrl));
}

int CUDT::sendmsg(SRTSOCKET u, const char* buf, int len, int ttl, bool inorder, uint64_t srctime)
{
    SRT_MSGCTRL mctrl = srt_msgctrl_default;
    mctrl.msgttl = ttl;
    mctrl.inorder = inorder;
    mctrl.srctime = srctime;
    return sendmsg2(u, buf, len, Ref(mctrl));
}

int CUDT::sendmsg2( SRTSOCKET u, const char* buf, int len, ref_t<SRT_MSGCTRL> r_m)
{
    try
    {
        if (u & SRTGROUP_MASK)
        {
            return s_UDTUnited.locateGroup(u, CUDTUnited::ERH_THROW)->send(buf, len, r_m);
        }

        return s_UDTUnited.locateSocket(u, CUDTUnited::ERH_THROW)->core().sendmsg2(buf, len, r_m);
    }
    catch (CUDTException e)
    {
        s_UDTUnited.setError(new CUDTException(e));
        return ERROR;
    }
    catch (bad_alloc&)
    {
        s_UDTUnited.setError(new CUDTException(MJ_SYSTEMRES, MN_MEMORY, 0));
        return ERROR;
    }
    catch (std::exception& ee)
    {
        LOGC(mglog.Fatal, log
            << "sendmsg: UNEXPECTED EXCEPTION: "
            << typeid(ee).name() << ": " << ee.what());
        s_UDTUnited.setError(new CUDTException(MJ_UNKNOWN, MN_NONE, 0));
        return ERROR;
    }
}

int CUDT::recv(SRTSOCKET u, char* buf, int len, int)
{
    SRT_MSGCTRL mctrl = srt_msgctrl_default;
    int ret = recvmsg2(u, buf, len, Ref(mctrl));
    return ret;
}

int CUDT::recvmsg(SRTSOCKET u, char* buf, int len, uint64_t& srctime)
{
    SRT_MSGCTRL mctrl = srt_msgctrl_default;
    int ret = recvmsg2(u, buf, len, Ref(mctrl));
    srctime = mctrl.srctime;
    return ret;
}

int CUDT::recvmsg2(SRTSOCKET u, char* buf, int len, ref_t<SRT_MSGCTRL> r_m)
{
    try
    {
        if (u & SRTGROUP_MASK)
        {
            return s_UDTUnited.locateGroup(u, CUDTUnited::ERH_THROW)->recv(buf, len, r_m);
        }

        return s_UDTUnited.locateSocket(u, CUDTUnited::ERH_THROW)->core().recvmsg2(buf, len, r_m);
    }
    catch (CUDTException e)
    {
        s_UDTUnited.setError(new CUDTException(e));
        return ERROR;
    }
    catch (std::exception& ee)
    {
        LOGC(mglog.Fatal, log
            << "recvmsg: UNEXPECTED EXCEPTION: "
            << typeid(ee).name() << ": " << ee.what());
        s_UDTUnited.setError(new CUDTException(MJ_UNKNOWN, MN_NONE, 0));
        return ERROR;
    }
}

int64_t CUDT::sendfile(
        SRTSOCKET u, fstream& ifs, int64_t& offset, int64_t size, int block)
{
    try
    {
        CUDT* udt = s_UDTUnited.locateSocket(u, s_UDTUnited.ERH_THROW)->m_pUDT;
        return udt->sendfile(ifs, offset, size, block);
    }
    catch (CUDTException e)
    {
        s_UDTUnited.setError(new CUDTException(e));
        return ERROR;
    }
    catch (bad_alloc&)
    {
        s_UDTUnited.setError(new CUDTException(MJ_SYSTEMRES, MN_MEMORY, 0));
        return ERROR;
    }
    catch (std::exception& ee)
    {
        LOGC(mglog.Fatal, log << "sendfile: UNEXPECTED EXCEPTION: "
                << typeid(ee).name() << ": " << ee.what());
        s_UDTUnited.setError(new CUDTException(MJ_UNKNOWN, MN_NONE, 0));
        return ERROR;
    }
}

int64_t CUDT::recvfile(
    SRTSOCKET u, fstream& ofs, int64_t& offset, int64_t size, int block)
{
    try
    {
        return s_UDTUnited.locateSocket(u, CUDTUnited::ERH_THROW)->core().recvfile(ofs, offset, size, block);
    }
    catch (CUDTException e)
    {
        s_UDTUnited.setError(new CUDTException(e));
        return ERROR;
    }
    catch (std::exception& ee)
    {
        LOGC(mglog.Fatal, log
            << "recvfile: UNEXPECTED EXCEPTION: "
            << typeid(ee).name() << ": " << ee.what());
        s_UDTUnited.setError(new CUDTException(MJ_UNKNOWN, MN_NONE, 0));
        return ERROR;
    }
}

int CUDT::select(
   int,
   ud_set* readfds,
   ud_set* writefds,
   ud_set* exceptfds,
   const timeval* timeout)
{
   if ((!readfds) && (!writefds) && (!exceptfds))
   {
      s_UDTUnited.setError(new CUDTException(MJ_NOTSUP, MN_INVAL, 0));
      return ERROR;
   }

   try
   {
      return s_UDTUnited.select(readfds, writefds, exceptfds, timeout);
   }
   catch (CUDTException e)
   {
      s_UDTUnited.setError(new CUDTException(e));
      return ERROR;
   }
   catch (bad_alloc&)
   {
      s_UDTUnited.setError(new CUDTException(MJ_SYSTEMRES, MN_MEMORY, 0));
      return ERROR;
   }
   catch (std::exception& ee)
   {
      LOGC(mglog.Fatal, log << "select: UNEXPECTED EXCEPTION: "
         << typeid(ee).name() << ": " << ee.what());
      s_UDTUnited.setError(new CUDTException(MJ_UNKNOWN, MN_NONE, 0));
      return ERROR;
   }
}

int CUDT::selectEx(
   const vector<SRTSOCKET>& fds,
   vector<SRTSOCKET>* readfds,
   vector<SRTSOCKET>* writefds,
   vector<SRTSOCKET>* exceptfds,
   int64_t msTimeOut)
{
   if ((!readfds) && (!writefds) && (!exceptfds))
   {
      s_UDTUnited.setError(new CUDTException(MJ_NOTSUP, MN_INVAL, 0));
      return ERROR;
   }

   try
   {
      return s_UDTUnited.selectEx(fds, readfds, writefds, exceptfds, msTimeOut);
   }
   catch (CUDTException e)
   {
      s_UDTUnited.setError(new CUDTException(e));
      return ERROR;
   }
   catch (bad_alloc&)
   {
      s_UDTUnited.setError(new CUDTException(MJ_SYSTEMRES, MN_MEMORY, 0));
      return ERROR;
   }
   catch (std::exception& ee)
   {
      LOGC(mglog.Fatal, log << "selectEx: UNEXPECTED EXCEPTION: "
         << typeid(ee).name() << ": " << ee.what());
      s_UDTUnited.setError(new CUDTException(MJ_UNKNOWN));
      return ERROR;
   }
}

int CUDT::epoll_create()
{
   try
   {
      return s_UDTUnited.epoll_create();
   }
   catch (CUDTException e)
   {
      s_UDTUnited.setError(new CUDTException(e));
      return ERROR;
   }
   catch (std::exception& ee)
   {
      LOGC(mglog.Fatal, log << "epoll_create: UNEXPECTED EXCEPTION: "
         << typeid(ee).name() << ": " << ee.what());
      s_UDTUnited.setError(new CUDTException(MJ_UNKNOWN, MN_NONE, 0));
      return ERROR;
   }
}

int CUDT::epoll_add_usock(const int eid, const SRTSOCKET u, const int* events)
{
   try
   {
      return s_UDTUnited.epoll_add_usock(eid, u, events);
   }
   catch (CUDTException e)
   {
      s_UDTUnited.setError(new CUDTException(e));
      return ERROR;
   }
   catch (std::exception& ee)
   {
      LOGC(mglog.Fatal, log << "epoll_add_usock: UNEXPECTED EXCEPTION: "
         << typeid(ee).name() << ": " << ee.what());
      s_UDTUnited.setError(new CUDTException(MJ_UNKNOWN, MN_NONE, 0));
      return ERROR;
   }
}

int CUDT::epoll_add_ssock(const int eid, const SYSSOCKET s, const int* events)
{
   try
   {
      return s_UDTUnited.epoll_add_ssock(eid, s, events);
   }
   catch (CUDTException e)
   {
      s_UDTUnited.setError(new CUDTException(e));
      return ERROR;
   }
   catch (std::exception& ee)
   {
      LOGC(mglog.Fatal, log << "epoll_add_ssock: UNEXPECTED EXCEPTION: "
         << typeid(ee).name() << ": " << ee.what());
      s_UDTUnited.setError(new CUDTException(MJ_UNKNOWN, MN_NONE, 0));
      return ERROR;
   }
}

int CUDT::epoll_update_usock(
   const int eid, const SRTSOCKET u, const int* events)
{
   try
   {
      return s_UDTUnited.epoll_update_usock(eid, u, events);
   }
   catch (CUDTException e)
   {
      s_UDTUnited.setError(new CUDTException(e));
      return ERROR;
   }
   catch (std::exception& ee)
   {
      LOGC(mglog.Fatal, log << "epoll_update_usock: UNEXPECTED EXCEPTION: "
         << typeid(ee).name() << ": " << ee.what());
      s_UDTUnited.setError(new CUDTException(MJ_UNKNOWN, MN_NONE, 0));
      return ERROR;
   }
}

int CUDT::epoll_update_ssock(
   const int eid, const SYSSOCKET s, const int* events)
{
   try
   {
      return s_UDTUnited.epoll_update_ssock(eid, s, events);
   }
   catch (CUDTException e)
   {
      s_UDTUnited.setError(new CUDTException(e));
      return ERROR;
   }
   catch (std::exception& ee)
   {
      LOGC(mglog.Fatal, log << "epoll_update_ssock: UNEXPECTED EXCEPTION: "
         << typeid(ee).name() << ": " << ee.what());
      s_UDTUnited.setError(new CUDTException(MJ_UNKNOWN, MN_NONE, 0));
      return ERROR;
   }
}


int CUDT::epoll_remove_usock(const int eid, const SRTSOCKET u)
{
   try
   {
      return s_UDTUnited.epoll_remove_usock(eid, u);
   }
   catch (CUDTException e)
   {
      s_UDTUnited.setError(new CUDTException(e));
      return ERROR;
   }
   catch (std::exception& ee)
   {
      LOGC(mglog.Fatal, log << "epoll_remove_usock: UNEXPECTED EXCEPTION: "
         << typeid(ee).name() << ": " << ee.what());
      s_UDTUnited.setError(new CUDTException(MJ_UNKNOWN, MN_NONE, 0));
      return ERROR;
   }
}

int CUDT::epoll_remove_ssock(const int eid, const SYSSOCKET s)
{
   try
   {
      return s_UDTUnited.epoll_remove_ssock(eid, s);
   }
   catch (CUDTException e)
   {
      s_UDTUnited.setError(new CUDTException(e));
      return ERROR;
   }
   catch (std::exception& ee)
   {
      LOGC(mglog.Fatal, log << "epoll_remove_ssock: UNEXPECTED EXCEPTION: "
         << typeid(ee).name() << ": " << ee.what());
      s_UDTUnited.setError(new CUDTException(MJ_UNKNOWN, MN_NONE, 0));
      return ERROR;
   }
}

int CUDT::epoll_wait(
   const int eid,
   set<SRTSOCKET>* readfds,
   set<SRTSOCKET>* writefds,
   int64_t msTimeOut,
   set<SYSSOCKET>* lrfds,
   set<SYSSOCKET>* lwfds)
{
   try
   {
      return s_UDTUnited.epoll_wait(
         eid, readfds, writefds, msTimeOut, lrfds, lwfds);
   }
   catch (CUDTException e)
   {
      s_UDTUnited.setError(new CUDTException(e));
      return ERROR;
   }
   catch (std::exception& ee)
   {
      LOGC(mglog.Fatal, log << "epoll_wait: UNEXPECTED EXCEPTION: "
         << typeid(ee).name() << ": " << ee.what());
      s_UDTUnited.setError(new CUDTException(MJ_UNKNOWN, MN_NONE, 0));
      return ERROR;
   }
}

int CUDT::epoll_release(const int eid)
{
   try
   {
      return s_UDTUnited.epoll_release(eid);
   }
   catch (CUDTException e)
   {
      s_UDTUnited.setError(new CUDTException(e));
      return ERROR;
   }
   catch (std::exception& ee)
   {
      LOGC(mglog.Fatal, log << "epoll_release: UNEXPECTED EXCEPTION: "
         << typeid(ee).name() << ": " << ee.what());
      s_UDTUnited.setError(new CUDTException(MJ_UNKNOWN, MN_NONE, 0));
      return ERROR;
   }
}

CUDTException& CUDT::getlasterror()
{
   return *s_UDTUnited.getError();
}

int CUDT::perfmon(SRTSOCKET u, CPerfMon* perf, bool clear)
{
   try
   {
       CUDT* udt = s_UDTUnited.locateSocket(u, s_UDTUnited.ERH_THROW)->m_pUDT;
       udt->sample(perf, clear);
       return 0;
   }
   catch (CUDTException e)
   {
      s_UDTUnited.setError(new CUDTException(e));
      return ERROR;
   }
   catch (std::exception& ee)
   {
       LOGC(mglog.Fatal, log << "perfmon: UNEXPECTED EXCEPTION: "
               << typeid(ee).name() << ": " << ee.what());
       s_UDTUnited.setError(new CUDTException(MJ_UNKNOWN, MN_NONE, 0));
       return ERROR;
   }
}

int CUDT::bstats(SRTSOCKET u, CBytePerfMon* perf, bool clear, bool instantaneous)
{
   try
   {
       CUDT* udt = s_UDTUnited.locateSocket(u, s_UDTUnited.ERH_THROW)->m_pUDT;
       udt->bstats(perf, clear, instantaneous);
       return 0;
   }
   catch (CUDTException e)
   {
      s_UDTUnited.setError(new CUDTException(e));
      return ERROR;
   }
   catch (std::exception& ee)
   {
      LOGC(mglog.Fatal, log << "bstats: UNEXPECTED EXCEPTION: "
         << typeid(ee).name() << ": " << ee.what());
      s_UDTUnited.setError(new CUDTException(MJ_UNKNOWN, MN_NONE, 0));
      return ERROR;
   }
}

CUDT* CUDT::getUDTHandle(SRTSOCKET u)
{
   try
   {
      return s_UDTUnited.locateSocket(u, s_UDTUnited.ERH_THROW)->m_pUDT;
   }
   catch (CUDTException e)
   {
      s_UDTUnited.setError(new CUDTException(e));
      return NULL;
   }
   catch (std::exception& ee)
   {
      LOGC(mglog.Fatal, log << "getUDTHandle: UNEXPECTED EXCEPTION: "
         << typeid(ee).name() << ": " << ee.what());
      s_UDTUnited.setError(new CUDTException(MJ_UNKNOWN, MN_NONE, 0));
      return NULL;
   }
}

vector<SRTSOCKET> CUDT::existingSockets()
{
    vector<SRTSOCKET> out;
    for (CUDTUnited::sockets_t::iterator i = s_UDTUnited.m_Sockets.begin();
            i != s_UDTUnited.m_Sockets.end(); ++i)
    {
        out.push_back(i->first);
    }
    return out;
}

SRT_SOCKSTATUS CUDT::getsockstate(SRTSOCKET u)
{
   try
   {
       if (isgroup(u))
       {
           CUDTGroup* g = s_UDTUnited.locateGroup(u, s_UDTUnited.ERH_THROW);
           return g->getStatus();
       }
       return s_UDTUnited.getStatus(u);
   }
   catch (CUDTException e)
   {
      s_UDTUnited.setError(new CUDTException(e));
      return SRTS_NONEXIST;
   }
   catch (std::exception& ee)
   {
      LOGC(mglog.Fatal, log << "getsockstate: UNEXPECTED EXCEPTION: "
         << typeid(ee).name() << ": " << ee.what());
      s_UDTUnited.setError(new CUDTException(MJ_UNKNOWN, MN_NONE, 0));
      return SRTS_NONEXIST;
   }
}


////////////////////////////////////////////////////////////////////////////////

namespace UDT
{

int startup()
{
   return CUDT::startup();
}

int cleanup()
{
   return CUDT::cleanup();
}

SRTSOCKET socket(int , int , int )
{
   return CUDT::socket();
}

int bind(SRTSOCKET u, const struct sockaddr* name, int namelen)
{
   return CUDT::bind(u, name, namelen);
}

int bind2(SRTSOCKET u, int udpsock)
{
   return CUDT::bind(u, udpsock);
}

int listen(SRTSOCKET u, int backlog)
{
   return CUDT::listen(u, backlog);
}

SRTSOCKET accept(SRTSOCKET u, struct sockaddr* addr, int* addrlen)
{
   return CUDT::accept(u, addr, addrlen);
}

int connect(SRTSOCKET u, const struct sockaddr* name, int namelen)
{
   return CUDT::connect(u, name, namelen, 0);
}

int close(SRTSOCKET u)
{
   return CUDT::close(u);
}

int getpeername(SRTSOCKET u, struct sockaddr* name, int* namelen)
{
   return CUDT::getpeername(u, name, namelen);
}

int getsockname(SRTSOCKET u, struct sockaddr* name, int* namelen)
{
   return CUDT::getsockname(u, name, namelen);
}

int getsockopt(
   SRTSOCKET u, int level, SRT_SOCKOPT optname, void* optval, int* optlen)
{
   return CUDT::getsockopt(u, level, optname, optval, optlen);
}

int setsockopt(
   SRTSOCKET u, int level, SRT_SOCKOPT optname, const void* optval, int optlen)
{
   return CUDT::setsockopt(u, level, optname, optval, optlen);
}

// DEVELOPER API

int connect_debug(
   SRTSOCKET u, const struct sockaddr* name, int namelen, int32_t forced_isn)
{
   return CUDT::connect(u, name, namelen, forced_isn);
}

int send(SRTSOCKET u, const char* buf, int len, int flags)
{
   return CUDT::send(u, buf, len, flags);
}

int recv(SRTSOCKET u, char* buf, int len, int flags)
{
   return CUDT::recv(u, buf, len, flags);
}


int sendmsg(
   SRTSOCKET u, const char* buf, int len, int ttl, bool inorder,
   uint64_t srctime)
{
   return CUDT::sendmsg(u, buf, len, ttl, inorder, srctime);
}

int recvmsg(SRTSOCKET u, char* buf, int len, uint64_t& srctime)
{
   return CUDT::recvmsg(u, buf, len, srctime);
}

int recvmsg(SRTSOCKET u, char* buf, int len)
{
   uint64_t srctime;

   return CUDT::recvmsg(u, buf, len, srctime);
}

int64_t sendfile(
   SRTSOCKET u,
   fstream& ifs,
   int64_t& offset,
   int64_t size,
   int block)
{
   return CUDT::sendfile(u, ifs, offset, size, block);
}

int64_t recvfile(
   SRTSOCKET u,
   fstream& ofs,
   int64_t& offset,
   int64_t size,
   int block)
{
   return CUDT::recvfile(u, ofs, offset, size, block);
}

int64_t sendfile2(
   SRTSOCKET u,
   const char* path,
   int64_t* offset,
   int64_t size,
   int block)
{
   fstream ifs(path, ios::binary | ios::in);
   int64_t ret = CUDT::sendfile(u, ifs, *offset, size, block);
   ifs.close();
   return ret;
}

int64_t recvfile2(
   SRTSOCKET u,
   const char* path,
   int64_t* offset,
   int64_t size,
   int block)
{
   fstream ofs(path, ios::binary | ios::out);
   int64_t ret = CUDT::recvfile(u, ofs, *offset, size, block);
   ofs.close();
   return ret;
}

int select(
   int nfds,
   UDSET* readfds,
   UDSET* writefds,
   UDSET* exceptfds,
   const struct timeval* timeout)
{
   return CUDT::select(nfds, readfds, writefds, exceptfds, timeout);
}

int selectEx(
   const vector<SRTSOCKET>& fds,
   vector<SRTSOCKET>* readfds,
   vector<SRTSOCKET>* writefds,
   vector<SRTSOCKET>* exceptfds,
   int64_t msTimeOut)
{
   return CUDT::selectEx(fds, readfds, writefds, exceptfds, msTimeOut);
}

int epoll_create()
{
   return CUDT::epoll_create();
}

int epoll_add_usock(int eid, SRTSOCKET u, const int* events)
{
   return CUDT::epoll_add_usock(eid, u, events);
}

int epoll_add_ssock(int eid, SYSSOCKET s, const int* events)
{
   return CUDT::epoll_add_ssock(eid, s, events);
}

int epoll_update_usock(int eid, SRTSOCKET u, const int* events)
{
   return CUDT::epoll_update_usock(eid, u, events);
}

int epoll_update_ssock(int eid, SYSSOCKET s, const int* events)
{
   return CUDT::epoll_update_ssock(eid, s, events);
}

int epoll_remove_usock(int eid, SRTSOCKET u)
{
   return CUDT::epoll_remove_usock(eid, u);
}

int epoll_remove_ssock(int eid, SYSSOCKET s)
{
   return CUDT::epoll_remove_ssock(eid, s);
}

int epoll_wait(
   int eid,
   set<SRTSOCKET>* readfds,
   set<SRTSOCKET>* writefds,
   int64_t msTimeOut,
   set<SYSSOCKET>* lrfds,
   set<SYSSOCKET>* lwfds)
{
   return CUDT::epoll_wait(eid, readfds, writefds, msTimeOut, lrfds, lwfds);
}

/*

#define SET_RESULT(val, num, fds, it) \
   if (val != NULL) \
   { \
      if (val->empty()) \
      { \
         if (num) *num = 0; \
      } \
      else \
      { \
         if (*num > static_cast<int>(val->size())) \
            *num = val->size(); \
         int count = 0; \
         for (it = val->begin(); it != val->end(); ++ it) \
         { \
            if (count >= *num) \
               break; \
            fds[count ++] = *it; \
         } \
      } \
   }

*/

template <class SOCKTYPE>
inline void set_result(set<SOCKTYPE>* val, int* num, SOCKTYPE* fds)
{
    if ( !val || !num || !fds )
        return;

    if (*num > int(val->size()))
        *num = int(val->size()); // will get 0 if val->empty()
    int count = 0;

    // This loop will run 0 times if val->empty()
    for (typename set<SOCKTYPE>::const_iterator it = val->begin(); it != val->end(); ++ it)
    {
        if (count >= *num)
            break;
        fds[count ++] = *it;
    }
}

int epoll_wait2(
   int eid, SRTSOCKET* readfds,
   int* rnum, SRTSOCKET* writefds,
   int* wnum,
   int64_t msTimeOut,
   SYSSOCKET* lrfds,
   int* lrnum,
   SYSSOCKET* lwfds,
   int* lwnum)
{
   // This API is an alternative format for epoll_wait, created for
   // compatability with other languages. Users need to pass in an array
   // for holding the returned sockets, with the maximum array length
   // stored in *rnum, etc., which will be updated with returned number
   // of sockets.

   set<SRTSOCKET> readset;
   set<SRTSOCKET> writeset;
   set<SYSSOCKET> lrset;
   set<SYSSOCKET> lwset;
   set<SRTSOCKET>* rval = NULL;
   set<SRTSOCKET>* wval = NULL;
   set<SYSSOCKET>* lrval = NULL;
   set<SYSSOCKET>* lwval = NULL;
   if ((readfds != NULL) && (rnum != NULL))
      rval = &readset;
   if ((writefds != NULL) && (wnum != NULL))
      wval = &writeset;
   if ((lrfds != NULL) && (lrnum != NULL))
      lrval = &lrset;
   if ((lwfds != NULL) && (lwnum != NULL))
      lwval = &lwset;

   int ret = CUDT::epoll_wait(eid, rval, wval, msTimeOut, lrval, lwval);
   if (ret > 0)
   {
      //set<SRTSOCKET>::const_iterator i;
      //SET_RESULT(rval, rnum, readfds, i);
      set_result(rval, rnum, readfds);
      //SET_RESULT(wval, wnum, writefds, i);
      set_result(wval, wnum, writefds);

      //set<SYSSOCKET>::const_iterator j;
      //SET_RESULT(lrval, lrnum, lrfds, j);
      set_result(lrval, lrnum, lrfds);
      //SET_RESULT(lwval, lwnum, lwfds, j);
      set_result(lwval, lwnum, lwfds);
   }
   return ret;
}

int epoll_release(int eid)
{
   return CUDT::epoll_release(eid);
}

ERRORINFO& getlasterror()
{
   return CUDT::getlasterror();
}

int getlasterror_code()
{
   return CUDT::getlasterror().getErrorCode();
}

const char* getlasterror_desc()
{
   return CUDT::getlasterror().getErrorMessage();
}

int getlasterror_errno()
{
   return CUDT::getlasterror().getErrno();
}

// Get error string of a given error code
const char* geterror_desc(int code, int err)
{
   CUDTException e (CodeMajor(code/1000), CodeMinor(code%1000), err);
   return(e.getErrorMessage());
}


SRT_ATR_DEPRECATED int perfmon(SRTSOCKET u, TRACEINFO* perf, bool clear)
{
   return CUDT::perfmon(u, perf, clear);
}

int bstats(SRTSOCKET u, TRACEBSTATS* perf, bool clear)
{
   return CUDT::bstats(u, perf, clear);
}

SRT_SOCKSTATUS getsockstate(SRTSOCKET u)
{
   return CUDT::getsockstate(u);
}

void setloglevel(LogLevel::type ll)
{
    CGuard gg(srt_logger_config.mutex, "config");
    srt_logger_config.max_level = ll;
}

void addlogfa(LogFA fa)
{
    CGuard gg(srt_logger_config.mutex, "config");
    srt_logger_config.enabled_fa.set(fa, true);
}

void dellogfa(LogFA fa)
{
    CGuard gg(srt_logger_config.mutex, "config");
    srt_logger_config.enabled_fa.set(fa, false);
}

void resetlogfa(set<LogFA> fas)
{
    CGuard gg(srt_logger_config.mutex, "config");
    for (int i = 0; i <= SRT_LOGFA_LASTNONE; ++i)
        srt_logger_config.enabled_fa.set(i, fas.count(i));
}

void resetlogfa(const int* fara, size_t fara_size)
{
    CGuard gg(srt_logger_config.mutex, "config");
    srt_logger_config.enabled_fa.reset();
    for (const int* i = fara; i != fara + fara_size; ++i)
        srt_logger_config.enabled_fa.set(*i, true);
}

void setlogstream(std::ostream& stream)
{
    CGuard gg(srt_logger_config.mutex, "config");
    srt_logger_config.log_stream = &stream;
}

void setloghandler(void* opaque, SRT_LOG_HANDLER_FN* handler)
{
    CGuard gg(srt_logger_config.mutex, "config");
    srt_logger_config.loghandler_opaque = opaque;
    srt_logger_config.loghandler_fn = handler;
}

void setlogflags(int flags)
{
    CGuard gg(srt_logger_config.mutex, "config");
    srt_logger_config.flags = flags;
}

SRT_API bool setstreamid(SRTSOCKET u, const std::string& sid)
{
    return CUDT::setstreamid(u, sid);
}
SRT_API std::string getstreamid(SRTSOCKET u)
{
    return CUDT::getstreamid(u);
}

}  // namespace UDT<|MERGE_RESOLUTION|>--- conflicted
+++ resolved
@@ -469,8 +469,7 @@
             ns->m_Status = SRTS_CLOSED;
             ns->m_TimeStamp = CTimer::getTime();
 
-<<<<<<< HEAD
-            CGuard acceptcg(ls->m_AcceptLock, "accept");
+         CGuard acceptcg(ls->m_AcceptLock, "accept");
             ls->m_pQueuedSockets->erase(ns->m_SocketID);
             ls->m_pAcceptSockets->erase(ns->m_SocketID);
         }
@@ -478,16 +477,6 @@
         {
             // connection already exist, this is a repeated connection request
             // respond with existing HS information
-=======
-         CGuard acceptcg(ls->m_AcceptLock, "accept");
-         ls->m_pQueuedSockets->erase(ns->m_SocketID);
-         ls->m_pAcceptSockets->erase(ns->m_SocketID);
-      }
-      else
-      {
-         // connection already exist, this is a repeated connection request
-         // respond with existing HS information
->>>>>>> f4eb1954
             HLOGC(mglog.Debug, log
                     << "newConnection: located a WORKING peer @"
                     << hs->m_iID << " - ADAPTING.");
