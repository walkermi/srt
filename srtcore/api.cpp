/*
 * SRT - Secure, Reliable, Transport
 * Copyright (c) 2018 Haivision Systems Inc.
 * 
 * This Source Code Form is subject to the terms of the Mozilla Public
 * License, v. 2.0. If a copy of the MPL was not distributed with this
 * file, You can obtain one at http://mozilla.org/MPL/2.0/.
 * 
 */

/*****************************************************************************
Copyright (c) 2001 - 2011, The Board of Trustees of the University of Illinois.
All rights reserved.

Redistribution and use in source and binary forms, with or without
modification, are permitted provided that the following conditions are
met:

* Redistributions of source code must retain the above
  copyright notice, this list of conditions and the
  following disclaimer.

* Redistributions in binary form must reproduce the
  above copyright notice, this list of conditions
  and the following disclaimer in the documentation
  and/or other materials provided with the distribution.

* Neither the name of the University of Illinois
  nor the names of its contributors may be used to
  endorse or promote products derived from this
  software without specific prior written permission.

THIS SOFTWARE IS PROVIDED BY THE COPYRIGHT HOLDERS AND CONTRIBUTORS "AS
IS" AND ANY EXPRESS OR IMPLIED WARRANTIES, INCLUDING, BUT NOT LIMITED TO,
THE IMPLIED WARRANTIES OF MERCHANTABILITY AND FITNESS FOR A PARTICULAR
PURPOSE ARE DISCLAIMED. IN NO EVENT SHALL THE COPYRIGHT OWNER OR
CONTRIBUTORS BE LIABLE FOR ANY DIRECT, INDIRECT, INCIDENTAL, SPECIAL,
EXEMPLARY, OR CONSEQUENTIAL DAMAGES (INCLUDING, BUT NOT LIMITED TO,
PROCUREMENT OF SUBSTITUTE GOODS OR SERVICES; LOSS OF USE, DATA, OR
PROFITS; OR BUSINESS INTERRUPTION) HOWEVER CAUSED AND ON ANY THEORY OF
LIABILITY, WHETHER IN CONTRACT, STRICT LIABILITY, OR TORT (INCLUDING
NEGLIGENCE OR OTHERWISE) ARISING IN ANY WAY OUT OF THE USE OF THIS
SOFTWARE, EVEN IF ADVISED OF THE POSSIBILITY OF SUCH DAMAGE.
*****************************************************************************/

/*****************************************************************************
written by
   Yunhong Gu, last updated 07/09/2011
modified by
   Haivision Systems Inc.
*****************************************************************************/

#include <exception>
#include <stdexcept>
#include <typeinfo>
#include <iterator>

#include <cstring>
#include "platform_sys.h"
#include "utilities.h"
#include "netinet_any.h"
#include "api.h"
#include "core.h"
#include "logging.h"
#include "threadname.h"
#include "srt.h"

#ifdef _WIN32
   #include <win/wintime.h>
#endif

using namespace std;

extern logging::LogConfig srt_logger_config;

extern logging::Logger mglog;

void CUDTSocket::construct()
{
    m_IncludedGroup = NULL;
    m_IncludedIter = CUDTGroup::gli_NULL();
    CGuard::createMutex(m_AcceptLock);
    CGuard::createCond(m_AcceptCond);
    CGuard::createMutex(m_ControlLock);
}

CUDTSocket::~CUDTSocket()
{

   delete m_pUDT;
   m_pUDT = NULL;

   delete m_pQueuedSockets;
   delete m_pAcceptSockets;

   CGuard::releaseMutex(m_AcceptLock);
   CGuard::releaseCond(m_AcceptCond);
   CGuard::releaseMutex(m_ControlLock);
}


SRT_SOCKSTATUS CUDTSocket::getStatus()
{
    if (m_pUDT->m_bBroken)
        return SRTS_BROKEN;

    // Connecting timed out
    if ((m_Status == SRTS_CONNECTING) && !m_pUDT->m_bConnecting)
        return SRTS_BROKEN;

    return m_Status;
}

void CUDTSocket::makeClosed()
{
    HLOGC(mglog.Debug, log << "@" << m_SocketID << " CLOSING AS SOCKET");
    m_pUDT->m_bBroken = true;
    m_pUDT->close();
    m_Status = SRTS_CLOSED;
    m_TimeStamp = CTimer::getTime();
}

bool CUDTSocket::readReady()
{
    if (m_pUDT->m_bConnected && m_pUDT->m_pRcvBuffer->isRcvDataReady())
        return true;
    if (m_pUDT->m_bListening)
    {
        return m_pQueuedSockets->size() > 0;
    }

    return broken();
}

bool CUDTSocket::writeReady()
{
    return (m_pUDT->m_bConnected
                && (m_pUDT->m_pSndBuffer->getCurrBufSize() < m_pUDT->m_iSndBufSize))
        || broken();
}

bool CUDTSocket::broken()
{
    return m_pUDT->m_bBroken || !m_pUDT->m_bConnected;
}

////////////////////////////////////////////////////////////////////////////////

CUDTUnited::CUDTUnited():
m_Sockets(),
m_GlobControlLock(),
m_IDLock(),
m_TLSError(),
m_mMultiplexer(),
m_MultiplexerLock(),
m_pCache(NULL),
m_bClosing(false),
m_GCStopLock(),
m_GCStopCond(),
m_InitLock(),
m_iInstanceCount(0),
m_bGCStatus(false),
m_GCThread(),
m_ClosedSockets()
{
   // Socket ID MUST start from a random value
   srand((unsigned int)CTimer::getTime());
   double rand1_0 = double(rand())/RAND_MAX;

   m_SocketIDGenerator = 1 + int(MAX_SOCKET_VAL * rand1_0);
   m_SocketIDGenerator_init = m_SocketIDGenerator;

   CGuard::createMutex(m_GlobControlLock);
   CGuard::createMutex(m_IDLock);
   CGuard::createMutex(m_InitLock);

   pthread_key_create(&m_TLSError, TLSDestroy);

   m_pCache = new CCache<CInfoBlock>;
}

CUDTUnited::~CUDTUnited()
{
    // Call it if it wasn't called already.
    // This will happen at the end of main() of the application,
    // when the user didn't call srt_cleanup().
    if (m_bGCStatus)
    {
        cleanup();
    }

    CGuard::releaseMutex(m_GlobControlLock);
    CGuard::releaseMutex(m_IDLock);
    CGuard::releaseMutex(m_InitLock);

    delete (CUDTException*)pthread_getspecific(m_TLSError);
    pthread_key_delete(m_TLSError);

    delete m_pCache;
}

std::string CUDTUnited::CONID(SRTSOCKET sock)
{
    if ( sock == 0 )
        return "";

    std::ostringstream os;
    os << "@" << sock << ":";
    return os.str();
}

int CUDTUnited::startup()
{
   CGuard gcinit(m_InitLock, "init");

   if (m_iInstanceCount++ > 0)
      return 0;

   // Global initialization code
   #ifdef _WIN32
      WORD wVersionRequested;
      WSADATA wsaData;
      wVersionRequested = MAKEWORD(2, 2);

      if (0 != WSAStartup(wVersionRequested, &wsaData))
         throw CUDTException(MJ_SETUP, MN_NONE,  WSAGetLastError());
   #endif

   //init CTimer::EventLock

   if (m_bGCStatus)
      return true;

   m_bClosing = false;
   CGuard::createMutex(m_GCStopLock);
   CGuard::createCond(m_GCStopCond);

   {
       ThreadName tn("SRT:GC");
       pthread_create(&m_GCThread, NULL, garbageCollect, this);
   }

   m_bGCStatus = true;

   return 0;
}

int CUDTUnited::cleanup()
{
   CGuard gcinit(m_InitLock, "init");

   if (--m_iInstanceCount > 0)
      return 0;

   //destroy CTimer::EventLock

   if (!m_bGCStatus)
      return 0;

   m_bClosing = true;
   HLOGC(mglog.Debug, log << "GarbageCollector: thread EXIT");
   pthread_cond_signal(&m_GCStopCond);
   pthread_join(m_GCThread, NULL);
   
   // XXX There's some weird bug here causing this
   // to hangup on Windows. This might be either something
   // bigger, or some problem in pthread-win32. As this is
   // the application cleanup section, this can be temporarily
   // tolerated with simply exit the application without cleanup,
   // counting on that the system will take care of it anyway.
#ifndef _WIN32
   CGuard::releaseMutex(m_GCStopLock);
   CGuard::releaseCond(m_GCStopCond);
#endif

   m_bGCStatus = false;

   // Global destruction code
   #ifdef _WIN32
      WSACleanup();
   #endif

   return 0;
}

<<<<<<< HEAD
SRTSOCKET CUDTUnited::generateSocketID(bool for_group)
{
    int sockval = m_SocketIDGenerator - 1;

    // First problem: zero-value should be avoided by various reasons.
=======
SRTSOCKET CUDTUnited::generateSocketID()
{
    int sockval = m_SocketIDGenerator - 1;

    // First problem: zero-value should be avoided by various reasons.

    if (sockval <= 0)
    {
        // We have a rollover on the socket value, so
        // definitely we haven't made the Columbus mistake yet.
        m_SocketIDGenerator = MAX_SOCKET_VAL-1;
    }

    // Check all sockets if any of them has this value.
    // Socket IDs are begin created this way:
    //
    //                              Initial random
    //                              |
    //                             |
    //                            |
    //                           |
    // ...
    // The only problem might be if the number rolls over
    // and reaches the same value from the opposite side.
    // This is still a valid socket value, but this time
    // we have to check, which sockets have been used already.
    if ( sockval == m_SocketIDGenerator_init )
    {
        // Mark that since this point on the checks for
        // whether the socket ID is in use must be done.
        m_SocketIDGenerator_init = 0;
    }

    // This is when all socket numbers have been already used once.
    // This may happen after many years of running an application
    // constantly when the connection breaks and gets restored often.
    if ( m_SocketIDGenerator_init == 0 )
    {
        int startval = sockval;
        for (;;) // Roll until an unused value is found
        {
            bool exists = false;
            {
                CGuard cg(m_GlobControlLock, "GlobControl");
                exists = m_Sockets.count(sockval);
            }

            if (exists)
            {
                // The socket value is in use.
                --sockval;
                if (sockval <= 0)
                    sockval = MAX_SOCKET_VAL-1;

                // Before continuing, check if we haven't rolled back to start again
                // This is virtually impossible, so just make an RTI error.
                if (sockval == startval)
                {
                    // Of course, we don't lack memory, but actually this is so impossible
                    // that a complete memory extinction is much more possible than this.
                    // So treat this rather as a formal fallback for something that "should
                    // never happen". This should make the socket creation functions, from
                    // socket_create and accept, return this error.

                    m_SocketIDGenerator = sockval+1; // so that any next call will cause the same error
                    throw CUDTException(MJ_SYSTEMRES, MN_MEMORY, 0);
                }

                // try again, if this is a free socket
                continue;
            }

            // No socket found, this ID is free to use
            m_SocketIDGenerator = sockval;
            break;
        }
    }
    else
    {
        m_SocketIDGenerator = sockval;
    }

    // The socket value counter remains with the value rolled
    // without the group bit set; only the returned value may have
    // the group bit set.

    return m_SocketIDGenerator;
}

SRTSOCKET CUDTUnited::newSocket()
{
   CUDTSocket* ns = NULL;
>>>>>>> a97cc0ad

    if (sockval <= 0)
    {
        // We have a rollover on the socket value, so
        // definitely we haven't made the Columbus mistake yet.
        m_SocketIDGenerator = MAX_SOCKET_VAL-1;
    }

<<<<<<< HEAD
    // Check all sockets if any of them has this value.
    // Socket IDs are begin created this way:
    //
    //                              Initial random
    //                              |
    //                             |
    //                            |
    //                           |
    // ...
    // The only problem might be if the number rolls over
    // and reaches the same value from the opposite side.
    // This is still a valid socket value, but this time
    // we have to check, which sockets have been used already.
    if ( sockval == m_SocketIDGenerator_init )
    {
        // Mark that since this point on the checks for
        // whether the socket ID is in use must be done.
        m_SocketIDGenerator_init = 0;
=======
    {
        CGuard guard(m_IDLock, "id");
        ns->m_SocketID = generateSocketID();
>>>>>>> a97cc0ad
    }

    // This is when all socket numbers have been already used once.
    // This may happen after many years of running an application
    // constantly when the connection breaks and gets restored often.
    if ( m_SocketIDGenerator_init == 0 )
    {
        int startval = sockval;
        for (;;) // Roll until an unused value is found
        {
            bool exists = false;
            {
                CGuard cg(m_GlobControlLock, "GlobControl");
                exists = for_group ?
                    m_Groups.count(sockval | SRTGROUP_MASK)
                 :
                    m_Sockets.count(sockval);
            }

            if (exists)
            {
                // The socket value is in use.
                --sockval;
                if (sockval <= 0)
                    sockval = MAX_SOCKET_VAL-1;

                // Before continuing, check if we haven't rolled back to start again
                // This is virtually impossible, so just make an RTI error.
                if (sockval == startval)
                {
                    // Of course, we don't lack memory, but actually this is so impossible
                    // that a complete memory extinction is much more possible than this.
                    // So treat this rather as a formal fallback for something that "should
                    // never happen". This should make the socket creation functions, from
                    // socket_create and accept, return this error.

                    m_SocketIDGenerator = sockval+1; // so that any next call will cause the same error
                    throw CUDTException(MJ_SYSTEMRES, MN_MEMORY, 0);
                }

                // try again, if this is a free socket
                continue;
            }

            // No socket found, this ID is free to use
            m_SocketIDGenerator = sockval;
            break;
        }
    }
    else
    {
        m_SocketIDGenerator = sockval;
    }

    // The socket value counter remains with the value rolled
    // without the group bit set; only the returned value may have
    // the group bit set.

    if (for_group)
        sockval = m_SocketIDGenerator | SRTGROUP_MASK;
    else
        sockval = m_SocketIDGenerator;

    LOGC(mglog.Debug, log << "generateSocketID: " << (for_group ? "(group, log" : "") << ": " << sockval);

    return sockval;
}

SRTSOCKET CUDTUnited::newSocket(CUDTSocket** pps)
{
    CUDTSocket* ns = NULL;

    try
    {
        ns = new CUDTSocket;
        ns->m_pUDT = new CUDT(ns);
    }
    catch (...)
    {
        delete ns;
        throw CUDTException(MJ_SYSTEMRES, MN_MEMORY, 0);
    }

    {
        CGuard guard(m_IDLock);
        ns->m_SocketID = generateSocketID();
    }

<<<<<<< HEAD
    ns->m_Status = SRTS_INIT;
    ns->m_ListenSocket = 0;
    ns->m_pUDT->m_SocketID = ns->m_SocketID;
    ns->m_pUDT->m_pCache = m_pCache;
=======
   // if this connection has already been processed
   if ((ns = locatePeer(peer, hs->m_iID, hs->m_iISN)) != NULL)
   {
      if (ns->m_pUDT->m_bBroken)
      {
         // last connection from the "peer" address has been broken
         ns->m_Status = SRTS_CLOSED;
         ns->m_TimeStamp = CTimer::getTime();

            CGuard acceptcg(ls->m_AcceptLock, "accept");
         ls->m_pQueuedSockets->erase(ns->m_SocketID);
         ls->m_pAcceptSockets->erase(ns->m_SocketID);
      }
      else
      {
         // connection already exist, this is a repeated connection request
         // respond with existing HS information
            HLOGC(mglog.Debug, log
                    << "newConnection: located a WORKING peer @"
                    << hs->m_iID << " - ADAPTING.");
>>>>>>> a97cc0ad

    // protect the m_Sockets structure.
    CGuard cs(m_GlobControlLock, "GlobControl");
    try
    {
        HLOGC(mglog.Debug, log << CONID(ns->m_SocketID)
                << "newSocket: mapping socket "
                << ns->m_SocketID);
        m_Sockets[ns->m_SocketID] = ns;
    }
    catch (...)
    {
        //failure and rollback
        delete ns;
        ns = NULL;
    }

    if (!ns)
        throw CUDTException(MJ_SYSTEMRES, MN_MEMORY, 0);

<<<<<<< HEAD
    if (pps)
        *pps = ns;
=======
         //except for this situation a new connection should be started
      }
   }
   else
   {
      HLOGC(mglog.Debug, log << "newConnection: NOT located any peer @" << hs->m_iID << " - resuming with initial connection.");
   }
>>>>>>> a97cc0ad

    return ns->m_SocketID;
}

int CUDTUnited::newConnection(const SRTSOCKET listen, const sockaddr_any& peer, CHandShake* hs, const CPacket& hspkt)
{
    CUDTSocket* ns = NULL;

<<<<<<< HEAD
    // Can't manage this error through an exception because this is
    // running in the listener loop.
    CUDTSocket* ls = locateSocket(listen);
    if (!ls)
    {
        LOGC(mglog.Error, log << "IPE: newConnection by listener socket id=" << listen << " which DOES NOT EXIST.");
=======
    try
    {
        CGuard l_idlock(m_IDLock, "id");
        ns->m_SocketID = generateSocketID();
    }
    catch (CUDTException& e)
    {
        LOGF(mglog.Fatal, "newConnection: IPE: all sockets occupied? Last gen=%d", m_SocketIDGenerator);
        // generateSocketID throws exception, which can be naturally handled
        // when the call is derived from the API call, but here it's called
        // internally in response to receiving a handshake. It must be handled
        // here and turned into an erroneous return value.
        delete ns;
>>>>>>> a97cc0ad
        return -1;
    }

    HLOGC(mglog.Debug, log << "newConnection: creating new socket after listener %" << listen << " contacted with backlog=" << ls->m_uiBackLog);

<<<<<<< HEAD
    // if this connection has already been processed
    if ((ns = locatePeer(peer, hs->m_iID, hs->m_iISN)) != NULL)
    {
        if (ns->m_pUDT->m_bBroken)
        {
            // last connection from the "peer" address has been broken
            ns->m_Status = SRTS_CLOSED;
            ns->m_TimeStamp = CTimer::getTime();

            CGuard::enterCS(ls->m_AcceptLock);
            ls->m_pQueuedSockets->erase(ns->m_SocketID);
            ls->m_pAcceptSockets->erase(ns->m_SocketID);
            CGuard::leaveCS(ls->m_AcceptLock);
        }
        else
        {
            // connection already exist, this is a repeated connection request
            // respond with existing HS information
            HLOGC(mglog.Debug, log
                    << "newConnection: located a WORKING peer %"
                    << hs->m_iID << " - ADAPTING.");

            hs->m_iISN = ns->m_pUDT->m_iISN;
            hs->m_iMSS = ns->m_pUDT->m_iMSS;
            hs->m_iFlightFlagSize = ns->m_pUDT->m_iFlightFlagSize;
            hs->m_iReqType = URQ_CONCLUSION;
            hs->m_iID = ns->m_SocketID;

            return 0;

            //except for this situation a new connection should be started
        }
    }
    else
    {
        HLOGC(mglog.Debug, log << "newConnection: NOT located any peer %" << hs->m_iID << " - resuming with initial connection.");
    }
=======
    HLOGC(mglog.Debug, log << "newConnection: DATA: lsnid=" << listen
        << " id=" << ns->m_pUDT->m_SocketID
        << " peerid=" << ns->m_pUDT->m_PeerID
        << " ISN=" << ns->m_iISN);

   int error = 0;
>>>>>>> a97cc0ad

    // exceeding backlog, refuse the connection request
    if (ls->m_pQueuedSockets->size() >= ls->m_uiBackLog)
    {
        LOGC(mglog.Error, log << "newConnection: listen backlog=" << ls->m_uiBackLog << " EXCEEDED");
        return -1;
    }

    try
    {
        ns = new CUDTSocket;
        ns->m_pUDT = new CUDT(ns, *(ls->m_pUDT));
        ns->m_PeerAddr = peer; // Take the sa_family value as a good deal.
    }
    catch (...)
    {
        delete ns;
        LOGC(mglog.Error, log << "IPE: newConnection: unexpected exception (probably std::bad_alloc)");
        return -1;
    }

    try
    {
        CGuard l_idlock(m_IDLock);
        ns->m_SocketID = generateSocketID();
    }
    catch (CUDTException& e)
    {
        LOGF(mglog.Fatal, "newConnection: IPE: all sockets occupied? Last gen=%d", m_SocketIDGenerator);
        // generateSocketID throws exception, which can be naturally handled
        // when the call is derived from the API call, but here it's called
        // internally in response to receiving a handshake. It must be handled
        // here and turned into an erroneous return value.
        delete ns;
        return -1;
    }

    ns->m_ListenSocket = listen;
    ns->m_pUDT->m_SocketID = ns->m_SocketID;
    ns->m_PeerID = hs->m_iID;
    ns->m_iISN = hs->m_iISN;

    HLOGC(mglog.Debug, log << "newConnection: DATA: lsnid=" << listen
        << " id=" << ns->m_pUDT->m_SocketID
        << " peerid=" << ns->m_pUDT->m_PeerID
        << " ISN=" << ns->m_iISN);

    int error = 0;

    // These can throw exception only when the memory allocation failed.
    // CUDT::connect() translates exception into CUDTException.
    // CUDT::open() may only throw original std::bad_alloc from new.
    // This is only to make the library extra safe (when your machine lacks
    // memory, it will continue to work, but fail to accept connection).
    try
    {
        // This assignment must happen b4 the call to CUDT::connect() because
        // this call causes sending the SRT Handshake through this socket.
        // Without this mapping the socket cannot be found and therefore
        // the SRT Handshake message would fail.
        HLOGF(mglog.Debug, 
                "newConnection: incoming %s, mapping socket %d",
                SockaddrToString(peer).c_str(), ns->m_SocketID);
        {
            CGuard cg(m_GlobControlLock, "GlobControl");
            m_Sockets[ns->m_SocketID] = ns;
        }

        // bind to the same addr of listening socket
        ns->m_pUDT->open();
        updateListenerMux(ns, ls);
        ns->m_pUDT->acceptAndRespond(peer, hs, hspkt);
    }
    catch (...)
    {
        error = 1;
        goto ERR_ROLLBACK;
    }

    ns->m_Status = SRTS_CONNECTED;

    // copy address information of local node
    // Precisely, what happens here is:
    // - Get the IP address and port from the system database
    ns->m_pUDT->m_pSndQueue->m_pChannel->getSockAddr(Ref(ns->m_SelfAddr));
    // - OVERWRITE just the IP address itself by a value taken from piSelfIP
    // (the family is used exactly as the one taken from what has been returned
    // by getsockaddr)
    CIPAddress::pton(Ref(ns->m_SelfAddr), ns->m_pUDT->m_piSelfIP, ns->m_SelfAddr.family());

    // protect the m_Sockets structure.
    CGuard::enterCS(m_GlobControlLock, "GlobControl");
    try
    {
        HLOGF(mglog.Debug, 
                "newConnection: mapping peer %d to that socket (%d)\n",
                ns->m_PeerID, ns->m_SocketID);
        m_PeerRec[ns->getPeerSpec()].insert(ns->m_SocketID);
    }
    catch (...)
    {
        LOGC(mglog.Error, log << "newConnection: error when mapping peer!");
        error = 2;
    }
    CGuard::leaveCS(m_GlobControlLock, "GlobControl");

    CGuard::enterCS(ls->m_AcceptLock, "Accept");
    try
    {
        ls->m_pQueuedSockets->insert(ns->m_SocketID);
    }
    catch (...)
    {
        LOGC(mglog.Error, log << "newConnection: error when queuing socket!");
        error = 3;
    }
    CGuard::leaveCS(ls->m_AcceptLock, "Accept");

<<<<<<< HEAD
    // acknowledge users waiting for new connections on the listening socket
    m_EPoll.update_events(listen, ls->m_pUDT->m_sPollID, UDT_EPOLL_IN, true);
=======
   HLOGC(mglog.Debug, log << "ACCEPT: new socket @" << ns->m_SocketID << " submitted for acceptance");
   // acknowledge users waiting for new connections on the listening socket
   m_EPoll.update_events(listen, ls->m_pUDT->m_sPollID, SRT_EPOLL_IN, true);
>>>>>>> a97cc0ad

    CTimer::triggerEvent();

ERR_ROLLBACK:
    // XXX the exact value of 'error' is ignored
    if (error > 0)
    {
#if ENABLE_LOGGING
        static const char* why [] = {"?", "ACCEPT ERROR", "IPE when mapping a socket", "IPE when inserting a socket" };
        LOGC(mglog.Error, log << CONID(ns->m_SocketID) << "newConnection: connection rejected due to: " << why[error]);
#endif
<<<<<<< HEAD
        SRTSOCKET id = ns->m_SocketID;
        ns->m_pUDT->close();
        ns->m_Status = SRTS_CLOSED;
        ns->m_TimeStamp = CTimer::getTime();
        // The mapped socket should be now unmapped to preserve the situation that
        // was in the original UDT code.
        // In SRT additionally the acceptAndRespond() function (it was called probably
        // connect() in UDT code) may fail, in which case this socket should not be
        // further processed and should be removed.
        {
            CGuard cg(m_GlobControlLock, "GlobControl");
            m_Sockets.erase(id);
            m_ClosedSockets[id] = ns;
        }

        return -1;
    }
=======

      SRTSOCKET id = ns->m_SocketID;
      ns->makeClosed();

      // The mapped socket should be now unmapped to preserve the situation that
      // was in the original UDT code.
      // In SRT additionally the acceptAndRespond() function (it was called probably
      // connect() in UDT code) may fail, in which case this socket should not be
      // further processed and should be removed.
      {
          CGuard cg(m_GlobControlLock, "GlobControl");
          m_Sockets.erase(id);
          m_ClosedSockets[id] = ns;
      }
>>>>>>> a97cc0ad

    if (ns->m_IncludedGroup)
    {
        // XXX this might require another check of group type.
        // For redundancy group, at least, update the status in the group
        CUDTGroup* g = ns->m_IncludedGroup;
        CGuard glock(g->m_GroupLock);

        // Update the status in the group so that the next
        // operation can include the socket in the group operation.
        CUDTGroup::gli_t gi = ns->m_IncludedIter;
        gi->sndstate = CUDTGroup::GST_IDLE;
        gi->rcvstate = CUDTGroup::GST_IDLE;
        gi->laststatus = SRTS_CONNECTED;
    }

    // wake up a waiting accept() call
    pthread_mutex_lock(&(ls->m_AcceptLock));
    pthread_cond_signal(&(ls->m_AcceptCond));
    pthread_mutex_unlock(&(ls->m_AcceptLock));

    return 1;
}

SRT_SOCKSTATUS CUDTUnited::getStatus(const SRTSOCKET u)
{
    // protects the m_Sockets structure
    CGuard cg(m_GlobControlLock, "GlobControl");

    sockets_t::iterator i = m_Sockets.find(u);

    if (i == m_Sockets.end())
    {
        if (m_ClosedSockets.find(u) != m_ClosedSockets.end())
            return SRTS_CLOSED;

        return SRTS_NONEXIST;
    }
    return i->second->getStatus();
}

int CUDTUnited::bind(CUDTSocket* s, const sockaddr_any& name)
{
   CGuard cg(s->m_ControlLock, "Control");

   // cannot bind a socket more than once
   if (s->m_Status != SRTS_INIT)
      throw CUDTException(MJ_NOTSUP, MN_NONE, 0);

   s->m_pUDT->open();
   updateMux(s, name);
   s->m_Status = SRTS_OPENED;

   // copy address information of local node
   s->m_pUDT->m_pSndQueue->m_pChannel->getSockAddr(Ref(s->m_SelfAddr));

   return 0;
}

int CUDTUnited::bind(CUDTSocket* s, int udpsock)
{
   CGuard cg(s->m_ControlLock, "Control");

   // cannot bind a socket more than once
   if (s->m_Status != SRTS_INIT)
      throw CUDTException(MJ_NOTSUP, MN_NONE, 0);

   sockaddr_any name;
   socklen_t namelen = sizeof name; // max of inet and inet6

   // This will preset the sa_family as well; the namelen is given simply large
   // enough for any family here.
   if (::getsockname(udpsock, &name.sa, &namelen) == -1)
      throw CUDTException(MJ_NOTSUP, MN_INVAL);

   // Successfully extracted, so update the size
   name.len = namelen;

   s->m_pUDT->open();
   updateMux(s, name, &udpsock);
   s->m_Status = SRTS_OPENED;

   // copy address information of local node
   s->m_pUDT->m_pSndQueue->m_pChannel->getSockAddr(Ref(s->m_SelfAddr));

   return 0;
}

int CUDTUnited::listen(const SRTSOCKET u, int backlog)
{
   if (backlog <= 0)
      throw CUDTException(MJ_NOTSUP, MN_INVAL, 0);

   // Don't search for the socket if it's already -1;
   // this never is a valid socket.
   if (u == UDT::INVALID_SOCK)
      throw CUDTException(MJ_NOTSUP, MN_SIDINVAL, 0);

   CUDTSocket* s = locateSocket(u);
   if (!s)
      throw CUDTException(MJ_NOTSUP, MN_SIDINVAL, 0);

   CGuard cg(s->m_ControlLock, "Control");

   // NOTE: since now the socket is protected against simultaneous access.
   // In the meantime the socket might have been closed, which means that
   // it could have changed the state. It could be also set listen in another
   // thread, so check it out.

   // do nothing if the socket is already listening
   if (s->m_Status == SRTS_LISTENING)
      return 0;

   // a socket can listen only if is in OPENED status
   if (s->m_Status != SRTS_OPENED)
      throw CUDTException(MJ_NOTSUP, MN_ISUNBOUND, 0);

   // [[using assert(s->m_Status == OPENED)]];

   // listen is not supported in rendezvous connection setup
   if (s->m_pUDT->m_bRendezvous)
      throw CUDTException(MJ_NOTSUP, MN_ISRENDEZVOUS, 0);

   s->m_uiBackLog = backlog;

   try
   {
      s->m_pQueuedSockets = new set<SRTSOCKET>;
      s->m_pAcceptSockets = new set<SRTSOCKET>;
   }
   catch (...)
   {
      delete s->m_pQueuedSockets;
      delete s->m_pAcceptSockets;

      // XXX Translated std::bad_alloc into CUDTException specifying
      // memory allocation failure...
      throw CUDTException(MJ_SYSTEMRES, MN_MEMORY, 0);
   }

   // [[using assert(s->m_Status == OPENED)]]; // (still, unchanged)

   s->m_pUDT->setListenState();  // propagates CUDTException,
                                 // if thrown, remains in OPENED state if so.
   s->m_Status = SRTS_LISTENING;

   return 0;
}

SRTSOCKET CUDTUnited::accept(const SRTSOCKET listen, sockaddr* addr, int* addrlen)
{
   if ((addr) && (!addrlen))
      throw CUDTException(MJ_NOTSUP, MN_INVAL, 0);

   CUDTSocket* ls = locateSocket(listen);

   if (ls == NULL)
      throw CUDTException(MJ_NOTSUP, MN_SIDINVAL, 0);

   // the "listen" socket must be in LISTENING status
   if (ls->m_Status != SRTS_LISTENING)
      throw CUDTException(MJ_NOTSUP, MN_NOLISTEN, 0);

   // no "accept" in rendezvous connection setup
   if (ls->m_pUDT->m_bRendezvous)
      throw CUDTException(MJ_NOTSUP, MN_ISRENDEZVOUS, 0);

   SRTSOCKET u = CUDT::INVALID_SOCK;
   bool accepted = false;

   // !!only one conection can be set up each time!!
   while (!accepted)
   {
       CGuard cg(ls->m_AcceptLock, "Accept");

       if ((ls->m_Status != SRTS_LISTENING) || ls->m_pUDT->m_bBroken)
       {
           // This socket has been closed.
           accepted = true;
       }
       else if (ls->m_pQueuedSockets->size() > 0)
       {
           // XXX REFACTORING REQUIRED HERE!
           // Actually this should at best be something like that:
           // set<SRTSOCKET>::iterator b = ls->m_pQueuedSockets->begin();
           // u = *b;
           // ls->m_pQueuedSockets->erase(b);
           // ls->m_pAcceptSockets->insert(u);
           //
           // It is also questionable why m_pQueuedSockets should be of type 'set'.
           // There's no quick-searching capabilities of that container used anywhere except
           // checkBrokenSockets and garbageCollect, which aren't performance-critical,
           // whereas it's mainly used for getting the first element and iterating
           // over elements, which is slow in case of std::set. It's also doubtful
           // as to whether the sorting capability of std::set is properly used;
           // the first is taken here, which is actually the socket with lowest
           // possible descriptor value (as default operator< and ascending sorting
           // used for std::set<SRTSOCKET> where SRTSOCKET=int).
           //
           // Consider using std::list or std::vector here.

           u = *(ls->m_pQueuedSockets->begin());
           ls->m_pAcceptSockets->insert(ls->m_pAcceptSockets->end(), u);
           ls->m_pQueuedSockets->erase(ls->m_pQueuedSockets->begin());
           accepted = true;
       }
       else if (!ls->m_pUDT->m_bSynRecving)
       {
           accepted = true;
       }

       if (!accepted && (ls->m_Status == SRTS_LISTENING))
           pthread_cond_wait(&(ls->m_AcceptCond), &(ls->m_AcceptLock));

       if (ls->m_pQueuedSockets->empty())
           m_EPoll.update_events(listen, ls->m_pUDT->m_sPollID, SRT_EPOLL_IN, false);
   }

   if (u == CUDT::INVALID_SOCK)
   {
      // non-blocking receiving, no connection available
      if (!ls->m_pUDT->m_bSynRecving)
         throw CUDTException(MJ_AGAIN, MN_RDAVAIL, 0);

      // listening socket is closed
      throw CUDTException(MJ_NOTSUP, MN_NOLISTEN, 0);
   }

   if ((addr != NULL) && (addrlen != NULL))
   {
      CUDTSocket* s = locateSocket(u);
      if (s == NULL)
         throw CUDTException(MJ_NOTSUP, MN_SIDINVAL, 0);

<<<<<<< HEAD
      // Check if LISTENER has the SRTO_GROUPCONNECT flag set,
      // and the already accepted socket has successfully joined
      // the mirror group. If so, RETURN THE GROUP ID, not the socket ID.
      if (ls->m_pUDT->m_bOPT_GroupConnect && s->m_IncludedGroup)
      {
          u = s->m_IncludedGroup->m_GroupID;
      }

      CGuard cg(s->m_ControlLock);
=======
      CGuard cg(s->m_ControlLock, "Control");
>>>>>>> a97cc0ad

      // Check if the length of the buffer to fill the name in
      // was large enough.
      int len = s->m_PeerAddr.size();
      if (*addrlen < len)
          throw CUDTException(MJ_NOTSUP, MN_INVAL, 0);

      memcpy(addr, &s->m_PeerAddr, len);
      *addrlen = len;
   }

   return u;
}

int CUDTUnited::connect(SRTSOCKET u, const sockaddr* srcname, int srclen, const sockaddr* tarname, int tarlen)
{
    sockaddr_any source_addr(srcname, srclen);
    if (source_addr.len == 0)
        throw CUDTException(MJ_NOTSUP, MN_INVAL, 0);
    sockaddr_any target_addr(tarname, tarlen);
    if (target_addr.len == 0)
        throw CUDTException(MJ_NOTSUP, MN_INVAL, 0);

    // Check affiliation of the socket. It's now allowed for it to be
    // a group or socket. For a group, add automatically a socket to
    // the group.
    if (u & SRTGROUP_MASK)
    {
        CUDTGroup* g = locateGroup(u, ERH_THROW);
        // Note: forced_isn is ignored when connecting a group.
        // The group manages the ISN by itself ALWAYS, that is,
        // it's generated anew for the very first socket, and then
        // derived by all sockets in the group.
        return groupConnect(Ref(*g), source_addr, target_addr);
    }

    CUDTSocket* s = locateSocket(u);
    if (s == NULL)
        throw CUDTException(MJ_NOTSUP, MN_SIDINVAL, 0);

    // For a single socket, just do bind, then connect

    bind(s, source_addr);
    return connectIn(s, target_addr, 0);
}

int CUDTUnited::connect(SRTSOCKET u, const sockaddr* name, int namelen, int32_t forced_isn)
{
    sockaddr_any target_addr(name, namelen);
    if (target_addr.len == 0)
        throw CUDTException(MJ_NOTSUP, MN_INVAL, 0);

    // Check affiliation of the socket. It's now allowed for it to be
    // a group or socket. For a group, add automatically a socket to
    // the group.
    if (u & SRTGROUP_MASK)
    {
        CUDTGroup* g = locateGroup(u, ERH_THROW);

        // Note: forced_isn is ignored when connecting a group.
        // The group manages the ISN by itself ALWAYS, that is,
        // it's generated anew for the very first socket, and then
        // derived by all sockets in the group.
        sockaddr_any any;
        return groupConnect(Ref(*g), any, target_addr);
    }

    CUDTSocket* s = locateSocket(u);
    if (!s)
        throw CUDTException(MJ_NOTSUP, MN_SIDINVAL, 0);

    return connectIn(s, target_addr, forced_isn);
}

int CUDTUnited::groupConnect(ref_t<CUDTGroup> r_g, const sockaddr_any& source_addr, const sockaddr_any& target_addr)
{
    CUDTGroup& g = *r_g;
    // The group must be managed to use srt_connect on it,
    // as it must create particular socket automatically.

    // Non-managed groups can't be "connected" - at best you can connect
    // every socket individually.
    if (!g.managed())
        return -1;

    CUDTSocket* ns = 0;
    SRTSOCKET sid = newSocket(&ns);

    // XXX Support non-blockin mode:
    // If the group has nonblocking set for connect (SNDSYN),
    // then it must set so on the socket. Then, the connection
    // process is asynchronous. The socket appears first as
    // GST_PENDING state, and only after the socket becomes
    // connected does its status in the group turn into GST_IDLE.

    // Set it the groupconnect option, as all in-group sockets should have.
    ns->core().m_bOPT_GroupConnect = true;

    // Set all options that were requested by the options set on a group
    // prior to connecting.
    try
    {
        for (size_t i = 0; i < g.m_config.size(); ++i)
            ns->core().setOpt(g.m_config[i].so, &g.m_config[i].value[0], g.m_config[i].value.size());
    }
    catch (...)
    {
        // Intercept to delete the socket on failure.
        delete ns;
        throw;
    }

    CUDTGroup::gli_t f;

    // Add socket to the group.
    // Do it after setting all stored options, as some of them may
    // influence some group data.
    f = g.add(g.prepareData(ns));
    ns->m_IncludedIter = f;
    ns->m_IncludedGroup = &g;

    int isn = g.currentSchedSequence();

    // We got it. Bind the socket, if the source address was set
    if (!source_addr.empty())
        bind(ns, source_addr);

    // And connect
    try
    {
        HLOGC(mglog.Debug, log << "groupConnect: connecting a new socket with ISN=" << isn);
        connectIn(ns, target_addr, isn);
    }
    catch (...)
    {
        // Intercept to delete the socket on failure.
        delete ns;
        throw;
    }

    if (isn == 0)
    {
        // The first socket connects
        g.currentSchedSequence(ns->core().ISN());
    }

    SRT_SOCKSTATUS st;
    {
        CGuard grd(ns->m_ControlLock);
        st = ns->m_Status;
    }

    {
        CGuard grd(g.m_GroupLock);

        g.m_bOpened = true;

        f->laststatus = st;
        // Check the socket status and update it.
        // Turn the group state of the socket to IDLE only if
        // connection is established or in progress
        f->agent = source_addr;
        f->peer = target_addr;

        if (st == SRTS_CONNECTED)
        {
            f->sndstate = CUDTGroup::GST_IDLE;
            f->rcvstate = CUDTGroup::GST_IDLE;
            return sid;
        }
        else if (int(st) >= int(SRTS_BROKEN))
        {
            f->sndstate = CUDTGroup::GST_BROKEN;
            f->rcvstate = CUDTGroup::GST_BROKEN;
        }
        else
        {
            f->sndstate = CUDTGroup::GST_PENDING;
            f->rcvstate = CUDTGroup::GST_PENDING;
            return sid;
        }
    }

    // Leave broken for later cleanup.
    // Actually this shouldn't ever happen because all errors
    // are handled above.
    return -1;
}


int CUDTUnited::connectIn(CUDTSocket* s, const sockaddr_any& target_addr, int32_t forced_isn)
{
   CGuard cg(s->m_ControlLock, "control");

<<<<<<< HEAD
    CGuard cg(s->m_ControlLock, "Control");

    // a socket can "connect" only if it is in the following states:
    // - OPENED: assume the socket binding parameters are configured
    // - INIT: configure binding parameters here
    // - any other (meaning, already connected): report error

    if (s->m_Status == SRTS_INIT)
    {
        if (s->m_pUDT->m_bRendezvous)
            throw CUDTException(MJ_NOTSUP, MN_ISRENDUNBOUND, 0);

        // If bind() was done first on this socket, then the
        // socket will not perform this step. This actually does the
        // same thing as bind() does, just with empty address so that
        // the binding parameters are autoselected.

        s->m_pUDT->open();
        sockaddr_any autoselect_sa (target_addr.family());
        // This will create such a sockaddr_any that
        // will return true from empty(). 
        updateMux(s, autoselect_sa);  // <<---- updateMux
        // -> C(Snd|Rcv)Queue::init
        // -> pthread_create(...C(Snd|Rcv)Queue::worker...)
        s->m_Status = SRTS_OPENED;
    }
    else if (s->m_Status != SRTS_OPENED)
        throw CUDTException(MJ_NOTSUP, MN_ISCONNECTED, 0);

    // connect_complete() may be called before connect() returns.
    // So we need to update the status before connect() is called,
    // otherwise the status may be overwritten with wrong value
    // (CONNECTED vs. CONNECTING).
    s->m_Status = SRTS_CONNECTING;

    /* 
     * In blocking mode, connect can block for up to 30 seconds for
     * rendez-vous mode. Holding the s->m_ControlLock prevent close
     * from cancelling the connect
     */
    try
    {
        // InvertedGuard unlocks in the constructor, then locks in the
        // destructor, no matter if an exception has fired.
        InvertedGuard l_unlocker( s->m_pUDT->m_bSynRecving ? &s->m_ControlLock : 0 );
        s->m_pUDT->startConnect(target_addr, forced_isn);
    }
    catch (CUDTException& e) // Interceptor, just to change the state.
    {
        s->m_Status = SRTS_OPENED;
        throw e;
    }
=======
   // a socket can "connect" only if it is in the following states:
   // - OPENED: assume the socket binding parameters are configured
   // - INIT: configure binding parameters here
   // - any other (meaning, already connected): report error

   if (s->m_Status == SRTS_INIT)
   {
       if (s->m_pUDT->m_bRendezvous)
           throw CUDTException(MJ_NOTSUP, MN_ISRENDUNBOUND, 0);

       // If bind() was done first on this socket, then the
       // socket will not perform this step. This actually does the
       // same thing as bind() does, just with empty address so that
       // the binding parameters are autoselected.

       s->m_pUDT->open();
       sockaddr_any autoselect_sa (target_addr.family());
       // This will create such a sockaddr_any that
       // will return true from empty(). 
       updateMux(s, autoselect_sa);  // <<---- updateMux
       // -> C(Snd|Rcv)Queue::init
       // -> pthread_create(...C(Snd|Rcv)Queue::worker...)
       s->m_Status = SRTS_OPENED;
   }
   else if (s->m_Status != SRTS_OPENED)
      throw CUDTException(MJ_NOTSUP, MN_ISCONNECTED, 0);

   // connect_complete() may be called before connect() returns.
   // So we need to update the status before connect() is called,
   // otherwise the status may be overwritten with wrong value
   // (CONNECTED vs. CONNECTING).
   s->m_Status = SRTS_CONNECTING;

   /* 
   * In blocking mode, connect can block for up to 30 seconds for
   * rendez-vous mode. Holding the s->m_ControlLock prevent close
   * from cancelling the connect
   */
   try
   {
       // InvertedGuard unlocks in the constructor, then locks in the
       // destructor, no matter if an exception has fired.
       InvertedGuard l_unlocker( s->m_pUDT->m_bSynRecving ? &s->m_ControlLock : 0 );
       s->m_pUDT->startConnect(target_addr, forced_isn);
   }
   catch (CUDTException& e) // Interceptor, just to change the state.
   {
      s->m_Status = SRTS_OPENED;
      throw e;
   }
>>>>>>> a97cc0ad

    // record peer address
    s->m_PeerAddr = target_addr;

    // CGuard destructor will delete cg and unlock s->m_ControlLock

    return 0;
}

void CUDTUnited::connect_complete(const SRTSOCKET u)
{
   CUDTSocket* s = locateSocket(u);
   if (!s)
      throw CUDTException(MJ_NOTSUP, MN_SIDINVAL, 0);

   // copy address information of local node
   // the local port must be correctly assigned BEFORE CUDT::startConnect(),
   // otherwise if startConnect() fails, the multiplexer cannot be located
   // by garbage collection and will cause leak
   s->m_pUDT->m_pSndQueue->m_pChannel->getSockAddr(Ref(s->m_SelfAddr));
   CIPAddress::pton(Ref(s->m_SelfAddr), s->m_pUDT->m_piSelfIP, s->m_SelfAddr.family());

   s->m_Status = SRTS_CONNECTED;
}

int CUDTUnited::close(const SRTSOCKET u)
{
    if (u & SRTGROUP_MASK)
    {
        CUDTGroup* g = locateGroup(u);
        if (!g)
            throw CUDTException(MJ_NOTSUP, MN_SIDINVAL, 0);

        g->close();
        deleteGroup(g);
        return 0;
    }
    CUDTSocket* s = locateSocket(u);
    if (!s)
        throw CUDTException(MJ_NOTSUP, MN_SIDINVAL, 0);

    return close(s);
}

int CUDTUnited::close(CUDTSocket* s)
{

   HLOGC(mglog.Debug, log << s->m_pUDT->CONID() << " CLOSE. Acquiring control lock");

   CGuard socket_cg(s->m_ControlLock, "control");

   HLOGC(mglog.Debug, log << s->m_pUDT->CONID() << " CLOSING (removing from listening, closing CUDT)");

   bool synch_close_snd = s->m_pUDT->m_bSynSending;
   //bool synch_close_rcv = s->m_pUDT->m_bSynRecving;

   int id = s->m_SocketID;

   if (s->m_Status == SRTS_LISTENING)
   {
      if (s->m_pUDT->m_bBroken)
         return 0;

      s->m_TimeStamp = CTimer::getTime();
      s->m_pUDT->m_bBroken = true;

      // Change towards original UDT: 
      // Leave all the closing activities for garbageCollect to happen,
      // however remove the listener from the RcvQueue IMMEDIATELY.
      // Even though garbageCollect would eventually remove the listener
      // as well, there would be some time interval between now and the
      // moment when it's done, and during this time the application will
      // be unable to bind to this port that the about-to-delete listener
      // is currently occupying (due to blocked slot in the RcvQueue).

      HLOGC(mglog.Debug, log << s->m_pUDT->CONID() << " CLOSING (removing listener immediately)");
      s->m_pUDT->notListening();

      // broadcast all "accept" waiting
      pthread_mutex_lock(&(s->m_AcceptLock));
      pthread_cond_broadcast(&(s->m_AcceptCond));
      pthread_mutex_unlock(&(s->m_AcceptLock));

   }
   else
   {
       s->makeClosed();

       // synchronize with garbage collection.
       HLOGC(mglog.Debug, log << "@" << id << " CUDT::close done. GLOBAL CLOSE: " << s->m_pUDT->CONID() << ". Acquiring GLOBAL control lock");
       CGuard manager_cg(m_GlobControlLock, "GlobControl");

       // since "s" is located before m_ControlLock, locate it again in case
       // it became invalid
       sockets_t::iterator i = m_Sockets.find(id);
       if ((i == m_Sockets.end()) || (i->second->m_Status == SRTS_CLOSED))
           return 0;
       s = i->second;

       s->m_Status = SRTS_CLOSED;

       // a socket will not be immediately removed when it is closed
       // in order to prevent other methods from accessing invalid address
       // a timer is started and the socket will be removed after approximately
       // 1 second
       s->m_TimeStamp = CTimer::getTime();

       m_Sockets.erase(s->m_SocketID);
       m_ClosedSockets.insert(pair<SRTSOCKET, CUDTSocket*>(s->m_SocketID, s));

       CTimer::triggerEvent();
   }

   HLOGC(mglog.Debug, log << "@" << id << ": GLOBAL: CLOSING DONE");

   // Check if the ID is still in closed sockets before you access it
   // (the last triggerEvent could have deleted it).
   if ( synch_close_snd )
   {
#if SRT_ENABLE_CLOSE_SYNCH

       HLOGC(mglog.Debug, log << "@" << id << " GLOBAL CLOSING: sync-waiting for releasing sender resources...");
       for (;;)
       {
           CSndBuffer* sb = s->m_pUDT->m_pSndBuffer;

           // Disconnected from buffer - nothing more to check.
           if (!sb)
           {
               HLOGC(mglog.Debug, log << "@" << id << " GLOBAL CLOSING: sending buffer disconnected. Allowed to close.");
               break;
           }

           // Sender buffer empty
           if (sb->getCurrBufSize() == 0)
           {
               HLOGC(mglog.Debug, log << "@" << id << " GLOBAL CLOSING: sending buffer depleted. Allowed to close.");
               break;
           }

           // Ok, now you are keeping GC thread hands off the internal data.
           // You can check then if it has already deleted the socket or not.
           // The socket is either in m_ClosedSockets or is already gone.

           // Done the other way, but still done. You can stop waiting.
           bool isgone = false;
           {
               CGuard manager_cg(m_GlobControlLock, "GlobControl");
               isgone = m_ClosedSockets.count(id) == 0;
           }
           if (!isgone)
           {
               isgone = !s->m_pUDT->m_bOpened;
           }
           if (isgone)
           {
               HLOGC(mglog.Debug, log << "@" << id << " GLOBAL CLOSING: ... gone in the meantime, whatever. Exiting close().");
               break;
           }

           HLOGC(mglog.Debug, log << "@" << id << " GLOBAL CLOSING: ... still waiting for any update.");
           CTimer::EWait wt = CTimer::waitForEvent();

           if ( wt == CTimer::WT_ERROR )
           {
               HLOGC(mglog.Debug, log << "GLOBAL CLOSING: ... ERROR WHEN WAITING FOR EVENT. Exiting close() to prevent hangup.");
               break;
           }

           // Continue waiting in case when an event happened or 1s waiting time passed for checkpoint.
       }
#endif
   }

   /*
      This code is PUT ASIDE for now.
      Most likely this will be never required.
      It had to hold the closing activity until the time when the receiver buffer is depleted.
      However the closing of the socket should only happen when the receiver has received
      an information about that the reading is no longer possible (error report from recv/recvfile).
      When this happens, the receiver buffer is definitely depleted already and there's no need to check
      anything.

      Should there appear any other conditions in future under which the closing process should be
      delayed until the receiver buffer is empty, this code can be filled here.

   if ( synch_close_rcv )
   {
   ...
   }
   */

   return 0;
}

void CUDTUnited::getpeername(const SRTSOCKET u, sockaddr* name, int* namelen)
{
    if (!name || !namelen)
        throw CUDTException(MJ_NOTSUP, MN_INVAL, 0);

   if (getStatus(u) != SRTS_CONNECTED)
      throw CUDTException(MJ_CONNECTION, MN_NOCONN, 0);

   CUDTSocket* s = locateSocket(u);

   if (!s)
      throw CUDTException(MJ_NOTSUP, MN_SIDINVAL, 0);

   if (!s->m_pUDT->m_bConnected || s->m_pUDT->m_bBroken)
      throw CUDTException(MJ_CONNECTION, MN_NOCONN, 0);

   int len = s->m_PeerAddr.size();
   if (*namelen < len)
       throw CUDTException(MJ_NOTSUP, MN_INVAL, 0);

   memcpy(name, &s->m_PeerAddr.sa, len);
   *namelen = len;
}

void CUDTUnited::getsockname(const SRTSOCKET u, sockaddr* name, int* namelen)
{
   if (!name || !namelen)
       throw CUDTException(MJ_NOTSUP, MN_INVAL, 0);

   CUDTSocket* s = locateSocket(u);

   if (!s)
      throw CUDTException(MJ_NOTSUP, MN_SIDINVAL, 0);

   if (s->m_pUDT->m_bBroken)
      throw CUDTException(MJ_NOTSUP, MN_SIDINVAL, 0);

   if (s->m_Status == SRTS_INIT)
      throw CUDTException(MJ_CONNECTION, MN_NOCONN, 0);

   int len = s->m_SelfAddr.size();
   if (*namelen < len)
       throw CUDTException(MJ_NOTSUP, MN_INVAL, 0);

   memcpy(name, &s->m_SelfAddr.sa, len);
   *namelen = len;
}

int CUDTUnited::select(
   ud_set* readfds, ud_set* writefds, ud_set* exceptfds, const timeval* timeout)
{
   uint64_t entertime = CTimer::getTime();

   uint64_t to;
   if (!timeout)
      to = 0xFFFFFFFFFFFFFFFFULL;
   else
      to = timeout->tv_sec * 1000000 + timeout->tv_usec;

   // initialize results
   int count = 0;
   set<SRTSOCKET> rs, ws, es;

   // retrieve related UDT sockets
   vector<CUDTSocket*> ru, wu, eu;
   CUDTSocket* s;
   if (readfds)
      for (set<SRTSOCKET>::iterator i1 = readfds->begin();
         i1 != readfds->end(); ++ i1)
      {
         if (getStatus(*i1) == SRTS_BROKEN)
         {
            rs.insert(*i1);
            ++ count;
         }
         else if (!(s = locateSocket(*i1)))
            throw CUDTException(MJ_NOTSUP, MN_SIDINVAL, 0);
         else
            ru.push_back(s);
      }
   if (writefds)
      for (set<SRTSOCKET>::iterator i2 = writefds->begin();
         i2 != writefds->end(); ++ i2)
      {
         if (getStatus(*i2) == SRTS_BROKEN)
         {
            ws.insert(*i2);
            ++ count;
         }
         else if (!(s = locateSocket(*i2)))
            throw CUDTException(MJ_NOTSUP, MN_SIDINVAL, 0);
         else
            wu.push_back(s);
      }
   if (exceptfds)
      for (set<SRTSOCKET>::iterator i3 = exceptfds->begin();
         i3 != exceptfds->end(); ++ i3)
      {
         if (getStatus(*i3) == SRTS_BROKEN)
         {
            es.insert(*i3);
            ++ count;
         }
         else if (!(s = locateSocket(*i3)))
            throw CUDTException(MJ_NOTSUP, MN_SIDINVAL, 0);
         else
            eu.push_back(s);
      }

   do
   {
      // query read sockets
      for (vector<CUDTSocket*>::iterator j1 = ru.begin(); j1 != ru.end(); ++ j1)
      {
         s = *j1;

         if (s->readReady() || s->m_Status == SRTS_CLOSED)
         {
            rs.insert(s->m_SocketID);
            ++ count;
         }
      }

      // query write sockets
      for (vector<CUDTSocket*>::iterator j2 = wu.begin(); j2 != wu.end(); ++ j2)
      {
         s = *j2;

         if (s->writeReady() || s->m_Status == SRTS_CLOSED)
         {
            ws.insert(s->m_SocketID);
            ++ count;
         }
      }

      // query exceptions on sockets
      for (vector<CUDTSocket*>::iterator j3 = eu.begin(); j3 != eu.end(); ++ j3)
      {
         // check connection request status, not supported now
      }

      if (0 < count)
         break;

      CTimer::waitForEvent();
   } while (to > CTimer::getTime() - entertime);

   if (readfds)
      *readfds = rs;

   if (writefds)
      *writefds = ws;

   if (exceptfds)
      *exceptfds = es;

   return count;
}

int CUDTUnited::selectEx(
   const vector<SRTSOCKET>& fds,
   vector<SRTSOCKET>* readfds,
   vector<SRTSOCKET>* writefds,
   vector<SRTSOCKET>* exceptfds,
   int64_t msTimeOut)
{
   uint64_t entertime = CTimer::getTime();

   uint64_t to;
   if (msTimeOut >= 0)
      to = msTimeOut * 1000;
   else
      to = 0xFFFFFFFFFFFFFFFFULL;

   // initialize results
   int count = 0;
   if (readfds)
      readfds->clear();
   if (writefds)
      writefds->clear();
   if (exceptfds)
      exceptfds->clear();

   do
   {
      for (vector<SRTSOCKET>::const_iterator i = fds.begin();
         i != fds.end(); ++ i)
      {
         CUDTSocket* s = locateSocket(*i);

         if ((!s) || s->m_pUDT->m_bBroken || (s->m_Status == SRTS_CLOSED))
         {
            if (exceptfds)
            {
               exceptfds->push_back(*i);
               ++ count;
            }
            continue;
         }

         if (readfds)
         {
            if ((s->m_pUDT->m_bConnected
                  && s->m_pUDT->m_pRcvBuffer->isRcvDataReady()
               )
               || (s->m_pUDT->m_bListening
                  && (s->m_pQueuedSockets->size() > 0)))
            {
               readfds->push_back(s->m_SocketID);
               ++ count;
            }
         }

         if (writefds)
         {
            if (s->m_pUDT->m_bConnected
               && (s->m_pUDT->m_pSndBuffer->getCurrBufSize()
                  < s->m_pUDT->m_iSndBufSize))
            {
               writefds->push_back(s->m_SocketID);
               ++ count;
            }
         }
      }

      if (count > 0)
         break;

      CTimer::waitForEvent();
   } while (to > CTimer::getTime() - entertime);

   return count;
}

int CUDTUnited::epoll_create()
{
   return m_EPoll.create();
}

int CUDTUnited::epoll_add_usock(
   const int eid, const SRTSOCKET u, const int* events)
{
    if (u & SRTGROUP_MASK)
    {
        CUDTGroup* g = locateGroup(u);
        if (!g)
            throw CUDTException(MJ_NOTSUP, MN_SIDINVAL, 0);

        g->addEPoll(eid);
        return 0;
    }

    CUDTSocket* s = locateSocket(u);
    int ret = -1;
    if (s)
    {
        ret = m_EPoll.add_usock(eid, u, events);
        s->m_pUDT->addEPoll(eid);
    }
    else
    {
        throw CUDTException(MJ_NOTSUP, MN_SIDINVAL);
    }

    return ret;
}

int CUDTUnited::epoll_add_ssock(
   const int eid, const SYSSOCKET s, const int* events)
{
   return m_EPoll.add_ssock(eid, s, events);
}

int CUDTUnited::epoll_update_usock(
   const int eid, const SRTSOCKET u, const int* events)
{
   CUDTSocket* s = locateSocket(u);
   int ret = -1;
   if (s)
   {
      ret = m_EPoll.update_usock(eid, u, events);
      s->m_pUDT->addEPoll(eid);
   }
   else
   {
      throw CUDTException(MJ_NOTSUP, MN_SIDINVAL);
   }

   return ret;
}

int CUDTUnited::epoll_update_ssock(
   const int eid, const SYSSOCKET s, const int* events)
{
   return m_EPoll.update_ssock(eid, s, events);
}

int CUDTUnited::epoll_remove_usock(const int eid, const SRTSOCKET u)
{
    int ret = m_EPoll.remove_usock(eid, u);

    if (u & SRTGROUP_MASK)
    {
        CUDTGroup* g = locateGroup(u);
        if (g)
            g->removeEPoll(eid);
        return ret;
    }
    CUDTSocket* s = locateSocket(u);
    if (s)
    {
        s->m_pUDT->removeEPoll(eid);
    }
    //else
    //{
    //   throw CUDTException(MJ_NOTSUP, MN_SIDINVAL);
    //}

    return ret;
}

int CUDTUnited::epoll_remove_ssock(const int eid, const SYSSOCKET s)
{
   return m_EPoll.remove_ssock(eid, s);
}

int CUDTUnited::epoll_wait(
   const int eid,
   set<SRTSOCKET>* readfds,
   set<SRTSOCKET>* writefds,
   int64_t msTimeOut,
   set<SYSSOCKET>* lrfds,
   set<SYSSOCKET>* lwfds)
{
   return m_EPoll.wait(eid, readfds, writefds, msTimeOut, lrfds, lwfds);
}

int CUDTUnited::epoll_release(const int eid)
{
   return m_EPoll.release(eid);
}

CUDTSocket* CUDTUnited::locateSocket(const SRTSOCKET u, ErrorHandling erh)
{
   CGuard cg(m_GlobControlLock, "GlobControl");

    sockets_t::iterator i = m_Sockets.find(u);

    if ((i == m_Sockets.end()) || (i->second->m_Status == SRTS_CLOSED))
    {
        if (erh == ERH_RETURN)
            return NULL;
        throw CUDTException(MJ_NOTSUP, MN_SIDINVAL, 0);
    }

    return i->second;
}

CUDTGroup* CUDTUnited::locateGroup(SRTSOCKET u, ErrorHandling erh)
{
   CGuard cg(m_GlobControlLock, "GlobControl");

   map<SRTSOCKET, CUDTGroup>::iterator i = m_Groups.find(u);
   if ( i == m_Groups.end() )
   {
       if (erh == ERH_THROW)
           throw CUDTException(MJ_NOTSUP, MN_SIDINVAL, 0);
       return NULL;
   }

   return &i->second;
}

CUDTSocket* CUDTUnited::locatePeer(
   const sockaddr_any& peer,
   const SRTSOCKET id,
   int32_t isn)
{
   CGuard cg(m_GlobControlLock, "GlobControl");

   map<int64_t, set<SRTSOCKET> >::iterator i = m_PeerRec.find(
      CUDTSocket::getPeerSpec(id, isn));
   if (i == m_PeerRec.end())
      return NULL;

   for (set<SRTSOCKET>::iterator j = i->second.begin();
      j != i->second.end(); ++ j)
   {
      sockets_t::iterator k = m_Sockets.find(*j);
      // this socket might have been closed and moved m_ClosedSockets
      if (k == m_Sockets.end())
         continue;

      if (k->second->m_PeerAddr == peer)
      {
         return k->second;
      }
   }

   return NULL;
}

void CUDTUnited::checkBrokenSockets()
{
   CGuard cg(m_GlobControlLock, "GlobControl");

   // set of sockets To Be Closed and To Be Removed
   vector<SRTSOCKET> tbc;
   vector<SRTSOCKET> tbr;

   for (sockets_t::iterator i = m_Sockets.begin();
      i != m_Sockets.end(); ++ i)
   {
       CUDTSocket* s = i->second;

      // HLOGF(mglog.Debug, "checking EXISTING socket: %d\n", i->first);
      // check broken connection
      if (s->m_pUDT->m_bBroken)
      {
         if (s->m_Status == SRTS_LISTENING)
         {
            uint64_t elapsed = CTimer::getTime() - s->m_TimeStamp;
            // for a listening socket, it should wait an extra 3 seconds
            // in case a client is connecting
            if (elapsed < 3000000) // XXX MAKE A SYMBOLIC CONSTANT HERE!
            {
               // HLOGF(mglog.Debug, "STILL KEEPING socket %d
               // (listener, too early, w8 %fs)\n", i->first,
               // double(elapsed)/1000000);
               continue;
            }
         }
         else if ((s->m_pUDT->m_pRcvBuffer != NULL)
            // FIXED: calling isRcvDataAvailable() just to get the information
            // whether there are any data waiting in the buffer,
            // NOT WHETHER THEY ARE ALSO READY TO PLAY at the time when
            // this function is called (isRcvDataReady also checks if the
            // available data is "ready to play").
            && s->m_pUDT->m_pRcvBuffer->isRcvDataAvailable()
            && (s->m_pUDT->m_iBrokenCounter -- > 0))
         {
            // HLOGF(mglog.Debug, "STILL KEEPING socket (still have data):
            // %d\n", i->first);
            // if there is still data in the receiver buffer, wait longer
            continue;
         }

         // HLOGF(mglog.Debug, "moving socket to CLOSED: %d\n", i->first);

         //close broken connections and start removal timer
         s->m_Status = SRTS_CLOSED;
         s->m_TimeStamp = CTimer::getTime();
         tbc.push_back(i->first);
         m_ClosedSockets[i->first] = s;

         // remove from listener's queue
         sockets_t::iterator ls = m_Sockets.find(s->m_ListenSocket);
         if (ls == m_Sockets.end())
         {
            ls = m_ClosedSockets.find(s->m_ListenSocket);
            if (ls == m_ClosedSockets.end())
               continue;
         }

         CGuard::enterCS(ls->second->m_AcceptLock, "Accept");
         ls->second->m_pQueuedSockets->erase(s->m_SocketID);
         ls->second->m_pAcceptSockets->erase(s->m_SocketID);
         CGuard::leaveCS(ls->second->m_AcceptLock, "Accept");
      }
   }

   for (sockets_t::iterator j = m_ClosedSockets.begin();
      j != m_ClosedSockets.end(); ++ j)
   {
      // HLOGF(mglog.Debug, "checking CLOSED socket: %d\n", j->first);
      if (j->second->m_pUDT->m_ullLingerExpiration > 0)
      {
         // asynchronous close:
         if ((!j->second->m_pUDT->m_pSndBuffer)
            || (0 == j->second->m_pUDT->m_pSndBuffer->getCurrBufSize())
            || (j->second->m_pUDT->m_ullLingerExpiration <= CTimer::getTime()))
         {
            j->second->m_pUDT->m_ullLingerExpiration = 0;
            j->second->m_pUDT->m_bClosing = true;
            j->second->m_TimeStamp = CTimer::getTime();
         }
      }

      // timeout 1 second to destroy a socket AND it has been removed from
      // RcvUList
      if ((CTimer::getTime() - j->second->m_TimeStamp > 1000000)
         && ((!j->second->m_pUDT->m_pRNode)
            || !j->second->m_pUDT->m_pRNode->m_bOnList))
      {
         // HLOGF(mglog.Debug, "will unref socket: %d\n", j->first);
         tbr.push_back(j->first);
      }
   }

   // move closed sockets to the ClosedSockets structure
   for (vector<SRTSOCKET>::iterator k = tbc.begin(); k != tbc.end(); ++ k)
      m_Sockets.erase(*k);

   // remove those timeout sockets
   for (vector<SRTSOCKET>::iterator l = tbr.begin(); l != tbr.end(); ++ l)
      removeSocket(*l);
}

void CUDTUnited::removeSocket(const SRTSOCKET u)
{
   sockets_t::iterator i = m_ClosedSockets.find(u);

   // invalid socket ID
   if (i == m_ClosedSockets.end())
      return;

   CUDTSocket* s = i->second;

   // decrease multiplexer reference count, and remove it if necessary
   const int mid = s->m_iMuxID;

   if (s->m_pQueuedSockets)
   {
       CGuard cg(s->m_AcceptLock, "Accept");

       // if it is a listener, close all un-accepted sockets in its queue
       // and remove them later
       for (set<SRTSOCKET>::iterator q = s->m_pQueuedSockets->begin();
               q != s->m_pQueuedSockets->end(); ++ q)
       {
           sockets_t::iterator si = m_Sockets.find(*q);
           if (si == m_Sockets.end())
           {
               // gone in the meantime
               LOGC(mglog.Error, log << "removeSocket: IPE? socket %" << u << " being queued for listener socket %" << s->m_SocketID << " is GONE in the meantime ???");
               continue;
           }

<<<<<<< HEAD
           CUDTSocket* as = si->second;

           as->m_pUDT->m_bBroken = true;
           as->m_pUDT->close();
           as->m_TimeStamp = CTimer::getTime();
           as->m_Status = SRTS_CLOSED;
           m_ClosedSockets[*q] = as;
           m_Sockets.erase(*q);
       }
=======
         CUDTSocket* as = si->second;

           as->makeClosed();
         m_ClosedSockets[*q] = as;
         m_Sockets.erase(*q);
      }
>>>>>>> a97cc0ad

   }

   // remove from peer rec
   map<int64_t, set<SRTSOCKET> >::iterator j = m_PeerRec.find(
      s->getPeerSpec());
   if (j != m_PeerRec.end())
   {
      j->second.erase(u);
      if (j->second.empty())
         m_PeerRec.erase(j);
   }

   /*
   * Socket may be deleted while still having ePoll events set that would
   * remains forever causing epoll_wait to unblock continuously for inexistent
   * sockets. Get rid of all events for this socket.
   */
   m_EPoll.update_events(u, s->m_pUDT->m_sPollID,
      SRT_EPOLL_IN|SRT_EPOLL_OUT|SRT_EPOLL_ERR, false);

   // delete this one
   m_ClosedSockets.erase(i);

   HLOGC(mglog.Debug, log << "GC/removeSocket: closing associated UDT %" << u);
   s->makeClosed();
   HLOGC(mglog.Debug, log << "GC/removeSocket: DELETING SOCKET %" << u);
   delete s;

   map<int, CMultiplexer>::iterator m;
   m = m_mMultiplexer.find(mid);
   if (m == m_mMultiplexer.end())
   {
      LOGC(mglog.Fatal, log << "IPE: For socket %" << u << " MUXER id=" << mid << " NOT FOUND!");
      return;
   }

   m->second.m_iRefCount --;
   // HLOGF(mglog.Debug, "unrefing underlying socket for %u: %u\n",
   //    u, m->second.m_iRefCount);
   if (0 == m->second.m_iRefCount)
   {
       HLOGC(mglog.Debug, log << "MUXER id=" << mid << " lost last socket %"
           << u << " - deleting muxer bound to port "
           << m->second.m_pChannel->bindAddressAny().hport());
      m->second.m_pChannel->close();
      delete m->second.m_pSndQueue;
      delete m->second.m_pRcvQueue;
      delete m->second.m_pTimer;
      delete m->second.m_pChannel;
      m_mMultiplexer.erase(m);
   }
}

void CUDTUnited::setError(CUDTException* e)
{
    delete (CUDTException*)pthread_getspecific(m_TLSError);
    pthread_setspecific(m_TLSError, e);
}

CUDTException* CUDTUnited::getError()
{
    if(!pthread_getspecific(m_TLSError))
        pthread_setspecific(m_TLSError, new CUDTException);
    return (CUDTException*)pthread_getspecific(m_TLSError);
}


void CUDTUnited::updateMux(
   CUDTSocket* s, const sockaddr_any& addr, const int* udpsock /*[[nullable]]*/)
{
   CGuard cg(m_GlobControlLock, "GlobControl");

   // Don't try to reuse given address, if udpsock was given.
   // In such a case rely exclusively on that very socket and
   // use it the way as it is configured, of course, create also
   // always a new multiplexer for that very socket.
   if (!udpsock && s->m_pUDT->m_bReuseAddr)
   {
       int port = addr.hport();

      // find a reusable address
      for (map<int, CMultiplexer>::iterator i = m_mMultiplexer.begin();
         i != m_mMultiplexer.end(); ++ i)
      {
           // Use the "family" value blindly from the address; we
           // need to find an existing multiplexer that binds to the
           // given port in the same family as requested address.
           if ((i->second.m_iFamily == addr.family())
                   && (i->second.m_iMSS == s->m_pUDT->m_iMSS)
#ifdef SRT_ENABLE_IPOPTS
                   &&  (i->second.m_iIpTTL == s->m_pUDT->m_iIpTTL)
                   && (i->second.m_iIpToS == s->m_pUDT->m_iIpToS)
#endif
            &&  i->second.m_bReusable)
         {
            if (i->second.m_iPort == port)
            {
               // HLOGF(mglog.Debug, "reusing multiplexer for port
               // %hd\n", port);
               // reuse the existing multiplexer
               ++ i->second.m_iRefCount;
                   s->m_pUDT->m_pSndQueue = i->second.m_pSndQueue;
                   s->m_pUDT->m_pRcvQueue = i->second.m_pRcvQueue;
               s->m_iMuxID = i->second.m_iID;
               return;
            }
         }
      }
   }

   // a new multiplexer is needed
   CMultiplexer m;
   m.m_iMSS = s->m_pUDT->m_iMSS;
   m.m_iFamily = addr.family();
#ifdef SRT_ENABLE_IPOPTS
   m.m_iIpTTL = s->m_pUDT->m_iIpTTL;
   m.m_iIpToS = s->m_pUDT->m_iIpToS;
#endif
   m.m_iRefCount = 1;
   m.m_bReusable = s->m_pUDT->m_bReuseAddr;
   m.m_iID = s->m_SocketID;

   m.m_pChannel = new CChannel();
#ifdef SRT_ENABLE_IPOPTS
   m.m_pChannel->setIpTTL(s->m_pUDT->m_iIpTTL);
   m.m_pChannel->setIpToS(s->m_pUDT->m_iIpToS);
#endif
   m.m_pChannel->setSndBufSize(s->m_pUDT->m_iUDPSndBufSize);
   m.m_pChannel->setRcvBufSize(s->m_pUDT->m_iUDPRcvBufSize);

   try
   {
      if (udpsock)
       {
           // In this case, addr contains the address
           // that has been extracted already from the
           // given socket
           m.m_pChannel->attach(*udpsock, addr);
       }
       else if (addr.empty())
       {
           // The case of previously used case of a NULL address.
           // This here is used to pass family only, in this case
           // just automatically bind to the "0" address to autoselect
           // everything. If at least the IP address is specified,
           // then bind to that address, but still possibly autoselect
           // the outgoing port, if the port was specified as 0.
           m.m_pChannel->open(addr.family());
       }
       else
       {
           m.m_pChannel->open(addr);
       }
   }
   catch (CUDTException& e)
   {
      m.m_pChannel->close();
      delete m.m_pChannel;
      throw e;
   }

   sockaddr_any sa;
   m.m_pChannel->getSockAddr(Ref(sa));
   m.m_iPort = sa.hport();

   m.m_pTimer = new CTimer;

   m.m_pSndQueue = new CSndQueue;
   m.m_pSndQueue->init(m.m_pChannel, m.m_pTimer);
   m.m_pRcvQueue = new CRcvQueue;
   m.m_pRcvQueue->init(
      32, s->m_pUDT->maxPayloadSize(), m.m_iFamily, 1024,
      m.m_pChannel, m.m_pTimer);

   m_mMultiplexer[m.m_iID] = m;

   s->m_pUDT->m_pSndQueue = m.m_pSndQueue;
   s->m_pUDT->m_pRcvQueue = m.m_pRcvQueue;
   s->m_iMuxID = m.m_iID;

   HLOGF(mglog.Debug, 
      "creating new multiplexer for port %i\n", m.m_iPort);
}

// XXX This functionality needs strong refactoring.
//
// This function is going to find a multiplexer for the port contained
// in the 'ls' listening socket, by searching through the multiplexer
// container.
//
// Somehow, however, it's not even predicted a situation that the multiplexer
// for that port doesn't exist - that is, this function WILL find the
// multiplexer. How can it be so certain? It's because the listener has
// already created the multiplexer during the call to bind(), so if it
// didn't, this function wouldn't even have a chance to be called.
//
// Why can't then the multiplexer be recorded in the 'ls' listening socket data
// to be accessed immediately, especially when one listener can't bind to more
// than one multiplexer at a time (well, even if it could, there's still no
// reason why this should be extracted by "querying")?
//
// Maybe because the multiplexer container is a map, not a list.
// Why is this then a map? Because it's addressed by MuxID. Why do we need
// mux id? Because we don't have a list... ?
// 
// But what's the multiplexer ID? It's a socket ID for which it was originally
// created.
//
// Is this then shared? Yes, only between the listener socket and the accepted
// sockets, or in case of "bound" connecting sockets (by binding you can
// enforce the port number, which can be the same for multiple SRT sockets).
// Not shared in case of unbound connecting socket or rendezvous socket.
//
// Ok, in which situation do we need dispatching by mux id? Only when the
// socket is being deleted. How does the deleting procedure know the muxer id?
// Because it is recorded here at the time when it's found, as... the socket ID
// of the actual listener socket being actually the first socket to create the
// multiplexer, so the multiplexer gets its id.
//
// Still, no reasons found why the socket can't contain a list iterator to a
// multiplexer INSTEAD of m_iMuxID. There's no danger in this solution because
// the multiplexer is never deleted until there's at least one socket using it.
//
// The multiplexer may even physically be contained in the CUDTUnited object,
// just track the multiple users of it (the listener and the accepted sockets).
// When deleting, you simply "unsubscribe" yourself from the multiplexer, which
// will unref it and remove the list element by the iterator kept by the
// socket.
void CUDTUnited::updateListenerMux(CUDTSocket* s, const CUDTSocket* ls)
{
   CGuard cg(m_GlobControlLock, "GlobControl");
   int port = ls->m_SelfAddr.hport();

   // find the listener's address
   for (map<int, CMultiplexer>::iterator i = m_mMultiplexer.begin();
      i != m_mMultiplexer.end(); ++ i)
   {
      if (i->second.m_iPort == port)
      {
         HLOGF(mglog.Debug, 
            "updateMux: reusing multiplexer for port %i\n", port);
         // reuse the existing multiplexer
         ++ i->second.m_iRefCount;
         s->m_pUDT->m_pSndQueue = i->second.m_pSndQueue;
         s->m_pUDT->m_pRcvQueue = i->second.m_pRcvQueue;
         s->m_iMuxID = i->second.m_iID;
         return;
      }
   }
}

void* CUDTUnited::garbageCollect(void* p)
{
   CUDTUnited* self = (CUDTUnited*)p;

   THREAD_STATE_INIT("SRT:GC");

   CGuard gcguard(self->m_GCStopLock, "GCStop");

   while (!self->m_bClosing)
   {
       INCREMENT_THREAD_ITERATIONS();
       self->checkBrokenSockets();

       //#ifdef _WIN32
       //      self->checkTLSValue();
       //#endif

       timeval now;
       timespec timeout;
       gettimeofday(&now, 0);
       timeout.tv_sec = now.tv_sec + 1;
       timeout.tv_nsec = now.tv_usec * 1000;

       pthread_cond_timedwait(
               &self->m_GCStopCond, &self->m_GCStopLock, &timeout);
   }

   // remove all sockets and multiplexers
   CGuard::enterCS(self->m_GlobControlLock, "GlobControl");
   for (sockets_t::iterator i = self->m_Sockets.begin();
      i != self->m_Sockets.end(); ++ i)
   {
      i->second->makeClosed();
      self->m_ClosedSockets[i->first] = i->second;

      // remove from listener's queue
      sockets_t::iterator ls = self->m_Sockets.find(
         i->second->m_ListenSocket);
      if (ls == self->m_Sockets.end())
      {
         ls = self->m_ClosedSockets.find(i->second->m_ListenSocket);
         if (ls == self->m_ClosedSockets.end())
            continue;
      }

      CGuard::enterCS(ls->second->m_AcceptLock, "Accept");
      ls->second->m_pQueuedSockets->erase(i->second->m_SocketID);
      ls->second->m_pAcceptSockets->erase(i->second->m_SocketID);
      CGuard::leaveCS(ls->second->m_AcceptLock, "Accept");
   }
   self->m_Sockets.clear();

   for (sockets_t::iterator j = self->m_ClosedSockets.begin();
      j != self->m_ClosedSockets.end(); ++ j)
   {
      j->second->m_TimeStamp = 0;
   }
   CGuard::leaveCS(self->m_GlobControlLock, "GlobControl");

   while (true)
   {
      self->checkBrokenSockets();

      CGuard::enterCS(self->m_GlobControlLock, "GlobControl");
      bool empty = self->m_ClosedSockets.empty();
      CGuard::leaveCS(self->m_GlobControlLock, "GlobControl");

      if (empty)
         break;

      CTimer::sleep();
   }

   THREAD_EXIT();
   return NULL;
}

////////////////////////////////////////////////////////////////////////////////

int CUDT::startup()
{
   return s_UDTUnited.startup();
}

int CUDT::cleanup()
{
   return s_UDTUnited.cleanup();
}

SRTSOCKET CUDT::socket()
{
   if (!s_UDTUnited.m_bGCStatus)
      s_UDTUnited.startup();

   try
   {
      return s_UDTUnited.newSocket();
   }
   catch (CUDTException& e)
   {
      s_UDTUnited.setError(new CUDTException(e));
      return INVALID_SOCK;
   }
   catch (bad_alloc&)
   {
      s_UDTUnited.setError(new CUDTException(MJ_SYSTEMRES, MN_MEMORY, 0));
      return INVALID_SOCK;
   }
   catch (std::exception& ee)
   {
      LOGC(mglog.Fatal, log << "socket: UNEXPECTED EXCEPTION: "
         << typeid(ee).name()
         << ": " << ee.what());
      s_UDTUnited.setError(new CUDTException(MJ_UNKNOWN, MN_NONE, 0));
      return INVALID_SOCK;
   }
}

int CUDT::setError(const CUDTException& e)
{
    s_UDTUnited.setError(new CUDTException(e));
    return SRT_ERROR;
}

int CUDT::setError(CodeMajor mj, CodeMinor mn, int syserr)
{
    s_UDTUnited.setError(new CUDTException(mj, mn, syserr));
    return SRT_ERROR;
}

// This is an internal function; 'type' should be pre-checked if it has a correct value.
// This doesn't have argument of GroupType due to header file conflicts.
CUDTGroup& CUDT::newGroup(int type)
{
    CGuard guard(s_UDTUnited.m_IDLock, "id");
    SRTSOCKET id = s_UDTUnited.generateSocketID(true);

    // Now map the group
    return s_UDTUnited.addGroup(id).id(id).type(SRT_GROUP_TYPE(type));
}

SRTSOCKET CUDT::createGroup(SRT_GROUP_TYPE gt)
{
    // Doing the same lazy-startup as with srt_create_socket()
    if (!s_UDTUnited.m_bGCStatus)
        s_UDTUnited.startup();

    try
    {
        return newGroup(gt).id();
    }
    catch (CUDTException& e)
    {
        return setError(e);
    }
    catch (std::bad_alloc& e)
    {
        return setError(MJ_SYSTEMRES, MN_MEMORY, 0);
    }
}


int CUDT::addSocketToGroup(SRTSOCKET socket, SRTSOCKET group)
{
    // Check if socket and group have been set correctly.
    int32_t sid = socket & ~SRTGROUP_MASK;
    int32_t gm = group & SRTGROUP_MASK;

    if ( sid != socket || gm == 0 )
        return setError(MJ_NOTSUP, MN_INVAL, 0);

    // Find the socket and the group
    CUDTSocket* s = s_UDTUnited.locateSocket(socket);
    CUDTGroup* g = s_UDTUnited.locateGroup(group);

    if (!s || !g)
        return setError(MJ_NOTSUP, MN_INVAL, 0);

    // Check if the socket is already IN SOME GROUP.
    if (s->m_IncludedGroup)
        return setError(MJ_NOTSUP, MN_INVAL, 0);

    if (g->managed())
    {
        // This can be changed as long as the group is empty.
        if (!g->empty())
        {
            return setError(MJ_NOTSUP, MN_INVAL, 0);
        }
        g->managed(false);
    }

    CGuard cg(s->m_ControlLock, "Control");

    // Check if the socket already is in the group
    CUDTGroup::gli_t f = g->find(socket);
    if (f != CUDTGroup::gli_NULL())
    {
        // XXX This is internal error. Report it, but continue
        LOGC(mglog.Error, log << "IPE (non-fatal): the socket is in the group, but has no clue about it!");
        s->m_IncludedGroup = g;
        s->m_IncludedIter = f;
        return 0;
    }
    s->m_IncludedGroup = g;
    s->m_IncludedIter = g->add(g->prepareData(s));

    return 0;
}

int CUDT::removeSocketFromGroup(SRTSOCKET socket)
{
    CUDTSocket* s = s_UDTUnited.locateSocket(socket);
    if (!s)
        return setError(MJ_NOTSUP, MN_INVAL, 0);

    if (!s->m_IncludedGroup)
        return setError(MJ_NOTSUP, MN_INVAL, 0);

    CGuard grd(s->m_ControlLock, "Control");
    s->removeFromGroup();
    return 0;
}

void CUDTSocket::removeFromGroup()
{
    m_IncludedGroup->remove(m_SocketID);
    m_IncludedIter = CUDTGroup::gli_NULL();
    m_IncludedGroup = NULL;
}

SRTSOCKET CUDT::getGroupOfSocket(SRTSOCKET socket)
{
    CUDTSocket* s = s_UDTUnited.locateSocket(socket);
    if (!s)
        return setError(MJ_NOTSUP, MN_INVAL, 0);

    if (!s->m_IncludedGroup)
        return setError(MJ_NOTSUP, MN_INVAL, 0);

    return s->m_IncludedGroup->id();
}

int CUDT::getGroupData(SRTSOCKET groupid, SRT_SOCKGROUPDATA* pdata, size_t* psize)
{
    if ( (groupid & SRTGROUP_MASK) == 0)
    {
        return setError(MJ_NOTSUP, MN_INVAL, 0);
    }

    CUDTGroup* g = s_UDTUnited.locateGroup(groupid, s_UDTUnited.ERH_RETURN);
    if (!g || !pdata || !psize)
    {
        return setError(MJ_NOTSUP, MN_INVAL, 0);
    }

    return g->getGroupData(pdata, psize);
}

int CUDT::bind(SRTSOCKET u, const sockaddr* name, int namelen)
{
   try
   {
       sockaddr_any sa (name, namelen);
       if ( sa.len == 0 )
       {
           // This happens if the namelen check proved it to be
           // too small for particular family, or that family is
           // not recognized (is none of AF_INET, AF_INET6).
           // This is a user error.
           return setError(MJ_NOTSUP, MN_INVAL, 0);
       }
       CUDTSocket* s = s_UDTUnited.locateSocket(u);
       if (!s)
           return setError(MJ_NOTSUP, MN_INVAL, 0);

       return s_UDTUnited.bind(s, sa);
   }
   catch (CUDTException& e)
   {
       return setError(e);
   }
   catch (bad_alloc&)
   {
       return setError(MJ_SYSTEMRES, MN_MEMORY, 0);
   }
   catch (std::exception& ee)
   {
      LOGC(mglog.Fatal, log << "bind: UNEXPECTED EXCEPTION: "
         << typeid(ee).name()
         << ": " << ee.what());
      return setError(MJ_UNKNOWN, MN_NONE, 0);
   }
}

int CUDT::bind(SRTSOCKET u, int udpsock)
{
    try
    {
        CUDTSocket* s = s_UDTUnited.locateSocket(u);
        if (!s)
            return setError(MJ_NOTSUP, MN_INVAL, 0);

        return s_UDTUnited.bind(s, udpsock);
    }
    catch (CUDTException& e)
    {
        s_UDTUnited.setError(new CUDTException(e));
        return ERROR;
    }
    catch (bad_alloc&)
    {
        s_UDTUnited.setError(new CUDTException(MJ_SYSTEMRES, MN_MEMORY, 0));
        return ERROR;
    }
    catch (std::exception& ee)
    {
        LOGC(mglog.Fatal, log << "bind/udp: UNEXPECTED EXCEPTION: "
                << typeid(ee).name() << ": " << ee.what());
        s_UDTUnited.setError(new CUDTException(MJ_UNKNOWN, MN_NONE, 0));
        return ERROR;
    }
}

int CUDT::listen(SRTSOCKET u, int backlog)
{
   try
   {
      return s_UDTUnited.listen(u, backlog);
   }
   catch (CUDTException& e)
   {
      s_UDTUnited.setError(new CUDTException(e));
      return ERROR;
   }
   catch (bad_alloc&)
   {
      s_UDTUnited.setError(new CUDTException(MJ_SYSTEMRES, MN_MEMORY, 0));
      return ERROR;
   }
   catch (std::exception& ee)
   {
      LOGC(mglog.Fatal, log << "listen: UNEXPECTED EXCEPTION: "
         << typeid(ee).name() << ": " << ee.what());
      s_UDTUnited.setError(new CUDTException(MJ_UNKNOWN, MN_NONE, 0));
      return ERROR;
   }
}

SRTSOCKET CUDT::accept(SRTSOCKET u, sockaddr* addr, int* addrlen)
{
   try
   {
      return s_UDTUnited.accept(u, addr, addrlen);
   }
   catch (CUDTException& e)
   {
      s_UDTUnited.setError(new CUDTException(e));
      return INVALID_SOCK;
   }
   catch (std::exception& ee)
   {
      LOGC(mglog.Fatal, log << "accept: UNEXPECTED EXCEPTION: "
         << typeid(ee).name() << ": " << ee.what());
      s_UDTUnited.setError(new CUDTException(MJ_UNKNOWN, MN_NONE, 0));
      return INVALID_SOCK;
   }
}

int CUDT::connect(
    SRTSOCKET u, const sockaddr* name, int namelen, const sockaddr* tname, int tnamelen)
{
   try
   {
      return s_UDTUnited.connect(u, name, namelen, tname, tnamelen);
   }
   catch (CUDTException e)
   {
      s_UDTUnited.setError(new CUDTException(e));
      return ERROR;
   }
   catch (bad_alloc&)
   {
      s_UDTUnited.setError(new CUDTException(MJ_SYSTEMRES, MN_MEMORY, 0));
      return ERROR;
   }
   catch (std::exception& ee)
   {
      LOGC(mglog.Fatal, log << "connect: UNEXPECTED EXCEPTION: "
         << typeid(ee).name() << ": " << ee.what());
      s_UDTUnited.setError(new CUDTException(MJ_UNKNOWN, MN_NONE, 0));
      return ERROR;
   }
}

int CUDT::connect(SRTSOCKET u, const sockaddr* name, int namelen, int32_t forced_isn)
{
   try
   {
      return s_UDTUnited.connect(u, name, namelen, forced_isn);
   }
   catch (CUDTException e)
   {
      s_UDTUnited.setError(new CUDTException(e));
      return ERROR;
   }
   catch (bad_alloc&)
   {
      s_UDTUnited.setError(new CUDTException(MJ_SYSTEMRES, MN_MEMORY, 0));
      return ERROR;
   }
   catch (std::exception& ee)
   {
      LOGC(mglog.Fatal, log << "connect: UNEXPECTED EXCEPTION: "
         << typeid(ee).name() << ": " << ee.what());
      s_UDTUnited.setError(new CUDTException(MJ_UNKNOWN, MN_NONE, 0));
      return ERROR;
   }
}

int CUDT::close(SRTSOCKET u)
{
   try
   {
      return s_UDTUnited.close(u);
   }
   catch (CUDTException e)
   {
      s_UDTUnited.setError(new CUDTException(e));
      return ERROR;
   }
   catch (std::exception& ee)
   {
      LOGC(mglog.Fatal, log << "close: UNEXPECTED EXCEPTION: "
         << typeid(ee).name() << ": " << ee.what());
      s_UDTUnited.setError(new CUDTException(MJ_UNKNOWN, MN_NONE, 0));
      return ERROR;
   }
}

int CUDT::getpeername(SRTSOCKET u, sockaddr* name, int* namelen)
{
   try
   {
      s_UDTUnited.getpeername(u, name, namelen);
      return 0;
   }
   catch (CUDTException e)
   {
      s_UDTUnited.setError(new CUDTException(e));
      return ERROR;
   }
   catch (std::exception& ee)
   {
      LOGC(mglog.Fatal, log << "getpeername: UNEXPECTED EXCEPTION: "
         << typeid(ee).name() << ": " << ee.what());
      s_UDTUnited.setError(new CUDTException(MJ_UNKNOWN, MN_NONE, 0));
      return ERROR;
   }
}

int CUDT::getsockname(SRTSOCKET u, sockaddr* name, int* namelen)
{
   try
   {
      s_UDTUnited.getsockname(u, name, namelen);;
      return 0;
   }
   catch (CUDTException e)
   {
      s_UDTUnited.setError(new CUDTException(e));
      return ERROR;
   }
   catch (std::exception& ee)
   {
      LOGC(mglog.Fatal, log << "getsockname: UNEXPECTED EXCEPTION: "
         << typeid(ee).name() << ": " << ee.what());
      s_UDTUnited.setError(new CUDTException(MJ_UNKNOWN, MN_NONE, 0));
      return ERROR;
   }
}

int CUDT::getsockopt(SRTSOCKET u, int, SRT_SOCKOPT optname, void* optval, int* optlen)
{
    if (!optval || !optlen)
    {
        return setError(MJ_NOTSUP, MN_INVAL, 0);
    }

    try
    {
        if (u & SRTGROUP_MASK)
        {
            CUDTGroup* g = s_UDTUnited.locateGroup(u, s_UDTUnited.ERH_THROW);
            g->getOpt(optname, optval, Ref(*optlen));
            return 0;
        }

        CUDT* udt = s_UDTUnited.locateSocket(u, s_UDTUnited.ERH_THROW)->m_pUDT;
        udt->getOpt(optname, optval, Ref(*optlen));
        return 0;
    }
    catch (CUDTException e)
    {
        s_UDTUnited.setError(new CUDTException(e));
        return ERROR;
    }
    catch (std::exception& ee)
    {
        LOGC(mglog.Fatal, log << "getsockopt: UNEXPECTED EXCEPTION: "
                << typeid(ee).name() << ": " << ee.what());
        s_UDTUnited.setError(new CUDTException(MJ_UNKNOWN, MN_NONE, 0));
        return ERROR;
    }
}

int CUDT::setsockopt(SRTSOCKET u, int, SRT_SOCKOPT optname, const void* optval, int optlen)
{
    if (!optval)
    {
        return setError(MJ_NOTSUP, MN_INVAL, 0);
    }

    try
    {
        if (u & SRTGROUP_MASK)
        {
            CUDTGroup* g = s_UDTUnited.locateGroup(u, s_UDTUnited.ERH_THROW);
            g->setOpt(optname, optval, optlen);
            return 0;
        }

        CUDT* udt = s_UDTUnited.locateSocket(u, s_UDTUnited.ERH_THROW)->m_pUDT;
        udt->setOpt(optname, optval, optlen);
        return 0;
    }
    catch (CUDTException e)
    {
        s_UDTUnited.setError(new CUDTException(e));
        return ERROR;
    }
    catch (std::exception& ee)
    {
        LOGC(mglog.Fatal, log << "setsockopt: UNEXPECTED EXCEPTION: "
                << typeid(ee).name() << ": " << ee.what());
        s_UDTUnited.setError(new CUDTException(MJ_UNKNOWN, MN_NONE, 0));
        return ERROR;
    }
}

int CUDT::send(SRTSOCKET u, const char* buf, int len, int)
{
    SRT_MSGCTRL mctrl = srt_msgctrl_default;
    return sendmsg2(u, buf, len, Ref(mctrl));
}

int CUDT::sendmsg(SRTSOCKET u, const char* buf, int len, int ttl, bool inorder, uint64_t srctime)
{
    SRT_MSGCTRL mctrl = srt_msgctrl_default;
    mctrl.msgttl = ttl;
    mctrl.inorder = inorder;
    mctrl.srctime = srctime;
    return sendmsg2(u, buf, len, Ref(mctrl));
}

int CUDT::sendmsg2( SRTSOCKET u, const char* buf, int len, ref_t<SRT_MSGCTRL> r_m)
{
    try
    {
        if (u & SRTGROUP_MASK)
        {
            return s_UDTUnited.locateGroup(u, CUDTUnited::ERH_THROW)->send(buf, len, r_m);
        }

        return s_UDTUnited.locateSocket(u, CUDTUnited::ERH_THROW)->core().sendmsg2(buf, len, r_m);
    }
    catch (CUDTException e)
    {
        s_UDTUnited.setError(new CUDTException(e));
        return ERROR;
    }
    catch (bad_alloc&)
    {
        s_UDTUnited.setError(new CUDTException(MJ_SYSTEMRES, MN_MEMORY, 0));
        return ERROR;
    }
    catch (std::exception& ee)
    {
        LOGC(mglog.Fatal, log
            << "sendmsg: UNEXPECTED EXCEPTION: "
            << typeid(ee).name() << ": " << ee.what());
        s_UDTUnited.setError(new CUDTException(MJ_UNKNOWN, MN_NONE, 0));
        return ERROR;
    }
}

int CUDT::recv(SRTSOCKET u, char* buf, int len, int)
{
    SRT_MSGCTRL mctrl = srt_msgctrl_default;
    int ret = recvmsg2(u, buf, len, Ref(mctrl));
    return ret;
}

int CUDT::recvmsg(SRTSOCKET u, char* buf, int len, uint64_t& srctime)
{
    SRT_MSGCTRL mctrl = srt_msgctrl_default;
    int ret = recvmsg2(u, buf, len, Ref(mctrl));
    srctime = mctrl.srctime;
    return ret;
}

int CUDT::recvmsg2(SRTSOCKET u, char* buf, int len, ref_t<SRT_MSGCTRL> r_m)
{
<<<<<<< HEAD
    try
    {
        if (u & SRTGROUP_MASK)
        {
            return s_UDTUnited.locateGroup(u, CUDTUnited::ERH_THROW)->recv(buf, len, r_m);
        }

        return s_UDTUnited.locateSocket(u, CUDTUnited::ERH_THROW)->core().recvmsg2(buf, len, r_m);
    }
    catch (CUDTException e)
    {
        s_UDTUnited.setError(new CUDTException(e));
        return ERROR;
    }
    catch (std::exception& ee)
    {
        LOGC(mglog.Fatal, log
            << "recvmsg: UNEXPECTED EXCEPTION: "
            << typeid(ee).name() << ": " << ee.what());
        s_UDTUnited.setError(new CUDTException(MJ_UNKNOWN, MN_NONE, 0));
        return ERROR;
    }
=======
   try
   {
      CUDT* udt = s_UDTUnited.locateSocket(u, s_UDTUnited.ERH_THROW)->m_pUDT;
      return udt->recvmsg2(buf, len, r_m);
   }
   catch (CUDTException e)
   {
      s_UDTUnited.setError(new CUDTException(e));
      return ERROR;
   }
   catch (std::exception& ee)
   {
        LOGC(mglog.Fatal, log
            << "recvmsg: UNEXPECTED EXCEPTION: "
         << typeid(ee).name() << ": " << ee.what());
      s_UDTUnited.setError(new CUDTException(MJ_UNKNOWN, MN_NONE, 0));
      return ERROR;
   }
>>>>>>> a97cc0ad
}

int64_t CUDT::sendfile(
        SRTSOCKET u, fstream& ifs, int64_t& offset, int64_t size, int block)
{
    try
    {
        CUDT* udt = s_UDTUnited.locateSocket(u, s_UDTUnited.ERH_THROW)->m_pUDT;
        return udt->sendfile(ifs, offset, size, block);
    }
    catch (CUDTException e)
    {
        s_UDTUnited.setError(new CUDTException(e));
        return ERROR;
    }
    catch (bad_alloc&)
    {
        s_UDTUnited.setError(new CUDTException(MJ_SYSTEMRES, MN_MEMORY, 0));
        return ERROR;
    }
    catch (std::exception& ee)
    {
        LOGC(mglog.Fatal, log << "sendfile: UNEXPECTED EXCEPTION: "
                << typeid(ee).name() << ": " << ee.what());
        s_UDTUnited.setError(new CUDTException(MJ_UNKNOWN, MN_NONE, 0));
        return ERROR;
    }
}

int64_t CUDT::recvfile(
    SRTSOCKET u, fstream& ofs, int64_t& offset, int64_t size, int block)
{
    try
    {
        return s_UDTUnited.locateSocket(u, CUDTUnited::ERH_THROW)->core().recvfile(ofs, offset, size, block);
    }
    catch (CUDTException e)
    {
        s_UDTUnited.setError(new CUDTException(e));
        return ERROR;
    }
    catch (std::exception& ee)
    {
        LOGC(mglog.Fatal, log
            << "recvfile: UNEXPECTED EXCEPTION: "
            << typeid(ee).name() << ": " << ee.what());
        s_UDTUnited.setError(new CUDTException(MJ_UNKNOWN, MN_NONE, 0));
        return ERROR;
    }
}

int CUDT::select(
   int,
   ud_set* readfds,
   ud_set* writefds,
   ud_set* exceptfds,
   const timeval* timeout)
{
   if ((!readfds) && (!writefds) && (!exceptfds))
   {
      s_UDTUnited.setError(new CUDTException(MJ_NOTSUP, MN_INVAL, 0));
      return ERROR;
   }

   try
   {
      return s_UDTUnited.select(readfds, writefds, exceptfds, timeout);
   }
   catch (CUDTException e)
   {
      s_UDTUnited.setError(new CUDTException(e));
      return ERROR;
   }
   catch (bad_alloc&)
   {
      s_UDTUnited.setError(new CUDTException(MJ_SYSTEMRES, MN_MEMORY, 0));
      return ERROR;
   }
   catch (std::exception& ee)
   {
      LOGC(mglog.Fatal, log << "select: UNEXPECTED EXCEPTION: "
         << typeid(ee).name() << ": " << ee.what());
      s_UDTUnited.setError(new CUDTException(MJ_UNKNOWN, MN_NONE, 0));
      return ERROR;
   }
}

int CUDT::selectEx(
   const vector<SRTSOCKET>& fds,
   vector<SRTSOCKET>* readfds,
   vector<SRTSOCKET>* writefds,
   vector<SRTSOCKET>* exceptfds,
   int64_t msTimeOut)
{
   if ((!readfds) && (!writefds) && (!exceptfds))
   {
      s_UDTUnited.setError(new CUDTException(MJ_NOTSUP, MN_INVAL, 0));
      return ERROR;
   }

   try
   {
      return s_UDTUnited.selectEx(fds, readfds, writefds, exceptfds, msTimeOut);
   }
   catch (CUDTException e)
   {
      s_UDTUnited.setError(new CUDTException(e));
      return ERROR;
   }
   catch (bad_alloc&)
   {
      s_UDTUnited.setError(new CUDTException(MJ_SYSTEMRES, MN_MEMORY, 0));
      return ERROR;
   }
   catch (std::exception& ee)
   {
      LOGC(mglog.Fatal, log << "selectEx: UNEXPECTED EXCEPTION: "
         << typeid(ee).name() << ": " << ee.what());
      s_UDTUnited.setError(new CUDTException(MJ_UNKNOWN));
      return ERROR;
   }
}

int CUDT::epoll_create()
{
   try
   {
      return s_UDTUnited.epoll_create();
   }
   catch (CUDTException e)
   {
      s_UDTUnited.setError(new CUDTException(e));
      return ERROR;
   }
   catch (std::exception& ee)
   {
      LOGC(mglog.Fatal, log << "epoll_create: UNEXPECTED EXCEPTION: "
         << typeid(ee).name() << ": " << ee.what());
      s_UDTUnited.setError(new CUDTException(MJ_UNKNOWN, MN_NONE, 0));
      return ERROR;
   }
}

int CUDT::epoll_add_usock(const int eid, const SRTSOCKET u, const int* events)
{
   try
   {
      return s_UDTUnited.epoll_add_usock(eid, u, events);
   }
   catch (CUDTException e)
   {
      s_UDTUnited.setError(new CUDTException(e));
      return ERROR;
   }
   catch (std::exception& ee)
   {
      LOGC(mglog.Fatal, log << "epoll_add_usock: UNEXPECTED EXCEPTION: "
         << typeid(ee).name() << ": " << ee.what());
      s_UDTUnited.setError(new CUDTException(MJ_UNKNOWN, MN_NONE, 0));
      return ERROR;
   }
}

int CUDT::epoll_add_ssock(const int eid, const SYSSOCKET s, const int* events)
{
   try
   {
      return s_UDTUnited.epoll_add_ssock(eid, s, events);
   }
   catch (CUDTException e)
   {
      s_UDTUnited.setError(new CUDTException(e));
      return ERROR;
   }
   catch (std::exception& ee)
   {
      LOGC(mglog.Fatal, log << "epoll_add_ssock: UNEXPECTED EXCEPTION: "
         << typeid(ee).name() << ": " << ee.what());
      s_UDTUnited.setError(new CUDTException(MJ_UNKNOWN, MN_NONE, 0));
      return ERROR;
   }
}

int CUDT::epoll_update_usock(
   const int eid, const SRTSOCKET u, const int* events)
{
   try
   {
      return s_UDTUnited.epoll_update_usock(eid, u, events);
   }
   catch (CUDTException e)
   {
      s_UDTUnited.setError(new CUDTException(e));
      return ERROR;
   }
   catch (std::exception& ee)
   {
      LOGC(mglog.Fatal, log << "epoll_update_usock: UNEXPECTED EXCEPTION: "
         << typeid(ee).name() << ": " << ee.what());
      s_UDTUnited.setError(new CUDTException(MJ_UNKNOWN, MN_NONE, 0));
      return ERROR;
   }
}

int CUDT::epoll_update_ssock(
   const int eid, const SYSSOCKET s, const int* events)
{
   try
   {
      return s_UDTUnited.epoll_update_ssock(eid, s, events);
   }
   catch (CUDTException e)
   {
      s_UDTUnited.setError(new CUDTException(e));
      return ERROR;
   }
   catch (std::exception& ee)
   {
      LOGC(mglog.Fatal, log << "epoll_update_ssock: UNEXPECTED EXCEPTION: "
         << typeid(ee).name() << ": " << ee.what());
      s_UDTUnited.setError(new CUDTException(MJ_UNKNOWN, MN_NONE, 0));
      return ERROR;
   }
}


int CUDT::epoll_remove_usock(const int eid, const SRTSOCKET u)
{
   try
   {
      return s_UDTUnited.epoll_remove_usock(eid, u);
   }
   catch (CUDTException e)
   {
      s_UDTUnited.setError(new CUDTException(e));
      return ERROR;
   }
   catch (std::exception& ee)
   {
      LOGC(mglog.Fatal, log << "epoll_remove_usock: UNEXPECTED EXCEPTION: "
         << typeid(ee).name() << ": " << ee.what());
      s_UDTUnited.setError(new CUDTException(MJ_UNKNOWN, MN_NONE, 0));
      return ERROR;
   }
}

int CUDT::epoll_remove_ssock(const int eid, const SYSSOCKET s)
{
   try
   {
      return s_UDTUnited.epoll_remove_ssock(eid, s);
   }
   catch (CUDTException e)
   {
      s_UDTUnited.setError(new CUDTException(e));
      return ERROR;
   }
   catch (std::exception& ee)
   {
      LOGC(mglog.Fatal, log << "epoll_remove_ssock: UNEXPECTED EXCEPTION: "
         << typeid(ee).name() << ": " << ee.what());
      s_UDTUnited.setError(new CUDTException(MJ_UNKNOWN, MN_NONE, 0));
      return ERROR;
   }
}

int CUDT::epoll_wait(
   const int eid,
   set<SRTSOCKET>* readfds,
   set<SRTSOCKET>* writefds,
   int64_t msTimeOut,
   set<SYSSOCKET>* lrfds,
   set<SYSSOCKET>* lwfds)
{
   try
   {
      return s_UDTUnited.epoll_wait(
         eid, readfds, writefds, msTimeOut, lrfds, lwfds);
   }
   catch (CUDTException e)
   {
      s_UDTUnited.setError(new CUDTException(e));
      return ERROR;
   }
   catch (std::exception& ee)
   {
      LOGC(mglog.Fatal, log << "epoll_wait: UNEXPECTED EXCEPTION: "
         << typeid(ee).name() << ": " << ee.what());
      s_UDTUnited.setError(new CUDTException(MJ_UNKNOWN, MN_NONE, 0));
      return ERROR;
   }
}

int CUDT::epoll_release(const int eid)
{
   try
   {
      return s_UDTUnited.epoll_release(eid);
   }
   catch (CUDTException e)
   {
      s_UDTUnited.setError(new CUDTException(e));
      return ERROR;
   }
   catch (std::exception& ee)
   {
      LOGC(mglog.Fatal, log << "epoll_release: UNEXPECTED EXCEPTION: "
         << typeid(ee).name() << ": " << ee.what());
      s_UDTUnited.setError(new CUDTException(MJ_UNKNOWN, MN_NONE, 0));
      return ERROR;
   }
}

CUDTException& CUDT::getlasterror()
{
   return *s_UDTUnited.getError();
}

int CUDT::perfmon(SRTSOCKET u, CPerfMon* perf, bool clear)
{
   try
   {
       CUDT* udt = s_UDTUnited.locateSocket(u, s_UDTUnited.ERH_THROW)->m_pUDT;
       udt->sample(perf, clear);
       return 0;
   }
   catch (CUDTException e)
   {
      s_UDTUnited.setError(new CUDTException(e));
      return ERROR;
   }
   catch (std::exception& ee)
   {
       LOGC(mglog.Fatal, log << "perfmon: UNEXPECTED EXCEPTION: "
               << typeid(ee).name() << ": " << ee.what());
       s_UDTUnited.setError(new CUDTException(MJ_UNKNOWN, MN_NONE, 0));
       return ERROR;
   }
}

int CUDT::bstats(SRTSOCKET u, CBytePerfMon* perf, bool clear, bool instantaneous)
{
   try
   {
       CUDT* udt = s_UDTUnited.locateSocket(u, s_UDTUnited.ERH_THROW)->m_pUDT;
       udt->bstats(perf, clear, instantaneous);
       return 0;
   }
   catch (CUDTException e)
   {
      s_UDTUnited.setError(new CUDTException(e));
      return ERROR;
   }
   catch (std::exception& ee)
   {
      LOGC(mglog.Fatal, log << "bstats: UNEXPECTED EXCEPTION: "
         << typeid(ee).name() << ": " << ee.what());
      s_UDTUnited.setError(new CUDTException(MJ_UNKNOWN, MN_NONE, 0));
      return ERROR;
   }
}

CUDT* CUDT::getUDTHandle(SRTSOCKET u)
{
   try
   {
      return s_UDTUnited.locateSocket(u, s_UDTUnited.ERH_THROW)->m_pUDT;
   }
   catch (CUDTException e)
   {
      s_UDTUnited.setError(new CUDTException(e));
      return NULL;
   }
   catch (std::exception& ee)
   {
      LOGC(mglog.Fatal, log << "getUDTHandle: UNEXPECTED EXCEPTION: "
         << typeid(ee).name() << ": " << ee.what());
      s_UDTUnited.setError(new CUDTException(MJ_UNKNOWN, MN_NONE, 0));
      return NULL;
   }
}

vector<SRTSOCKET> CUDT::existingSockets()
{
    vector<SRTSOCKET> out;
    for (CUDTUnited::sockets_t::iterator i = s_UDTUnited.m_Sockets.begin();
            i != s_UDTUnited.m_Sockets.end(); ++i)
    {
        out.push_back(i->first);
    }
    return out;
}

SRT_SOCKSTATUS CUDT::getsockstate(SRTSOCKET u)
{
   try
   {
       if (isgroup(u))
       {
           CUDTGroup* g = s_UDTUnited.locateGroup(u, s_UDTUnited.ERH_THROW);
           return g->getStatus();
       }
       return s_UDTUnited.getStatus(u);
   }
   catch (CUDTException e)
   {
      s_UDTUnited.setError(new CUDTException(e));
      return SRTS_NONEXIST;
   }
   catch (std::exception& ee)
   {
      LOGC(mglog.Fatal, log << "getsockstate: UNEXPECTED EXCEPTION: "
         << typeid(ee).name() << ": " << ee.what());
      s_UDTUnited.setError(new CUDTException(MJ_UNKNOWN, MN_NONE, 0));
      return SRTS_NONEXIST;
   }
}


////////////////////////////////////////////////////////////////////////////////

namespace UDT
{

int startup()
{
   return CUDT::startup();
}

int cleanup()
{
   return CUDT::cleanup();
}

SRTSOCKET socket(int , int , int )
{
   return CUDT::socket();
}

int bind(SRTSOCKET u, const struct sockaddr* name, int namelen)
{
   return CUDT::bind(u, name, namelen);
}

int bind2(SRTSOCKET u, int udpsock)
{
   return CUDT::bind(u, udpsock);
}

int listen(SRTSOCKET u, int backlog)
{
   return CUDT::listen(u, backlog);
}

SRTSOCKET accept(SRTSOCKET u, struct sockaddr* addr, int* addrlen)
{
   return CUDT::accept(u, addr, addrlen);
}

int connect(SRTSOCKET u, const struct sockaddr* name, int namelen)
{
   return CUDT::connect(u, name, namelen, 0);
}

int close(SRTSOCKET u)
{
   return CUDT::close(u);
}

int getpeername(SRTSOCKET u, struct sockaddr* name, int* namelen)
{
   return CUDT::getpeername(u, name, namelen);
}

int getsockname(SRTSOCKET u, struct sockaddr* name, int* namelen)
{
   return CUDT::getsockname(u, name, namelen);
}

int getsockopt(
   SRTSOCKET u, int level, SRT_SOCKOPT optname, void* optval, int* optlen)
{
   return CUDT::getsockopt(u, level, optname, optval, optlen);
}

int setsockopt(
   SRTSOCKET u, int level, SRT_SOCKOPT optname, const void* optval, int optlen)
{
   return CUDT::setsockopt(u, level, optname, optval, optlen);
}

// DEVELOPER API

int connect_debug(
   SRTSOCKET u, const struct sockaddr* name, int namelen, int32_t forced_isn)
{
   return CUDT::connect(u, name, namelen, forced_isn);
}

int send(SRTSOCKET u, const char* buf, int len, int flags)
{
   return CUDT::send(u, buf, len, flags);
}

int recv(SRTSOCKET u, char* buf, int len, int flags)
{
   return CUDT::recv(u, buf, len, flags);
}


int sendmsg(
   SRTSOCKET u, const char* buf, int len, int ttl, bool inorder,
   uint64_t srctime)
{
   return CUDT::sendmsg(u, buf, len, ttl, inorder, srctime);
}

int recvmsg(SRTSOCKET u, char* buf, int len, uint64_t& srctime)
{
   return CUDT::recvmsg(u, buf, len, srctime);
}

int recvmsg(SRTSOCKET u, char* buf, int len)
{
   uint64_t srctime;

   return CUDT::recvmsg(u, buf, len, srctime);
}

int64_t sendfile(
   SRTSOCKET u,
   fstream& ifs,
   int64_t& offset,
   int64_t size,
   int block)
{
   return CUDT::sendfile(u, ifs, offset, size, block);
}

int64_t recvfile(
   SRTSOCKET u,
   fstream& ofs,
   int64_t& offset,
   int64_t size,
   int block)
{
   return CUDT::recvfile(u, ofs, offset, size, block);
}

int64_t sendfile2(
   SRTSOCKET u,
   const char* path,
   int64_t* offset,
   int64_t size,
   int block)
{
   fstream ifs(path, ios::binary | ios::in);
   int64_t ret = CUDT::sendfile(u, ifs, *offset, size, block);
   ifs.close();
   return ret;
}

int64_t recvfile2(
   SRTSOCKET u,
   const char* path,
   int64_t* offset,
   int64_t size,
   int block)
{
   fstream ofs(path, ios::binary | ios::out);
   int64_t ret = CUDT::recvfile(u, ofs, *offset, size, block);
   ofs.close();
   return ret;
}

int select(
   int nfds,
   UDSET* readfds,
   UDSET* writefds,
   UDSET* exceptfds,
   const struct timeval* timeout)
{
   return CUDT::select(nfds, readfds, writefds, exceptfds, timeout);
}

int selectEx(
   const vector<SRTSOCKET>& fds,
   vector<SRTSOCKET>* readfds,
   vector<SRTSOCKET>* writefds,
   vector<SRTSOCKET>* exceptfds,
   int64_t msTimeOut)
{
   return CUDT::selectEx(fds, readfds, writefds, exceptfds, msTimeOut);
}

int epoll_create()
{
   return CUDT::epoll_create();
}

int epoll_add_usock(int eid, SRTSOCKET u, const int* events)
{
   return CUDT::epoll_add_usock(eid, u, events);
}

int epoll_add_ssock(int eid, SYSSOCKET s, const int* events)
{
   return CUDT::epoll_add_ssock(eid, s, events);
}

int epoll_update_usock(int eid, SRTSOCKET u, const int* events)
{
   return CUDT::epoll_update_usock(eid, u, events);
}

int epoll_update_ssock(int eid, SYSSOCKET s, const int* events)
{
   return CUDT::epoll_update_ssock(eid, s, events);
}

int epoll_remove_usock(int eid, SRTSOCKET u)
{
   return CUDT::epoll_remove_usock(eid, u);
}

int epoll_remove_ssock(int eid, SYSSOCKET s)
{
   return CUDT::epoll_remove_ssock(eid, s);
}

int epoll_wait(
   int eid,
   set<SRTSOCKET>* readfds,
   set<SRTSOCKET>* writefds,
   int64_t msTimeOut,
   set<SYSSOCKET>* lrfds,
   set<SYSSOCKET>* lwfds)
{
   return CUDT::epoll_wait(eid, readfds, writefds, msTimeOut, lrfds, lwfds);
}

/*

#define SET_RESULT(val, num, fds, it) \
   if (val != NULL) \
   { \
      if (val->empty()) \
      { \
         if (num) *num = 0; \
      } \
      else \
      { \
         if (*num > static_cast<int>(val->size())) \
            *num = val->size(); \
         int count = 0; \
         for (it = val->begin(); it != val->end(); ++ it) \
         { \
            if (count >= *num) \
               break; \
            fds[count ++] = *it; \
         } \
      } \
   }

*/

template <class SOCKTYPE>
inline void set_result(set<SOCKTYPE>* val, int* num, SOCKTYPE* fds)
{
    if ( !val || !num || !fds )
        return;

    if (*num > int(val->size()))
        *num = int(val->size()); // will get 0 if val->empty()
    int count = 0;

    // This loop will run 0 times if val->empty()
    for (typename set<SOCKTYPE>::const_iterator it = val->begin(); it != val->end(); ++ it)
    {
        if (count >= *num)
            break;
        fds[count ++] = *it;
    }
}

int epoll_wait2(
   int eid, SRTSOCKET* readfds,
   int* rnum, SRTSOCKET* writefds,
   int* wnum,
   int64_t msTimeOut,
   SYSSOCKET* lrfds,
   int* lrnum,
   SYSSOCKET* lwfds,
   int* lwnum)
{
   // This API is an alternative format for epoll_wait, created for
   // compatability with other languages. Users need to pass in an array
   // for holding the returned sockets, with the maximum array length
   // stored in *rnum, etc., which will be updated with returned number
   // of sockets.

   set<SRTSOCKET> readset;
   set<SRTSOCKET> writeset;
   set<SYSSOCKET> lrset;
   set<SYSSOCKET> lwset;
   set<SRTSOCKET>* rval = NULL;
   set<SRTSOCKET>* wval = NULL;
   set<SYSSOCKET>* lrval = NULL;
   set<SYSSOCKET>* lwval = NULL;
   if ((readfds != NULL) && (rnum != NULL))
      rval = &readset;
   if ((writefds != NULL) && (wnum != NULL))
      wval = &writeset;
   if ((lrfds != NULL) && (lrnum != NULL))
      lrval = &lrset;
   if ((lwfds != NULL) && (lwnum != NULL))
      lwval = &lwset;

   int ret = CUDT::epoll_wait(eid, rval, wval, msTimeOut, lrval, lwval);
   if (ret > 0)
   {
      //set<SRTSOCKET>::const_iterator i;
      //SET_RESULT(rval, rnum, readfds, i);
      set_result(rval, rnum, readfds);
      //SET_RESULT(wval, wnum, writefds, i);
      set_result(wval, wnum, writefds);

      //set<SYSSOCKET>::const_iterator j;
      //SET_RESULT(lrval, lrnum, lrfds, j);
      set_result(lrval, lrnum, lrfds);
      //SET_RESULT(lwval, lwnum, lwfds, j);
      set_result(lwval, lwnum, lwfds);
   }
   return ret;
}

int epoll_release(int eid)
{
   return CUDT::epoll_release(eid);
}

ERRORINFO& getlasterror()
{
   return CUDT::getlasterror();
}

int getlasterror_code()
{
   return CUDT::getlasterror().getErrorCode();
}

const char* getlasterror_desc()
{
   return CUDT::getlasterror().getErrorMessage();
}

int getlasterror_errno()
{
   return CUDT::getlasterror().getErrno();
}

// Get error string of a given error code
const char* geterror_desc(int code, int err)
{
   CUDTException e (CodeMajor(code/1000), CodeMinor(code%1000), err);
   return(e.getErrorMessage());
}


SRT_ATR_DEPRECATED int perfmon(SRTSOCKET u, TRACEINFO* perf, bool clear)
{
   return CUDT::perfmon(u, perf, clear);
}

int bstats(SRTSOCKET u, TRACEBSTATS* perf, bool clear)
{
   return CUDT::bstats(u, perf, clear);
}

SRT_SOCKSTATUS getsockstate(SRTSOCKET u)
{
   return CUDT::getsockstate(u);
}

void setloglevel(logging::LogLevel::type ll)
{
    CGuard gg(srt_logger_config.mutex, "config");
    srt_logger_config.max_level = ll;
}

void addlogfa(logging::LogFA fa)
{
    CGuard gg(srt_logger_config.mutex, "config");
    srt_logger_config.enabled_fa.set(fa, true);
}

void dellogfa(logging::LogFA fa)
{
    CGuard gg(srt_logger_config.mutex, "config");
    srt_logger_config.enabled_fa.set(fa, false);
}

void resetlogfa(set<logging::LogFA> fas)
{
    CGuard gg(srt_logger_config.mutex, "config");
    for (int i = 0; i <= SRT_LOGFA_LASTNONE; ++i)
        srt_logger_config.enabled_fa.set(i, fas.count(i));
}

void resetlogfa(const int* fara, size_t fara_size)
{
    CGuard gg(srt_logger_config.mutex, "config");
    srt_logger_config.enabled_fa.reset();
    for (const int* i = fara; i != fara + fara_size; ++i)
        srt_logger_config.enabled_fa.set(*i, true);
}

void setlogstream(std::ostream& stream)
{
    CGuard gg(srt_logger_config.mutex, "config");
    srt_logger_config.log_stream = &stream;
}

void setloghandler(void* opaque, SRT_LOG_HANDLER_FN* handler)
{
    CGuard gg(srt_logger_config.mutex, "config");
    srt_logger_config.loghandler_opaque = opaque;
    srt_logger_config.loghandler_fn = handler;
}

void setlogflags(int flags)
{
    CGuard gg(srt_logger_config.mutex, "config");
    srt_logger_config.flags = flags;
}

SRT_API bool setstreamid(SRTSOCKET u, const std::string& sid)
{
    return CUDT::setstreamid(u, sid);
}
SRT_API std::string getstreamid(SRTSOCKET u)
{
    return CUDT::getstreamid(u);
}

}  // namespace UDT<|MERGE_RESOLUTION|>--- conflicted
+++ resolved
@@ -283,14 +283,7 @@
    return 0;
 }
 
-<<<<<<< HEAD
 SRTSOCKET CUDTUnited::generateSocketID(bool for_group)
-{
-    int sockval = m_SocketIDGenerator - 1;
-
-    // First problem: zero-value should be avoided by various reasons.
-=======
-SRTSOCKET CUDTUnited::generateSocketID()
 {
     int sockval = m_SocketIDGenerator - 1;
 
@@ -334,7 +327,10 @@
             bool exists = false;
             {
                 CGuard cg(m_GlobControlLock, "GlobControl");
-                exists = m_Sockets.count(sockval);
+                exists = for_group ?
+                    m_Groups.count(sockval | SRTGROUP_MASK)
+                 :
+                    m_Sockets.count(sockval);
             }
 
             if (exists)
@@ -376,103 +372,6 @@
     // without the group bit set; only the returned value may have
     // the group bit set.
 
-    return m_SocketIDGenerator;
-}
-
-SRTSOCKET CUDTUnited::newSocket()
-{
-   CUDTSocket* ns = NULL;
->>>>>>> a97cc0ad
-
-    if (sockval <= 0)
-    {
-        // We have a rollover on the socket value, so
-        // definitely we haven't made the Columbus mistake yet.
-        m_SocketIDGenerator = MAX_SOCKET_VAL-1;
-    }
-
-<<<<<<< HEAD
-    // Check all sockets if any of them has this value.
-    // Socket IDs are begin created this way:
-    //
-    //                              Initial random
-    //                              |
-    //                             |
-    //                            |
-    //                           |
-    // ...
-    // The only problem might be if the number rolls over
-    // and reaches the same value from the opposite side.
-    // This is still a valid socket value, but this time
-    // we have to check, which sockets have been used already.
-    if ( sockval == m_SocketIDGenerator_init )
-    {
-        // Mark that since this point on the checks for
-        // whether the socket ID is in use must be done.
-        m_SocketIDGenerator_init = 0;
-=======
-    {
-        CGuard guard(m_IDLock, "id");
-        ns->m_SocketID = generateSocketID();
->>>>>>> a97cc0ad
-    }
-
-    // This is when all socket numbers have been already used once.
-    // This may happen after many years of running an application
-    // constantly when the connection breaks and gets restored often.
-    if ( m_SocketIDGenerator_init == 0 )
-    {
-        int startval = sockval;
-        for (;;) // Roll until an unused value is found
-        {
-            bool exists = false;
-            {
-                CGuard cg(m_GlobControlLock, "GlobControl");
-                exists = for_group ?
-                    m_Groups.count(sockval | SRTGROUP_MASK)
-                 :
-                    m_Sockets.count(sockval);
-            }
-
-            if (exists)
-            {
-                // The socket value is in use.
-                --sockval;
-                if (sockval <= 0)
-                    sockval = MAX_SOCKET_VAL-1;
-
-                // Before continuing, check if we haven't rolled back to start again
-                // This is virtually impossible, so just make an RTI error.
-                if (sockval == startval)
-                {
-                    // Of course, we don't lack memory, but actually this is so impossible
-                    // that a complete memory extinction is much more possible than this.
-                    // So treat this rather as a formal fallback for something that "should
-                    // never happen". This should make the socket creation functions, from
-                    // socket_create and accept, return this error.
-
-                    m_SocketIDGenerator = sockval+1; // so that any next call will cause the same error
-                    throw CUDTException(MJ_SYSTEMRES, MN_MEMORY, 0);
-                }
-
-                // try again, if this is a free socket
-                continue;
-            }
-
-            // No socket found, this ID is free to use
-            m_SocketIDGenerator = sockval;
-            break;
-        }
-    }
-    else
-    {
-        m_SocketIDGenerator = sockval;
-    }
-
-    // The socket value counter remains with the value rolled
-    // without the group bit set; only the returned value may have
-    // the group bit set.
-
     if (for_group)
         sockval = m_SocketIDGenerator | SRTGROUP_MASK;
     else
@@ -499,37 +398,14 @@
     }
 
     {
-        CGuard guard(m_IDLock);
+        CGuard guard(m_IDLock, "id");
         ns->m_SocketID = generateSocketID();
     }
 
-<<<<<<< HEAD
     ns->m_Status = SRTS_INIT;
     ns->m_ListenSocket = 0;
     ns->m_pUDT->m_SocketID = ns->m_SocketID;
     ns->m_pUDT->m_pCache = m_pCache;
-=======
-   // if this connection has already been processed
-   if ((ns = locatePeer(peer, hs->m_iID, hs->m_iISN)) != NULL)
-   {
-      if (ns->m_pUDT->m_bBroken)
-      {
-         // last connection from the "peer" address has been broken
-         ns->m_Status = SRTS_CLOSED;
-         ns->m_TimeStamp = CTimer::getTime();
-
-            CGuard acceptcg(ls->m_AcceptLock, "accept");
-         ls->m_pQueuedSockets->erase(ns->m_SocketID);
-         ls->m_pAcceptSockets->erase(ns->m_SocketID);
-      }
-      else
-      {
-         // connection already exist, this is a repeated connection request
-         // respond with existing HS information
-            HLOGC(mglog.Debug, log
-                    << "newConnection: located a WORKING peer @"
-                    << hs->m_iID << " - ADAPTING.");
->>>>>>> a97cc0ad
 
     // protect the m_Sockets structure.
     CGuard cs(m_GlobControlLock, "GlobControl");
@@ -550,18 +426,8 @@
     if (!ns)
         throw CUDTException(MJ_SYSTEMRES, MN_MEMORY, 0);
 
-<<<<<<< HEAD
     if (pps)
         *pps = ns;
-=======
-         //except for this situation a new connection should be started
-      }
-   }
-   else
-   {
-      HLOGC(mglog.Debug, log << "newConnection: NOT located any peer @" << hs->m_iID << " - resuming with initial connection.");
-   }
->>>>>>> a97cc0ad
 
     return ns->m_SocketID;
 }
@@ -570,34 +436,17 @@
 {
     CUDTSocket* ns = NULL;
 
-<<<<<<< HEAD
     // Can't manage this error through an exception because this is
     // running in the listener loop.
     CUDTSocket* ls = locateSocket(listen);
     if (!ls)
     {
         LOGC(mglog.Error, log << "IPE: newConnection by listener socket id=" << listen << " which DOES NOT EXIST.");
-=======
-    try
-    {
-        CGuard l_idlock(m_IDLock, "id");
-        ns->m_SocketID = generateSocketID();
-    }
-    catch (CUDTException& e)
-    {
-        LOGF(mglog.Fatal, "newConnection: IPE: all sockets occupied? Last gen=%d", m_SocketIDGenerator);
-        // generateSocketID throws exception, which can be naturally handled
-        // when the call is derived from the API call, but here it's called
-        // internally in response to receiving a handshake. It must be handled
-        // here and turned into an erroneous return value.
-        delete ns;
->>>>>>> a97cc0ad
         return -1;
     }
 
     HLOGC(mglog.Debug, log << "newConnection: creating new socket after listener %" << listen << " contacted with backlog=" << ls->m_uiBackLog);
 
-<<<<<<< HEAD
     // if this connection has already been processed
     if ((ns = locatePeer(peer, hs->m_iID, hs->m_iISN)) != NULL)
     {
@@ -607,17 +456,16 @@
             ns->m_Status = SRTS_CLOSED;
             ns->m_TimeStamp = CTimer::getTime();
 
-            CGuard::enterCS(ls->m_AcceptLock);
+            CGuard acceptcg(ls->m_AcceptLock, "accept");
             ls->m_pQueuedSockets->erase(ns->m_SocketID);
             ls->m_pAcceptSockets->erase(ns->m_SocketID);
-            CGuard::leaveCS(ls->m_AcceptLock);
         }
         else
         {
             // connection already exist, this is a repeated connection request
             // respond with existing HS information
             HLOGC(mglog.Debug, log
-                    << "newConnection: located a WORKING peer %"
+                    << "newConnection: located a WORKING peer @"
                     << hs->m_iID << " - ADAPTING.");
 
             hs->m_iISN = ns->m_pUDT->m_iISN;
@@ -633,16 +481,8 @@
     }
     else
     {
-        HLOGC(mglog.Debug, log << "newConnection: NOT located any peer %" << hs->m_iID << " - resuming with initial connection.");
-    }
-=======
-    HLOGC(mglog.Debug, log << "newConnection: DATA: lsnid=" << listen
-        << " id=" << ns->m_pUDT->m_SocketID
-        << " peerid=" << ns->m_pUDT->m_PeerID
-        << " ISN=" << ns->m_iISN);
-
-   int error = 0;
->>>>>>> a97cc0ad
+      HLOGC(mglog.Debug, log << "newConnection: NOT located any peer @" << hs->m_iID << " - resuming with initial connection.");
+    }
 
     // exceeding backlog, refuse the connection request
     if (ls->m_pQueuedSockets->size() >= ls->m_uiBackLog)
@@ -666,7 +506,7 @@
 
     try
     {
-        CGuard l_idlock(m_IDLock);
+        CGuard l_idlock(m_IDLock, "id");
         ns->m_SocketID = generateSocketID();
     }
     catch (CUDTException& e)
@@ -761,14 +601,9 @@
     }
     CGuard::leaveCS(ls->m_AcceptLock, "Accept");
 
-<<<<<<< HEAD
+    HLOGC(mglog.Debug, log << "ACCEPT: new socket @" << ns->m_SocketID << " submitted for acceptance");
     // acknowledge users waiting for new connections on the listening socket
-    m_EPoll.update_events(listen, ls->m_pUDT->m_sPollID, UDT_EPOLL_IN, true);
-=======
-   HLOGC(mglog.Debug, log << "ACCEPT: new socket @" << ns->m_SocketID << " submitted for acceptance");
-   // acknowledge users waiting for new connections on the listening socket
-   m_EPoll.update_events(listen, ls->m_pUDT->m_sPollID, SRT_EPOLL_IN, true);
->>>>>>> a97cc0ad
+    m_EPoll.update_events(listen, ls->m_pUDT->m_sPollID, SRT_EPOLL_IN, true);
 
     CTimer::triggerEvent();
 
@@ -780,11 +615,10 @@
         static const char* why [] = {"?", "ACCEPT ERROR", "IPE when mapping a socket", "IPE when inserting a socket" };
         LOGC(mglog.Error, log << CONID(ns->m_SocketID) << "newConnection: connection rejected due to: " << why[error]);
 #endif
-<<<<<<< HEAD
+
         SRTSOCKET id = ns->m_SocketID;
-        ns->m_pUDT->close();
-        ns->m_Status = SRTS_CLOSED;
-        ns->m_TimeStamp = CTimer::getTime();
+      ns->makeClosed();
+
         // The mapped socket should be now unmapped to preserve the situation that
         // was in the original UDT code.
         // In SRT additionally the acceptAndRespond() function (it was called probably
@@ -798,22 +632,6 @@
 
         return -1;
     }
-=======
-
-      SRTSOCKET id = ns->m_SocketID;
-      ns->makeClosed();
-
-      // The mapped socket should be now unmapped to preserve the situation that
-      // was in the original UDT code.
-      // In SRT additionally the acceptAndRespond() function (it was called probably
-      // connect() in UDT code) may fail, in which case this socket should not be
-      // further processed and should be removed.
-      {
-          CGuard cg(m_GlobControlLock, "GlobControl");
-          m_Sockets.erase(id);
-          m_ClosedSockets[id] = ns;
-      }
->>>>>>> a97cc0ad
 
     if (ns->m_IncludedGroup)
     {
@@ -1048,7 +866,6 @@
       if (s == NULL)
          throw CUDTException(MJ_NOTSUP, MN_SIDINVAL, 0);
 
-<<<<<<< HEAD
       // Check if LISTENER has the SRTO_GROUPCONNECT flag set,
       // and the already accepted socket has successfully joined
       // the mirror group. If so, RETURN THE GROUP ID, not the socket ID.
@@ -1057,10 +874,7 @@
           u = s->m_IncludedGroup->m_GroupID;
       }
 
-      CGuard cg(s->m_ControlLock);
-=======
       CGuard cg(s->m_ControlLock, "Control");
->>>>>>> a97cc0ad
 
       // Check if the length of the buffer to fill the name in
       // was large enough.
@@ -1253,12 +1067,13 @@
 
 int CUDTUnited::connectIn(CUDTSocket* s, const sockaddr_any& target_addr, int32_t forced_isn)
 {
-   CGuard cg(s->m_ControlLock, "control");
-
-<<<<<<< HEAD
-    CGuard cg(s->m_ControlLock, "Control");
+    CGuard cg(s->m_ControlLock, "control");
 
     // a socket can "connect" only if it is in the following states:
+    // - OPENED: assume the socket binding parameters are configured
+    // - INIT: configure binding parameters here
+    // - any other (meaning, already connected): report error
+
     // - OPENED: assume the socket binding parameters are configured
     // - INIT: configure binding parameters here
     // - any other (meaning, already connected): report error
@@ -1308,58 +1123,6 @@
         s->m_Status = SRTS_OPENED;
         throw e;
     }
-=======
-   // a socket can "connect" only if it is in the following states:
-   // - OPENED: assume the socket binding parameters are configured
-   // - INIT: configure binding parameters here
-   // - any other (meaning, already connected): report error
-
-   if (s->m_Status == SRTS_INIT)
-   {
-       if (s->m_pUDT->m_bRendezvous)
-           throw CUDTException(MJ_NOTSUP, MN_ISRENDUNBOUND, 0);
-
-       // If bind() was done first on this socket, then the
-       // socket will not perform this step. This actually does the
-       // same thing as bind() does, just with empty address so that
-       // the binding parameters are autoselected.
-
-       s->m_pUDT->open();
-       sockaddr_any autoselect_sa (target_addr.family());
-       // This will create such a sockaddr_any that
-       // will return true from empty(). 
-       updateMux(s, autoselect_sa);  // <<---- updateMux
-       // -> C(Snd|Rcv)Queue::init
-       // -> pthread_create(...C(Snd|Rcv)Queue::worker...)
-       s->m_Status = SRTS_OPENED;
-   }
-   else if (s->m_Status != SRTS_OPENED)
-      throw CUDTException(MJ_NOTSUP, MN_ISCONNECTED, 0);
-
-   // connect_complete() may be called before connect() returns.
-   // So we need to update the status before connect() is called,
-   // otherwise the status may be overwritten with wrong value
-   // (CONNECTED vs. CONNECTING).
-   s->m_Status = SRTS_CONNECTING;
-
-   /* 
-   * In blocking mode, connect can block for up to 30 seconds for
-   * rendez-vous mode. Holding the s->m_ControlLock prevent close
-   * from cancelling the connect
-   */
-   try
-   {
-       // InvertedGuard unlocks in the constructor, then locks in the
-       // destructor, no matter if an exception has fired.
-       InvertedGuard l_unlocker( s->m_pUDT->m_bSynRecving ? &s->m_ControlLock : 0 );
-       s->m_pUDT->startConnect(target_addr, forced_isn);
-   }
-   catch (CUDTException& e) // Interceptor, just to change the state.
-   {
-      s->m_Status = SRTS_OPENED;
-      throw e;
-   }
->>>>>>> a97cc0ad
 
     // record peer address
     s->m_PeerAddr = target_addr;
@@ -2093,24 +1856,12 @@
                continue;
            }
 
-<<<<<<< HEAD
            CUDTSocket* as = si->second;
 
-           as->m_pUDT->m_bBroken = true;
-           as->m_pUDT->close();
-           as->m_TimeStamp = CTimer::getTime();
-           as->m_Status = SRTS_CLOSED;
+           as->makeClosed();
            m_ClosedSockets[*q] = as;
            m_Sockets.erase(*q);
        }
-=======
-         CUDTSocket* as = si->second;
-
-           as->makeClosed();
-         m_ClosedSockets[*q] = as;
-         m_Sockets.erase(*q);
-      }
->>>>>>> a97cc0ad
 
    }
 
@@ -2976,7 +2727,6 @@
 
 int CUDT::recvmsg2(SRTSOCKET u, char* buf, int len, ref_t<SRT_MSGCTRL> r_m)
 {
-<<<<<<< HEAD
     try
     {
         if (u & SRTGROUP_MASK)
@@ -2999,26 +2749,6 @@
         s_UDTUnited.setError(new CUDTException(MJ_UNKNOWN, MN_NONE, 0));
         return ERROR;
     }
-=======
-   try
-   {
-      CUDT* udt = s_UDTUnited.locateSocket(u, s_UDTUnited.ERH_THROW)->m_pUDT;
-      return udt->recvmsg2(buf, len, r_m);
-   }
-   catch (CUDTException e)
-   {
-      s_UDTUnited.setError(new CUDTException(e));
-      return ERROR;
-   }
-   catch (std::exception& ee)
-   {
-        LOGC(mglog.Fatal, log
-            << "recvmsg: UNEXPECTED EXCEPTION: "
-         << typeid(ee).name() << ": " << ee.what());
-      s_UDTUnited.setError(new CUDTException(MJ_UNKNOWN, MN_NONE, 0));
-      return ERROR;
-   }
->>>>>>> a97cc0ad
 }
 
 int64_t CUDT::sendfile(
