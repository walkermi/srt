--- conflicted
+++ resolved
@@ -50,28 +50,9 @@
    Haivision Systems Inc.
 *****************************************************************************/
 
-<<<<<<< HEAD
 #define SRT_IMPORT_EVENT
 #include "platform_sys.h"
 
-=======
-#ifdef LINUX
-   #include <sys/epoll.h>
-   #include <unistd.h>
-#endif
-#if __APPLE__
-   #include "TargetConditionals.h"
-#endif
-#if defined(BSD) || defined(OSX) || (TARGET_OS_IOS == 1) || (TARGET_OS_TV == 1)
-   #include <sys/types.h>
-   #include <sys/event.h>
-   #include <sys/time.h>
-   #include <unistd.h>
-#endif
-#if defined(__ANDROID__) || defined(ANDROID)
-   #include <sys/select.h>
-#endif
->>>>>>> 6f6b76b3
 #include <algorithm>
 #include <cerrno>
 #include <cstring>
