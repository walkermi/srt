/*
 * SRT - Secure, Reliable, Transport
 * Copyright (c) 2018 Haivision Systems Inc.
 * 
 * This Source Code Form is subject to the terms of the Mozilla Public
 * License, v. 2.0. If a copy of the MPL was not distributed with this
 * file, You can obtain one at http://mozilla.org/MPL/2.0/.
 * 
 */

/*****************************************************************************
Copyright (c) 2001 - 2011, The Board of Trustees of the University of Illinois.
All rights reserved.

Redistribution and use in source and binary forms, with or without
modification, are permitted provided that the following conditions are
met:

* Redistributions of source code must retain the above
  copyright notice, this list of conditions and the
  following disclaimer.

* Redistributions in binary form must reproduce the
  above copyright notice, this list of conditions
  and the following disclaimer in the documentation
  and/or other materials provided with the distribution.

* Neither the name of the University of Illinois
  nor the names of its contributors may be used to
  endorse or promote products derived from this
  software without specific prior written permission.

THIS SOFTWARE IS PROVIDED BY THE COPYRIGHT HOLDERS AND CONTRIBUTORS "AS
IS" AND ANY EXPRESS OR IMPLIED WARRANTIES, INCLUDING, BUT NOT LIMITED TO,
THE IMPLIED WARRANTIES OF MERCHANTABILITY AND FITNESS FOR A PARTICULAR
PURPOSE ARE DISCLAIMED. IN NO EVENT SHALL THE COPYRIGHT OWNER OR
CONTRIBUTORS BE LIABLE FOR ANY DIRECT, INDIRECT, INCIDENTAL, SPECIAL,
EXEMPLARY, OR CONSEQUENTIAL DAMAGES (INCLUDING, BUT NOT LIMITED TO,
PROCUREMENT OF SUBSTITUTE GOODS OR SERVICES; LOSS OF USE, DATA, OR
PROFITS; OR BUSINESS INTERRUPTION) HOWEVER CAUSED AND ON ANY THEORY OF
LIABILITY, WHETHER IN CONTRACT, STRICT LIABILITY, OR TORT (INCLUDING
NEGLIGENCE OR OTHERWISE) ARISING IN ANY WAY OUT OF THE USE OF THIS
SOFTWARE, EVEN IF ADVISED OF THE POSSIBILITY OF SUCH DAMAGE.
*****************************************************************************/

/*****************************************************************************
written by
   Yunhong Gu, last updated 01/01/2011
modified by
   Haivision Systems Inc.
*****************************************************************************/

#ifdef LINUX
   #include <sys/epoll.h>
   #include <unistd.h>
#endif
#if __APPLE__
   #include "TargetConditionals.h"
#endif
#if defined(OSX) || (TARGET_OS_IOS == 1) || (TARGET_OS_TV == 1)
   #include <sys/types.h>
   #include <sys/event.h>
   #include <sys/time.h>
   #include <unistd.h>
#endif
#if defined(__ANDROID__) || defined(ANDROID)
   #include <sys/select.h>
#endif
#include <algorithm>
#include <cerrno>
#include <cstring>
#include <iterator>

#include "common.h"
#include "epoll.h"
#include "logging.h"
#include "udt.h"
#include "logging.h"

using namespace std;

extern logging::Logger mglog, dlog;

CEPoll::CEPoll():
m_iIDSeed(0)
{
   CGuard::createMutex(m_EPollLock);
}

CEPoll::~CEPoll()
{
   CGuard::releaseMutex(m_EPollLock);
}

int CEPoll::create(CEPollDesc** pout)
{
   CGuard pg(m_EPollLock, "EPoll");

   int localid = 0;

   #ifdef LINUX
   localid = epoll_create(1024);
   /* Possible reasons of -1 error:
EMFILE: The per-user limit on the number of epoll instances imposed by /proc/sys/fs/epoll/max_user_instances was encountered.
ENFILE: The system limit on the total number of open files has been reached.
ENOMEM: There was insufficient memory to create the kernel object.
       */
   if (localid < 0)
      throw CUDTException(MJ_SETUP, MN_NONE, errno);
   #elif defined(OSX) || (TARGET_OS_IOS == 1) || (TARGET_OS_TV == 1)
   localid = kqueue();
   if (localid < 0)
      throw CUDTException(MJ_SETUP, MN_NONE, errno);
   #else
   // on Solaris, use /dev/poll
   // on Windows, select
   #endif

   if (++ m_iIDSeed >= 0x7FFFFFFF)
      m_iIDSeed = 0;

   CEPollDesc desc;
   desc.m_iID = m_iIDSeed;
   desc.m_iLocalID = localid;
   CEPollDesc* pp = &(m_mPolls[desc.m_iID] = desc);
   if (pout)
       *pout = pp;

   return desc.m_iID;
}

int CEPoll::clear_usocks(int eid)
{
    // This should remove all SRT sockets from given eid.
   CGuard pg(m_EPollLock, "EPoll");

   map<int, CEPollDesc>::iterator p = m_mPolls.find(eid);
   if (p == m_mPolls.end())
      throw CUDTException(MJ_NOTSUP, MN_EIDINVAL);

   CEPollDesc& d= p->second;

   d.m_sUDTSocksIn.clear();
   d.m_sUDTSocksOut.clear();
   d.m_sUDTSocksEx.clear();

   d.clear_state();

   return 0;
}

namespace
{
template<int event_type>
inline void prv_update_usock(CEPollDesc& d, SRTSOCKET u, int flags)
{
    set<SRTSOCKET>& subscribers = d.*(CEPollET<event_type>::subscribers());
    set<SRTSOCKET>& eventsinks = d.*(CEPollET<event_type>::eventsinks());

    if (IsSet(flags, event_type))
    {
        // Add the socket to the subscribers (m_sUDTSocksIn etc.)
        subscribers.insert(u);
    }
    else
    {
        // Remove the socket from the subscribers, AND
        // also remove it from eventsink, as when the socket
        // was subscribed already, but is not present in this
        // call's flags, the user is no longer interested in
        // the events represented by event flags that are not to be set.
        subscribers.erase(u);
        eventsinks.erase(u);
    }
}

template<int event_type>
inline void prv_clear_ready_usocks(CEPollDesc& d, int event_type_match)
{
    if (event_type_match != event_type)
        return;

    set<SRTSOCKET>& subscribers = d.*(CEPollET<event_type>::subscribers());
    set<SRTSOCKET>& eventsinks = d.*(CEPollET<event_type>::eventsinks());

    // Remove from subscribers all sockets that were found in eventsinks
    set<SRTSOCKET> without;
    std::set_difference(subscribers.begin(), subscribers.end(),
            eventsinks.begin(), eventsinks.end(), std::inserter(without, without.begin()));

    HLOGC(mglog.Debug, log << "EID " << d.m_iID << ": removing " << CEPollET<event_type>::name() << "-ready socekts: "
            << Printable(eventsinks));

    eventsinks.clear();
    swap(subscribers, without);
}

}

void CEPoll::clear_ready_usocks(CEPollDesc& d, int direction)
{
   CGuard pg(m_EPollLock, "EPoll");


   // The call encloses both checking if direction == SRT_EPOLL_*
   // and the actual activity to perform. The function is inline so
   // this series should expand into a condition check and execution
   // only when the direction matches given symbol.
   //
   // This can be also further optimized by making an array where only
   // index of 1, 4 and 8 are filled, others are zero.

   prv_clear_ready_usocks<SRT_EPOLL_IN>(d, direction);
   prv_clear_ready_usocks<SRT_EPOLL_OUT>(d, direction);
   prv_clear_ready_usocks<SRT_EPOLL_ERR>(d, direction);
}

int CEPoll::add_usock(const int eid, const SRTSOCKET& u, const int* events)
{
   CGuard pg(m_EPollLock, "EPoll");

   map<int, CEPollDesc>::iterator p = m_mPolls.find(eid);
   if (p == m_mPolls.end())
      throw CUDTException(MJ_NOTSUP, MN_EIDINVAL);
#if ENABLE_HEAVY_LOGGING
   string modes;
   if (!events)
       modes = "all ";
   else
   {
       int mx[3] = {SRT_EPOLL_IN, SRT_EPOLL_OUT, SRT_EPOLL_ERR};
       string nam[3] = { "in", "out", "err" };
       for (int i = 0; i < 3; ++i)
           if (*events & mx[i])
           {
               modes += nam[i];
               modes += " ";
           }
   }

<<<<<<< HEAD
   LOGC(mglog.Debug, log << "srt_epoll_add_usock(" << eid << ") @" << u << " modes: " << modes);
#endif

   int ef = events ? *events : (SRT_EPOLL_IN | SRT_EPOLL_OUT | SRT_EPOLL_ERR);
   CEPollDesc& d = p->second;

   // Changes done here:
   // 1. Connecting timeout not signalled without EPOLL_ERR 
   // 2. You can use 'add_usock' also in order to CHANGE event spec
   //    on a socket that is already added to the epoll container.
   //    If particular even type is no longer to be tracked on that
   //    socket, it will be removed from subscribers and from event
   //    information stored so far in the event sink, if any.

   prv_update_usock<SRT_EPOLL_IN>(d, u, ef);
   prv_update_usock<SRT_EPOLL_OUT>(d, u, ef);
   prv_update_usock<SRT_EPOLL_ERR>(d, u, ef);
=======
   if (!events || (*events & SRT_EPOLL_IN))
      p->second.m_sUDTSocksIn.insert(u);
   if (!events || (*events & SRT_EPOLL_OUT))
      p->second.m_sUDTSocksOut.insert(u);
   // Connecting timeout not signalled without EPOLL_ERR 
   if (!events || (*events & SRT_EPOLL_ERR))
      p->second.m_sUDTSocksEx.insert(u);
>>>>>>> 699c70be

   return 0;
}

int CEPoll::add_ssock(const int eid, const SYSSOCKET& s, const int* events)
{
   CGuard pg(m_EPollLock, "EPoll");

   map<int, CEPollDesc>::iterator p = m_mPolls.find(eid);
   if (p == m_mPolls.end())
      throw CUDTException(MJ_NOTSUP, MN_EIDINVAL);

#ifdef LINUX
   epoll_event ev;
   memset(&ev, 0, sizeof(epoll_event));

   if (NULL == events)
      ev.events = EPOLLIN | EPOLLOUT | EPOLLERR;
   else
   {
      ev.events = 0;
      if (*events & SRT_EPOLL_IN)
         ev.events |= EPOLLIN;
      if (*events & SRT_EPOLL_OUT)
         ev.events |= EPOLLOUT;
      if (*events & SRT_EPOLL_ERR)
         ev.events |= EPOLLERR;
   }

   ev.data.fd = s;
   if (::epoll_ctl(p->second.m_iLocalID, EPOLL_CTL_ADD, s, &ev) < 0)
      throw CUDTException();
#elif defined(OSX) || (TARGET_OS_IOS == 1) || (TARGET_OS_TV == 1)
   struct kevent ke[2];
   int num = 0;

   if (NULL == events)
   {
      EV_SET(&ke[num++], s, EVFILT_READ, EV_ADD, 0, 0, NULL);
      EV_SET(&ke[num++], s, EVFILT_WRITE, EV_ADD, 0, 0, NULL);
   }
   else
   {
      if (*events & SRT_EPOLL_IN)
      {
         EV_SET(&ke[num++], s, EVFILT_READ, EV_ADD, 0, 0, NULL);
      }
      if (*events & SRT_EPOLL_OUT)
      {
         EV_SET(&ke[num++], s, EVFILT_WRITE, EV_ADD, 0, 0, NULL);
      }
   }
   if (kevent(p->second.m_iLocalID, ke, num, NULL, 0, NULL) < 0)
      throw CUDTException();
#else

#ifdef _MSC_VER
// Microsoft Visual Studio doesn't support the #warning directive - nonstandard anyway.
// Use #pragma message with the same text.
// All other compilers should be ok :)
#pragma message("WARNING: Unsupported system for epoll. The epoll_add_ssock() API call won't work on this platform.")
#else
#warning "Unsupported system for epoll. The epoll_add_ssock() API call won't work on this platform."
#endif

#endif

   p->second.m_sLocals.insert(s);

   return 0;
}

int CEPoll::remove_usock(const int eid, const SRTSOCKET& u)
{
   CGuard pg(m_EPollLock, "EPoll");

   map<int, CEPollDesc>::iterator p = m_mPolls.find(eid);
   if (p == m_mPolls.end())
      throw CUDTException(MJ_NOTSUP, MN_EIDINVAL);

   HLOGC(mglog.Debug, log << "srt_epoll_remove_usock(" << eid << "): removed @" << u);

   p->second.m_sUDTSocksIn.erase(u);
   p->second.m_sUDTSocksOut.erase(u);
   p->second.m_sUDTSocksEx.erase(u);

   /*
   * We are no longer interested in signals from this socket
   * If some are up, they will unblock EPoll forever.
   * Clear them.
   */
   p->second.m_sUDTReads.erase(u);
   p->second.m_sUDTWrites.erase(u);
   p->second.m_sUDTExcepts.erase(u);

   return 0;
}

int CEPoll::remove_ssock(const int eid, const SYSSOCKET& s)
{
   CGuard pg(m_EPollLock, "EPoll");

   map<int, CEPollDesc>::iterator p = m_mPolls.find(eid);
   if (p == m_mPolls.end())
      throw CUDTException(MJ_NOTSUP, MN_EIDINVAL);

#ifdef LINUX
   epoll_event ev;  // ev is ignored, for compatibility with old Linux kernel only.
   if (::epoll_ctl(p->second.m_iLocalID, EPOLL_CTL_DEL, s, &ev) < 0)
      throw CUDTException();
#elif defined(OSX) || (TARGET_OS_IOS == 1) || (TARGET_OS_TV == 1)
   struct kevent ke;

   //
   // Since I don't know what was set before
   // Just clear out both read and write
   //
   EV_SET(&ke, s, EVFILT_READ, EV_DELETE, 0, 0, NULL);
   kevent(p->second.m_iLocalID, &ke, 1, NULL, 0, NULL);
   EV_SET(&ke, s, EVFILT_WRITE, EV_DELETE, 0, 0, NULL);
   kevent(p->second.m_iLocalID, &ke, 1, NULL, 0, NULL);
#endif

   p->second.m_sLocals.erase(s);

   return 0;
}

// Need this to atomically modify polled events (ex: remove write/keep read)
int CEPoll::update_usock(const int eid, const SRTSOCKET& u, const int* events)
{
   CGuard pg(m_EPollLock, "EPoll");

   map<int, CEPollDesc>::iterator p = m_mPolls.find(eid);
   if (p == m_mPolls.end())
      throw CUDTException(MJ_NOTSUP, MN_EIDINVAL);

   if (!events || (*events & SRT_EPOLL_IN))
      p->second.m_sUDTSocksIn.insert(u);
   else
   {
      p->second.m_sUDTSocksIn.erase(u);
      /*
      * We are no longer interested in this event from this socket
      * If some are up, they will unblock EPoll forever.
      * Clear them.
      */
      p->second.m_sUDTReads.erase(u);
   }

   if (!events || (*events & SRT_EPOLL_OUT))
      p->second.m_sUDTSocksOut.insert(u);
   else
   {
      p->second.m_sUDTSocksOut.erase(u);
      p->second.m_sUDTWrites.erase(u);
   }
   if (!events || (*events & SRT_EPOLL_ERR))
      p->second.m_sUDTSocksEx.insert(u);
   else
   {
      p->second.m_sUDTSocksEx.erase(u);
      p->second.m_sUDTExcepts.erase(u);
   }

   return 0;
}

int CEPoll::update_ssock(const int eid, const SYSSOCKET& s, const int* events)
{
   CGuard pg(m_EPollLock, "EPoll");

   map<int, CEPollDesc>::iterator p = m_mPolls.find(eid);
   if (p == m_mPolls.end())
      throw CUDTException(MJ_NOTSUP, MN_EIDINVAL);

#ifdef LINUX
   epoll_event ev;
   memset(&ev, 0, sizeof(epoll_event));

   if (NULL == events)
      ev.events = EPOLLIN | EPOLLOUT | EPOLLERR;
   else
   {
      ev.events = 0;
      if (*events & SRT_EPOLL_IN)
         ev.events |= EPOLLIN;
      if (*events & SRT_EPOLL_OUT)
         ev.events |= EPOLLOUT;
      if (*events & SRT_EPOLL_ERR)
         ev.events |= EPOLLERR;
   }

   ev.data.fd = s;
   if (::epoll_ctl(p->second.m_iLocalID, EPOLL_CTL_MOD, s, &ev) < 0)
      throw CUDTException();
#elif defined(OSX) || (TARGET_OS_IOS == 1) || (TARGET_OS_TV == 1)
   struct kevent ke[2];
   int num = 0;

   //
   // Since I don't know what was set before
   // Just clear out both read and write
   //
   EV_SET(&ke[0], s, EVFILT_READ, EV_DELETE, 0, 0, NULL);
   kevent(p->second.m_iLocalID, ke, 1, NULL, 0, NULL);
   EV_SET(&ke[0], s, EVFILT_WRITE, EV_DELETE, 0, 0, NULL);
   kevent(p->second.m_iLocalID, ke, 1, NULL, 0, NULL);
   if (NULL == events)
   {
      EV_SET(&ke[num++], s, EVFILT_READ, EV_ADD, 0, 0, NULL);
      EV_SET(&ke[num++], s, EVFILT_WRITE, EV_ADD, 0, 0, NULL);
   }
   else
   {
      if (*events & SRT_EPOLL_IN)
      {
         EV_SET(&ke[num++], s, EVFILT_READ, EV_ADD, 0, 0, NULL);
      }
      if (*events & SRT_EPOLL_OUT)
      {
         EV_SET(&ke[num++], s, EVFILT_WRITE, EV_ADD, 0, 0, NULL);
      }
   }
   if (kevent(p->second.m_iLocalID, ke, num, NULL, 0, NULL) < 0)
      throw CUDTException();
#endif
// Assuming add is used if not inserted
//   p->second.m_sLocals.insert(s);

   return 0;
}

int CEPoll::wait(const int eid, set<SRTSOCKET>* readfds, set<SRTSOCKET>* writefds, int64_t msTimeOut, set<SYSSOCKET>* lrfds, set<SYSSOCKET>* lwfds)
{
   // if all fields is NULL and waiting time is infinite, then this would be a deadlock
   if (!readfds && !writefds && !lrfds && lwfds && (msTimeOut < 0))
      throw CUDTException(MJ_NOTSUP, MN_INVAL, 0);

   // Clear these sets in case the app forget to do it.
   if (readfds) readfds->clear();
   if (writefds) writefds->clear();
   if (lrfds) lrfds->clear();
   if (lwfds) lwfds->clear();

   int total = 0;

   int64_t entertime = CTimer::getTime();
   while (true)
   {
      CGuard::enterCS(m_EPollLock, "EPoll");

      map<int, CEPollDesc>::iterator p = m_mPolls.find(eid);
      if (p == m_mPolls.end())
      {
         CGuard::leaveCS(m_EPollLock, "EPoll");
<<<<<<< HEAD
         LOGC(mglog.Error, log << "EID:" << eid << " INVALID.");
         throw CUDTException(MJ_NOTSUP, MN_EIDINVAL, 0);
=======
         throw CUDTException(MJ_NOTSUP, MN_EIDINVAL);
>>>>>>> 699c70be
      }

      if (p->second.m_sUDTSocksIn.empty() && p->second.m_sUDTSocksOut.empty() && p->second.m_sLocals.empty() && (msTimeOut < 0))
      {
         // no socket is being monitored, this may be a deadlock
         CGuard::leaveCS(m_EPollLock, "EPoll");
<<<<<<< HEAD
         LOGC(mglog.Error, log << "EID:" << eid << " no sockets to check, this would deadlock");
         throw CUDTException(MJ_NOTSUP, MN_EEMPTY, 0);
=======
         throw CUDTException(MJ_NOTSUP, MN_INVAL);
>>>>>>> 699c70be
      }

      // Sockets with exceptions are returned to both read and write sets.
      if ((NULL != readfds) && (!p->second.m_sUDTReads.empty() || !p->second.m_sUDTExcepts.empty()))
      {
         *readfds = p->second.m_sUDTReads;
         for (set<SRTSOCKET>::const_iterator i = p->second.m_sUDTExcepts.begin(); i != p->second.m_sUDTExcepts.end(); ++ i)
            readfds->insert(*i);
         total += p->second.m_sUDTReads.size() + p->second.m_sUDTExcepts.size();
      }
      if ((NULL != writefds) && (!p->second.m_sUDTWrites.empty() || !p->second.m_sUDTExcepts.empty()))
      {
         *writefds = p->second.m_sUDTWrites;
         for (set<SRTSOCKET>::const_iterator i = p->second.m_sUDTExcepts.begin(); i != p->second.m_sUDTExcepts.end(); ++ i)
            writefds->insert(*i);
         total += p->second.m_sUDTWrites.size() + p->second.m_sUDTExcepts.size();
      }

      if (lrfds || lwfds)
      {
         #ifdef LINUX
         const int max_events = p->second.m_sLocals.size();
         epoll_event ev[max_events];
         int nfds = ::epoll_wait(p->second.m_iLocalID, ev, max_events, 0);

         for (int i = 0; i < nfds; ++ i)
         {
            if ((NULL != lrfds) && (ev[i].events & EPOLLIN))
            {
               lrfds->insert(ev[i].data.fd);
               ++ total;
            }
            if ((NULL != lwfds) && (ev[i].events & EPOLLOUT))
            {
               lwfds->insert(ev[i].data.fd);
               ++ total;
            }
         }
         #elif defined(OSX) || (TARGET_OS_IOS == 1) || (TARGET_OS_TV == 1)
         #if (TARGET_OS_IOS == 1) || (TARGET_OS_TV == 1)
         // 
         // for iOS setting a timeout of 1ms for kevent and not doing CTimer::waitForEvent(); in the code below
         // gives us a 10% cpu boost.
         //
         struct timespec tmout = {0, 1000000};
         #else
         struct timespec tmout = {0, 0};
         #endif
         const int max_events = p->second.m_sLocals.size();
         struct kevent ke[max_events];

         int nfds = kevent(p->second.m_iLocalID, NULL, 0, ke, max_events, &tmout);

         for (int i = 0; i < nfds; ++ i)
         {
            if ((NULL != lrfds) && (ke[i].filter == EVFILT_READ))
            {
               lrfds->insert(ke[i].ident);
               ++ total;
            }
            if ((NULL != lwfds) && (ke[i].filter == EVFILT_WRITE))
            {
               lwfds->insert(ke[i].ident);
               ++ total;
            }
         }
         #else
         //currently "select" is used for all non-Linux platforms.
         //faster approaches can be applied for specific systems in the future.

         //"select" has a limitation on the number of sockets
         int max_fd = 0;

         fd_set readfds;
         fd_set writefds;
         FD_ZERO(&readfds);
         FD_ZERO(&writefds);

         for (set<SYSSOCKET>::const_iterator i = p->second.m_sLocals.begin(); i != p->second.m_sLocals.end(); ++ i)
         {
            if (lrfds)
               FD_SET(*i, &readfds);
            if (lwfds)
               FD_SET(*i, &writefds);
            if (*i > max_fd)
              max_fd = *i;
        }

         timeval tv;
         tv.tv_sec = 0;
         tv.tv_usec = 0;
         if (::select(max_fd + 1, &readfds, &writefds, NULL, &tv) > 0)
         {
            for (set<SYSSOCKET>::const_iterator i = p->second.m_sLocals.begin(); i != p->second.m_sLocals.end(); ++ i)
            {
               if (lrfds && FD_ISSET(*i, &readfds))
               {
                  lrfds->insert(*i);
                  ++ total;
               }
               if (lwfds && FD_ISSET(*i, &writefds))
               {
                  lwfds->insert(*i);
                  ++ total;
               }
            }
         }
         #endif
      }

      CGuard::leaveCS(m_EPollLock, "EPoll");

      if (total > 0)
         return total;

      if ((msTimeOut >= 0) && (int64_t(CTimer::getTime() - entertime) >= msTimeOut * int64_t(1000)))
      {
          HLOGC(mglog.Debug, log << "EID:" << eid << ": TIMEOUT.");
          throw CUDTException(MJ_AGAIN, MN_XMTIMEOUT, 0);
      }

      #if (TARGET_OS_IOS == 1) || (TARGET_OS_TV == 1)
      #else
      CTimer::waitForEvent();
      #endif
   }

   return 0;
}

const CEPollDesc& CEPoll::access(int eid)
{
    CGuard lg(m_EPollLock, "EPoll");

    map<int, CEPollDesc>::iterator p = m_mPolls.find(eid);
    if (p == m_mPolls.end())
    {
        LOGC(mglog.Error, log << "EID:" << eid << " INVALID.");
        throw CUDTException(MJ_NOTSUP, MN_EIDINVAL, 0);
    }

    return p->second;
}

int CEPoll::swait(const CEPollDesc& d, SrtPollState& st, int64_t msTimeOut, bool report_by_exception)
{
    {
        CGuard lg(m_EPollLock, "EPoll");
        if (d.empty() && msTimeOut < 0)
        {
            // no socket is being monitored, this may be a deadlock
            LOGC(mglog.Error, log << "EID:" << d.m_iID << " no sockets to check, this would deadlock");
            if (report_by_exception)
                throw CUDTException(MJ_NOTSUP, MN_EEMPTY, 0);
            return -1;
        }
    }

    st.clear_state();

    int total = 0;

    int64_t entertime = CTimer::getTime();
    while (true)
    {
        {
            // Not extracting separately because this function is
            // for internal use only and we state that the eid could
            // not be deleted or changed the target CEPollDesc in the
            // meantime.

            // Here we only prevent the pollset be updated simultaneously
            // with unstable reading. 
            CGuard lg(m_EPollLock, "EPoll");
            total = d.rd().size() + d.wr().size() + d.ex().size();
            if (total > 0 || msTimeOut == 0)
            {
                // If msTimeOut == 0, it means that we need the information
                // immediately, we don't want to wait. Therefore in this case
                // report also when none is ready.
                st = d;

                HLOGC(dlog.Debug, log << "EID " << d.m_iID << " rdy=" << total << ": [R]"
                        << Printable(st.rd()) << " [W]"
                        << Printable(st.wr()) << " [E]"
                        << Printable(st.ex()) << " TRACKED: [R]"
                        << Printable(d.m_sUDTSocksIn) << " [W]"
                        << Printable(d.m_sUDTSocksOut) << " [E]"
                        << Printable(d.m_sUDTSocksEx));
                return total;
            }
            // Don't report any updates because this check happens
            // extremely often.
        }

        if ((msTimeOut >= 0) && (int64_t(CTimer::getTime() - entertime) >= msTimeOut * int64_t(1000)))
        {
            HLOGC(mglog.Debug, log << "EID:" << d.m_iID << ": TIMEOUT.");
            if (report_by_exception)
                throw CUDTException(MJ_AGAIN, MN_XMTIMEOUT, 0);
            return 0; // meaning "none is ready"
        }

#if (TARGET_OS_IOS == 1) || (TARGET_OS_TV == 1)
#else
        CTimer::waitForEvent();
#endif
    }

    return 0;
}

int CEPoll::release(const int eid)
{
   CGuard pg(m_EPollLock, "EPoll");

   map<int, CEPollDesc>::iterator i = m_mPolls.find(eid);
   if (i == m_mPolls.end())
      throw CUDTException(MJ_NOTSUP, MN_EIDINVAL);

   #ifdef LINUX
   // release local/system epoll descriptor
   ::close(i->second.m_iLocalID);
   #elif defined(OSX) || (TARGET_OS_IOS == 1) || (TARGET_OS_TV == 1)
   ::close(i->second.m_iLocalID);
   #endif

   m_mPolls.erase(i);

   return 0;
}

namespace
{
template <int event_type> inline
void update_epoll_sets(int eid SRT_ATR_UNUSED, SRTSOCKET uid, CEPollDesc& d, int flags, bool enable)
{
    if (!IsSet(flags, event_type))
        return;

    set<SRTSOCKET>& watch = d.*(CEPollET<event_type>::subscribers());
    set<SRTSOCKET>& result = d.*(CEPollET<event_type>::eventsinks());
#if ENABLE_HEAVY_LOGGING
    const char* px = CEPollET<event_type>::name();
#endif

    if (enable && watch.count(uid))
    {
        result.insert(uid);
        goto Updated;
    }

    if (!enable)
    {
        result.erase(uid);
        goto Updated;
    }

#if ENABLE_HEAVY_LOGGING
    if (false)
    {
Updated: ;
        LOGC(dlog.Debug, log << "epoll/update: EID " << eid << " @" << uid
                << " [" << (enable?"+":"-") << px << "] TRACKED:"
                << Printable(watch));
    }
#else
Updated: ;
#endif
}
}  // namespace

int CEPoll::update_events(const SRTSOCKET& uid, std::set<int>& eids, int events, bool enable)
{
   CGuard pg(m_EPollLock, "EPoll");

   map<int, CEPollDesc>::iterator p;

   vector<int> lost;
   for (set<int>::iterator i = eids.begin(); i != eids.end(); ++ i)
   {
      p = m_mPolls.find(*i);
      if (p == m_mPolls.end())
      {
         LOGC(dlog.Error, log << "epoll/update: EID " << *i << " was deleted in the meantime");
         lost.push_back(*i);
      }
      else
      {
<<<<<<< HEAD
          update_epoll_sets<SRT_EPOLL_IN >(*i, uid, p->second, events, enable);
          update_epoll_sets<SRT_EPOLL_OUT>(*i, uid, p->second, events, enable);
          update_epoll_sets<SRT_EPOLL_ERR>(*i, uid, p->second, events, enable);
=======
         if ((events & SRT_EPOLL_IN) != 0)
            update_epoll_sets(uid, p->second.m_sUDTSocksIn, p->second.m_sUDTReads, enable);
         if ((events & SRT_EPOLL_OUT) != 0)
            update_epoll_sets(uid, p->second.m_sUDTSocksOut, p->second.m_sUDTWrites, enable);
         if ((events & SRT_EPOLL_ERR) != 0)
            update_epoll_sets(uid, p->second.m_sUDTSocksEx, p->second.m_sUDTExcepts, enable);
>>>>>>> 699c70be
      }
   }

   for (vector<int>::iterator i = lost.begin(); i != lost.end(); ++ i)
      eids.erase(*i);

   return 0;
}<|MERGE_RESOLUTION|>--- conflicted
+++ resolved
@@ -238,7 +238,6 @@
            }
    }
 
-<<<<<<< HEAD
    LOGC(mglog.Debug, log << "srt_epoll_add_usock(" << eid << ") @" << u << " modes: " << modes);
 #endif
 
@@ -256,15 +255,6 @@
    prv_update_usock<SRT_EPOLL_IN>(d, u, ef);
    prv_update_usock<SRT_EPOLL_OUT>(d, u, ef);
    prv_update_usock<SRT_EPOLL_ERR>(d, u, ef);
-=======
-   if (!events || (*events & SRT_EPOLL_IN))
-      p->second.m_sUDTSocksIn.insert(u);
-   if (!events || (*events & SRT_EPOLL_OUT))
-      p->second.m_sUDTSocksOut.insert(u);
-   // Connecting timeout not signalled without EPOLL_ERR 
-   if (!events || (*events & SRT_EPOLL_ERR))
-      p->second.m_sUDTSocksEx.insert(u);
->>>>>>> 699c70be
 
    return 0;
 }
@@ -521,24 +511,16 @@
       if (p == m_mPolls.end())
       {
          CGuard::leaveCS(m_EPollLock, "EPoll");
-<<<<<<< HEAD
          LOGC(mglog.Error, log << "EID:" << eid << " INVALID.");
          throw CUDTException(MJ_NOTSUP, MN_EIDINVAL, 0);
-=======
-         throw CUDTException(MJ_NOTSUP, MN_EIDINVAL);
->>>>>>> 699c70be
       }
 
       if (p->second.m_sUDTSocksIn.empty() && p->second.m_sUDTSocksOut.empty() && p->second.m_sLocals.empty() && (msTimeOut < 0))
       {
          // no socket is being monitored, this may be a deadlock
          CGuard::leaveCS(m_EPollLock, "EPoll");
-<<<<<<< HEAD
          LOGC(mglog.Error, log << "EID:" << eid << " no sockets to check, this would deadlock");
          throw CUDTException(MJ_NOTSUP, MN_EEMPTY, 0);
-=======
-         throw CUDTException(MJ_NOTSUP, MN_INVAL);
->>>>>>> 699c70be
       }
 
       // Sockets with exceptions are returned to both read and write sets.
@@ -828,18 +810,9 @@
       }
       else
       {
-<<<<<<< HEAD
           update_epoll_sets<SRT_EPOLL_IN >(*i, uid, p->second, events, enable);
           update_epoll_sets<SRT_EPOLL_OUT>(*i, uid, p->second, events, enable);
           update_epoll_sets<SRT_EPOLL_ERR>(*i, uid, p->second, events, enable);
-=======
-         if ((events & SRT_EPOLL_IN) != 0)
-            update_epoll_sets(uid, p->second.m_sUDTSocksIn, p->second.m_sUDTReads, enable);
-         if ((events & SRT_EPOLL_OUT) != 0)
-            update_epoll_sets(uid, p->second.m_sUDTSocksOut, p->second.m_sUDTWrites, enable);
-         if ((events & SRT_EPOLL_ERR) != 0)
-            update_epoll_sets(uid, p->second.m_sUDTSocksEx, p->second.m_sUDTExcepts, enable);
->>>>>>> 699c70be
       }
    }
 
