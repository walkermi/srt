/*
 * SRT - Secure, Reliable, Transport
 * Copyright (c) 2018 Haivision Systems Inc.
 * 
 * This Source Code Form is subject to the terms of the Mozilla Public
 * License, v. 2.0. If a copy of the MPL was not distributed with this
 * file, You can obtain one at http://mozilla.org/MPL/2.0/.
 * 
 */

/*****************************************************************************
Copyright (c) 2001 - 2011, The Board of Trustees of the University of Illinois.
All rights reserved.

Redistribution and use in source and binary forms, with or without
modification, are permitted provided that the following conditions are
met:

* Redistributions of source code must retain the above
  copyright notice, this list of conditions and the
  following disclaimer.

* Redistributions in binary form must reproduce the
  above copyright notice, this list of conditions
  and the following disclaimer in the documentation
  and/or other materials provided with the distribution.

* Neither the name of the University of Illinois
  nor the names of its contributors may be used to
  endorse or promote products derived from this
  software without specific prior written permission.

THIS SOFTWARE IS PROVIDED BY THE COPYRIGHT HOLDERS AND CONTRIBUTORS "AS
IS" AND ANY EXPRESS OR IMPLIED WARRANTIES, INCLUDING, BUT NOT LIMITED TO,
THE IMPLIED WARRANTIES OF MERCHANTABILITY AND FITNESS FOR A PARTICULAR
PURPOSE ARE DISCLAIMED. IN NO EVENT SHALL THE COPYRIGHT OWNER OR
CONTRIBUTORS BE LIABLE FOR ANY DIRECT, INDIRECT, INCIDENTAL, SPECIAL,
EXEMPLARY, OR CONSEQUENTIAL DAMAGES (INCLUDING, BUT NOT LIMITED TO,
PROCUREMENT OF SUBSTITUTE GOODS OR SERVICES; LOSS OF USE, DATA, OR
PROFITS; OR BUSINESS INTERRUPTION) HOWEVER CAUSED AND ON ANY THEORY OF
LIABILITY, WHETHER IN CONTRACT, STRICT LIABILITY, OR TORT (INCLUDING
NEGLIGENCE OR OTHERWISE) ARISING IN ANY WAY OUT OF THE USE OF THIS
SOFTWARE, EVEN IF ADVISED OF THE POSSIBILITY OF SUCH DAMAGE.
*****************************************************************************/

/*****************************************************************************
written by
   Yunhong Gu, last updated 03/12/2011
modified by
   Haivision Systems Inc.
*****************************************************************************/

#include "platform_sys.h"

#include <cstring>
#include <cmath>
#include "buffer.h"
#include "packet.h"
#include "core.h" // provides some constants
#include "logging.h"

using namespace std;
using namespace srt_logging;

CSndBuffer::CSndBuffer(int size, int mss)
    : m_BufLock()
    , m_pBlock(NULL)
    , m_pFirstBlock(NULL)
    , m_pCurrBlock(NULL)
    , m_pLastBlock(NULL)
    , m_pBuffer(NULL)
    , m_iNextMsgNo(1)
    , m_iSize(size)
    , m_iMSS(mss)
    , m_iCount(0)
    , m_iBytesCount(0)
    , m_ullLastOriginTime_us(0)
#ifdef SRT_ENABLE_SNDBUFSZ_MAVG
    , m_LastSamplingTime(0)
    , m_iCountMAvg(0)
    , m_iBytesCountMAvg(0)
    , m_TimespanMAvg(0)
#endif
    , m_iInRatePktsCount(0)
    , m_iInRateBytesCount(0)
    , m_InRateStartTime(0)
    , m_InRatePeriod(INPUTRATE_FAST_START_US)   // 0.5 sec (fast start)
    , m_iInRateBps(INPUTRATE_INITIAL_BYTESPS)
{
   // initial physical buffer of "size"
   m_pBuffer = new Buffer;
   m_pBuffer->m_pcData = new char [m_iSize * m_iMSS];
   m_pBuffer->m_iSize = m_iSize;
   m_pBuffer->m_pNext = NULL;

   // circular linked list for out bound packets
   m_pBlock = new Block;
   Block* pb = m_pBlock;
   for (int i = 1; i < m_iSize; ++ i)
   {
      pb->m_pNext = new Block;
      pb->m_iMsgNoBitset = 0;
      pb = pb->m_pNext;
   }
   pb->m_pNext = m_pBlock;

   pb = m_pBlock;
   char* pc = m_pBuffer->m_pcData;
   for (int i = 0; i < m_iSize; ++ i)
   {
      pb->m_pcData = pc;
      pb = pb->m_pNext;
      pc += m_iMSS;
   }

   m_pFirstBlock = m_pCurrBlock = m_pLastBlock = m_pBlock;

   pthread_mutex_init(&m_BufLock, NULL);
}

CSndBuffer::~CSndBuffer()
{
   Block* pb = m_pBlock->m_pNext;
   while (pb != m_pBlock)
   {
      Block* temp = pb;
      pb = pb->m_pNext;
      delete temp;
   }
   delete m_pBlock;

   while (m_pBuffer != NULL)
   {
      Buffer* temp = m_pBuffer;
      m_pBuffer = m_pBuffer->m_pNext;
      delete [] temp->m_pcData;
      delete temp;
   }

   pthread_mutex_destroy(&m_BufLock);
}

void CSndBuffer::addBuffer(const char* data, int len, ref_t<SRT_MSGCTRL> r_mctrl)
{
    int32_t& msgno = r_mctrl.get().msgno;
    int32_t& seqno = r_mctrl.get().pktseq;
    uint64_t& srctime = r_mctrl.get().srctime;
    int& ttl = r_mctrl.get().msgttl;

    int size = len / m_iMSS;
    if ((len % m_iMSS) != 0)
        size ++;

    HLOGC(mglog.Debug, log << "addBuffer: size=" << m_iCount << " reserved=" << m_iSize << " needs=" << size << " buffers for " << len << " bytes");

    // dynamically increase sender buffer
    while (size + m_iCount >= m_iSize)
    {
        HLOGC(mglog.Debug, log << "addBuffer: ... still lacking " << (size + m_iCount - m_iSize) << " buffers...");
        increase();
    }

<<<<<<< HEAD
    uint64_t time = CTimer::getTime();
    if (srctime == 0)
    {
        HLOGC(dlog.Debug, log << CONID() << "addBuffer: DEFAULT SRCTIME - overriding with current time.");
        srctime = time;
    }
    int32_t inorder = r_mctrl.get().inorder ? MSGNO_PACKET_INORDER::mask : 0;
=======
    const uint64_t time = CTimer::getTime();
    int32_t inorder = order ? MSGNO_PACKET_INORDER::mask : 0;
>>>>>>> 9cbf4761

    HLOGC(dlog.Debug, log << CONID() << "addBuffer: adding "
        << size << " packets (" << len << " bytes) to send, msgno=" << m_iNextMsgNo
        << (inorder ? "" : " NOT") << " in order");

    // The sequence number passed to this function is the sequence number
    // that the very first packet from the packet series should get here.
    // If there's more than one packet, this function must increase it by itself
    // and then return the accordingly modified sequence number in the reference.

    Block* s = m_pLastBlock;
    msgno = m_iNextMsgNo;
    for (int i = 0; i < size; ++ i)
    {
        int pktlen = len - i * m_iMSS;
        if (pktlen > m_iMSS)
            pktlen = m_iMSS;

        HLOGC(dlog.Debug, log << "addBuffer: %" << seqno << " #" << msgno
                << " spreading from=" << (i*m_iMSS) << " size=" << pktlen
                << " TO BUFFER:" << (void*)s->m_pcData);
        memcpy(s->m_pcData, data + i * m_iMSS, pktlen);
        s->m_iLength = pktlen;

        s->m_iSeqNo = seqno;
        seqno = CSeqNo::incseq(seqno);

        s->m_iMsgNoBitset = m_iNextMsgNo | inorder;
        if (i == 0)
            s->m_iMsgNoBitset |= PacketBoundaryBits(PB_FIRST);
        if (i == size - 1)
            s->m_iMsgNoBitset |= PacketBoundaryBits(PB_LAST);
        // NOTE: if i is neither 0 nor size-1, it resuls with PB_SUBSEQUENT.
        //       if i == 0 == size-1, it results with PB_SOLO. 
        // Packets assigned to one message can be:
        // [PB_FIRST] [PB_SUBSEQUENT] [PB_SUBSEQUENT] [PB_LAST] - 4 packets per message
        // [PB_FIRST] [PB_LAST] - 2 packets per message
        // [PB_SOLO] - 1 packet per message

        s->m_ullSourceTime_us = srctime;
        s->m_ullOriginTime_us = time;
        s->m_iTTL = ttl;

        // XXX unchecked condition: s->m_pNext == NULL.
        // Should never happen, as the call to increase() should ensure enough buffers.
        s = s->m_pNext;
    }
    m_pLastBlock = s;

    CGuard::enterCS(m_BufLock, "Buf");
    m_iCount += size;

    m_iBytesCount += len;
    m_ullLastOriginTime_us = time;

    updateInputRate(time, size, len);

#ifdef SRT_ENABLE_SNDBUFSZ_MAVG
    updAvgBufSize(time);
#endif

    CGuard::leaveCS(m_BufLock, "Buf");


    // MSGNO_SEQ::mask has a form: 00000011111111...
    // At least it's known that it's from some index inside til the end (to bit 0).
    // If this value has been reached in a step of incrementation, it means that the
    // maximum value has been reached. Casting to int32_t to ensure the same sign
    // in comparison, although it's far from reaching the sign bit.

    m_iNextMsgNo ++;
    if (m_iNextMsgNo == int32_t(MSGNO_SEQ::mask))
        m_iNextMsgNo = 1;
}

void CSndBuffer::setInputRateSmpPeriod(int period)
{
    m_InRatePeriod = (uint64_t)period; //(usec) 0=no input rate calculation
}

void CSndBuffer::updateInputRate(uint64_t time, int pkts, int bytes)
{
    //no input rate calculation
    if (m_InRatePeriod == 0)
        return;

    if (m_InRateStartTime == 0)
    {
        m_InRateStartTime = time;
        return;
    }

    m_iInRatePktsCount  += pkts;
    m_iInRateBytesCount += bytes;

    // Trigger early update in fast start mode
    const bool early_update = (m_InRatePeriod < INPUTRATE_RUNNING_US)
        && (m_iInRatePktsCount > INPUTRATE_MAX_PACKETS);

    const uint64_t period_us = (time - m_InRateStartTime);
    if (early_update || period_us > m_InRatePeriod)
    {
        //Required Byte/sec rate (payload + headers)
        m_iInRateBytesCount += (m_iInRatePktsCount * CPacket::SRT_DATA_HDR_SIZE);
        m_iInRateBps = (int)(((int64_t)m_iInRateBytesCount * 1000000) / period_us);
        HLOGC(dlog.Debug, log << "updateInputRate: pkts:" << m_iInRateBytesCount << " bytes:" << m_iInRatePktsCount
                << " rate=" << (m_iInRateBps*8)/1000
                << "kbps interval=" << period_us);
        m_iInRatePktsCount = 0;
        m_iInRateBytesCount = 0;
        m_InRateStartTime = time;

        setInputRateSmpPeriod(INPUTRATE_RUNNING_US);
    }
}


int CSndBuffer::addBufferFromFile(fstream& ifs, int len)
{
   int size = len / m_iMSS;
   if ((len % m_iMSS) != 0)
      size ++;

   HLOGC(mglog.Debug, log << "addBufferFromFile: size=" << m_iCount << " reserved=" << m_iSize << " needs=" << size << " buffers for " << len << " bytes");

   // dynamically increase sender buffer
   while (size + m_iCount >= m_iSize)
   {
      HLOGC(mglog.Debug, log << "addBufferFromFile: ... still lacking " << (size + m_iCount - m_iSize) << " buffers...");
      increase();
   }

   HLOGC(dlog.Debug, log << CONID() << "addBufferFromFile: adding "
       << size << " packets (" << len << " bytes) to send, msgno=" << m_iNextMsgNo);

   Block* s = m_pLastBlock;
   int total = 0;
   for (int i = 0; i < size; ++ i)
   {
      if (ifs.bad() || ifs.fail() || ifs.eof())
         break;

      int pktlen = len - i * m_iMSS;
      if (pktlen > m_iMSS)
         pktlen = m_iMSS;

      HLOGC(dlog.Debug, log << "addBufferFromFile: reading from=" << (i*m_iMSS) << " size=" << pktlen << " TO BUFFER:" << (void*)s->m_pcData);
      ifs.read(s->m_pcData, pktlen);
      if ((pktlen = int(ifs.gcount())) <= 0)
         break;

      // currently file transfer is only available in streaming mode, message is always in order, ttl = infinite
      s->m_iMsgNoBitset = m_iNextMsgNo | MSGNO_PACKET_INORDER::mask;
      if (i == 0)
         s->m_iMsgNoBitset |= PacketBoundaryBits(PB_FIRST);
      if (i == size - 1)
         s->m_iMsgNoBitset |= PacketBoundaryBits(PB_LAST);
      // NOTE: PB_FIRST | PB_LAST == PB_SOLO.
      // none of PB_FIRST & PB_LAST == PB_SUBSEQUENT.

      s->m_iLength = pktlen;
      s->m_iTTL = -1;
      s = s->m_pNext;

      total += pktlen;
   }
   m_pLastBlock = s;

   CGuard::enterCS(m_BufLock, "Buf");
   m_iCount += size;
   m_iBytesCount += total;

   CGuard::leaveCS(m_BufLock, "Buf");

   m_iNextMsgNo ++;
   if (m_iNextMsgNo == int32_t(MSGNO_SEQ::mask))
      m_iNextMsgNo = 1;

   return total;
}

int CSndBuffer::readData(ref_t<CPacket> r_packet, ref_t<uint64_t> srctime, int kflgs)
{
   // No data to read
   if (m_pCurrBlock == m_pLastBlock)
      return 0;

   // Make the packet REFLECT the data stored in the buffer.
   r_packet.get().m_pcData = m_pCurrBlock->m_pcData;
   int readlen = m_pCurrBlock->m_iLength;
   r_packet.get().setLength(readlen);
   r_packet.get().m_iSeqNo = m_pCurrBlock->m_iSeqNo;

   // XXX This is probably done because the encryption should happen
   // just once, and so this sets the encryption flags to both msgno bitset
   // IN THE PACKET and IN THE BLOCK. This is probably to make the encryption
   // happen at the time when scheduling a new packet to send, but the packet
   // must remain in the send buffer until it's ACKed. For the case of rexmit
   // the packet will be taken "as is" (that is, already encrypted).
   //
   // The problem is in the order of things:
   // 0. When the application stores the data, some of the flags for PH_MSGNO are set.
   // 1. The readData() is called to get the original data sent by the application.
   // 2. The data are original and must be encrypted. They WILL BE encrypted, later.
   // 3. So far we are in readData() so the encryption flags must be updated NOW because
   //    later we won't have access to the block's data.
   // 4. After exiting from readData(), the packet is being encrypted. It's immediately
   //    sent, however the data must remain in the sending buffer until they are ACKed.
   // 5. In case when rexmission is needed, the second overloaded version of readData
   //    is being called, and the buffer + PH_MSGNO value is extracted. All interesting
   //    flags must be present and correct at that time.
   //
   // The only sensible way to fix this problem is to encrypt the packet not after
   // extracting from here, but when the packet is stored into CSndBuffer. The appropriate
   // flags for PH_MSGNO will be applied directly there. Then here the value for setting
   // PH_MSGNO will be set as is.

   if (kflgs == -1)
   {
       HLOGC(dlog.Debug, log << CONID() << " CSndBuffer: ERROR: encryption required and not possible. NOT SENDING.");
       readlen = 0;
   }
   else
   {
       m_pCurrBlock->m_iMsgNoBitset |= MSGNO_ENCKEYSPEC::wrap(kflgs);
   }
   r_packet.get().m_iMsgNo = m_pCurrBlock->m_iMsgNoBitset;

   *srctime =
      m_pCurrBlock->m_ullSourceTime_us ? m_pCurrBlock->m_ullSourceTime_us :
      m_pCurrBlock->m_ullOriginTime_us;

   m_pCurrBlock = m_pCurrBlock->m_pNext;

   HLOGC(dlog.Debug, log << CONID() << "CSndBuffer: extracting packet size=" << readlen << " to send");

   return readlen;
}

int CSndBuffer::readData(const int offset, ref_t<CPacket> r_packet, ref_t<uint64_t> r_srctime, ref_t<int> r_msglen)
{
   int32_t& msgno_bitset = r_packet.get().m_iMsgNo;
   uint64_t& srctime = *r_srctime;
   int& msglen = *r_msglen;

   CGuard bufferguard(m_BufLock, "Buf");

   Block* p = m_pFirstBlock;

   // XXX Suboptimal procedure to keep the blocks identifiable
   // by sequence number. Consider using some circular buffer.
   for (int i = 0; i < offset; ++ i)
      p = p->m_pNext;

   // Check if the block that is the next candidate to send (m_pCurrBlock pointing) is stale.

   // If so, then inform the caller that it should first take care of the whole
   // message (all blocks with that message id). Shift the m_pCurrBlock pointer
   // to the position past the last of them. Then return -1 and set the
   // msgno_bitset return reference to the message id that should be dropped as
   // a whole.

   // After taking care of that, the caller should immediately call this function again,
   // this time possibly in order to find the real data to be sent.

   // if found block is stale
   // (This is for messages that have declared TTL - messages that fail to be sent
   // before the TTL defined time comes, will be dropped).
   if ((p->m_iTTL >= 0) && ((CTimer::getTime() - p->m_ullOriginTime_us) / 1000 > (uint64_t)p->m_iTTL))
   {
      int32_t msgno = p->getMsgSeq();
      msglen = 1;
      p = p->m_pNext;
      bool move = false;
      while (msgno == p->getMsgSeq())
      {
         if (p == m_pCurrBlock)
            move = true;
         p = p->m_pNext;
         if (move)
            m_pCurrBlock = p;
         msglen ++;
      }

      HLOGC(dlog.Debug, log << "CSndBuffer::readData: due to TTL exceeded, " << msglen << " messages to drop, up to " << msgno);

      // If readData returns -1, then msgno_bitset is understood as a Message ID to drop.
      // This means that in this case it should be written by the message sequence value only
      // (not the whole 4-byte bitset written at PH_MSGNO).
      msgno_bitset = msgno;
      return -1;
   }

   r_packet.get().m_pcData = p->m_pcData;
   int readlen = p->m_iLength;
   r_packet.get().setLength(readlen);

   // XXX Here the value predicted to be applied to PH_MSGNO field is extracted.
   // As this function is predicted to extract the data to send as a rexmited packet,
   // the packet must be in the form ready to send - so, in case of encryption,
   // encrypted, and with all ENC flags already set. So, the first call to send
   // the packet originally (the other overload of this function) must set these
   // flags.
   r_packet.get().m_iMsgNo = p->m_iMsgNoBitset;

   srctime = 
      p->m_ullSourceTime_us ? p->m_ullSourceTime_us :
      p->m_ullOriginTime_us;

   HLOGC(dlog.Debug, log << CONID() << "CSndBuffer: getting packet %"
           << p->m_iSeqNo << " as per %" << r_packet.get().m_iSeqNo
           << " size=" << readlen << " to send [REXMIT]");

   return readlen;
}

void CSndBuffer::ackData(int offset)
{
   CGuard bufferguard(m_BufLock, "Buf");

   bool move = false;
   for (int i = 0; i < offset; ++ i)
   {
      m_iBytesCount -= m_pFirstBlock->m_iLength;
      if (m_pFirstBlock == m_pCurrBlock)
          move = true;
      m_pFirstBlock = m_pFirstBlock->m_pNext;
   }
   if (move)
       m_pCurrBlock = m_pFirstBlock;

   m_iCount -= offset;

#ifdef SRT_ENABLE_SNDBUFSZ_MAVG
   updAvgBufSize(CTimer::getTime());
#endif

   CTimer::triggerEvent();
}

int CSndBuffer::getCurrBufSize() const
{
   return m_iCount;
}

#ifdef SRT_ENABLE_SNDBUFSZ_MAVG

int CSndBuffer::getAvgBufSize(ref_t<int> r_bytes, ref_t<int> r_tsp)
{
    int& bytes = *r_bytes;
    int& timespan = *r_tsp;
    CGuard bufferguard(m_BufLock, "Buf"); /* Consistency of pkts vs. bytes vs. spantime */

    /* update stats in case there was no add/ack activity lately */
    updAvgBufSize(CTimer::getTime());

    bytes = m_iBytesCountMAvg;
    timespan = m_TimespanMAvg;
    return(m_iCountMAvg);
}

void CSndBuffer::updAvgBufSize(uint64_t now)
{
   const uint64_t elapsed_ms = (now - m_LastSamplingTime) / 1000; //ms since last sampling

   if ((1000000 / SRT_MAVG_SAMPLING_RATE) / 1000 > elapsed_ms)
      return;

   if (1000 < elapsed_ms)
   {
      /* No sampling in last 1 sec, initialize average */
      m_iCountMAvg = getCurrBufSize(Ref(m_iBytesCountMAvg), Ref(m_TimespanMAvg));
      m_LastSamplingTime = now;
   } 
   else //((1000000 / SRT_MAVG_SAMPLING_RATE) / 1000 <= elapsed_ms)
   {
      /*
      * weight last average value between -1 sec and last sampling time (LST)
      * and new value between last sampling time and now
      *                                      |elapsed_ms|
      *   +----------------------------------+-------+
      *  -1                                 LST      0(now)
      */
      int instspan;
      int bytescount;
      int count = getCurrBufSize(Ref(bytescount), Ref(instspan));

      HLOGC(dlog.Debug, log << "updAvgBufSize: " << elapsed_ms
              << ": " << count << " " << bytescount
              << " " << instspan << "ms");

      m_iCountMAvg      = (int)(((count      * (1000 - elapsed_ms)) + (count      * elapsed_ms)) / 1000);
      m_iBytesCountMAvg = (int)(((bytescount * (1000 - elapsed_ms)) + (bytescount * elapsed_ms)) / 1000);
      m_TimespanMAvg    = (int)(((instspan   * (1000 - elapsed_ms)) + (instspan   * elapsed_ms)) / 1000);
      m_LastSamplingTime = now;
   }
}

#endif /* SRT_ENABLE_SNDBUFSZ_MAVG */

int CSndBuffer::getCurrBufSize(ref_t<int> bytes, ref_t<int> timespan)
{
   *bytes = m_iBytesCount;
   /* 
   * Timespan can be less then 1000 us (1 ms) if few packets. 
   * Also, if there is only one pkt in buffer, the time difference will be 0.
   * Therefore, always add 1 ms if not empty.
   */
   *timespan = 0 < m_iCount ? int((m_ullLastOriginTime_us - m_pFirstBlock->m_ullOriginTime_us) / 1000) + 1 : 0;

   return m_iCount;
}

int CSndBuffer::dropLateData(int &bytes, uint64_t latetime)
{
   int dpkts = 0;
   int dbytes = 0;
   bool move = false;

   CGuard bufferguard(m_BufLock, "Buf");
   for (int i = 0; i < m_iCount && m_pFirstBlock->m_ullOriginTime_us < latetime; ++ i)
   {
      dpkts++;
      dbytes += m_pFirstBlock->m_iLength;

      if (m_pFirstBlock == m_pCurrBlock) move = true;
      m_pFirstBlock = m_pFirstBlock->m_pNext;
   }
   if (move) m_pCurrBlock = m_pFirstBlock;
   m_iCount -= dpkts;

   m_iBytesCount -= dbytes;
   bytes = dbytes;

#ifdef SRT_ENABLE_SNDBUFSZ_MAVG
   updAvgBufSize(CTimer::getTime());
#endif /* SRT_ENABLE_SNDBUFSZ_MAVG */

// CTimer::triggerEvent();
   return(dpkts);
}

void CSndBuffer::increase()
{
   int unitsize = m_pBuffer->m_iSize;

   // new physical buffer
   Buffer* nbuf = NULL;
   try
   {
      nbuf  = new Buffer;
      nbuf->m_pcData = new char [unitsize * m_iMSS];
   }
   catch (...)
   {
      delete nbuf;
      throw CUDTException(MJ_SYSTEMRES, MN_MEMORY, 0);
   }
   nbuf->m_iSize = unitsize;
   nbuf->m_pNext = NULL;

   // insert the buffer at the end of the buffer list
   Buffer* p = m_pBuffer;
   while (p->m_pNext != NULL)
      p = p->m_pNext;
   p->m_pNext = nbuf;

   // new packet blocks
   Block* nblk = NULL;
   try
   {
      nblk = new Block;
   }
   catch (...)
   {
      delete nblk;
      throw CUDTException(MJ_SYSTEMRES, MN_MEMORY, 0);
   }
   Block* pb = nblk;
   for (int i = 1; i < unitsize; ++ i)
   {
      pb->m_pNext = new Block;
      pb = pb->m_pNext;
   }

   // insert the new blocks onto the existing one
   pb->m_pNext = m_pLastBlock->m_pNext;
   m_pLastBlock->m_pNext = nblk;

   pb = nblk;
   char* pc = nbuf->m_pcData;
   for (int i = 0; i < unitsize; ++ i)
   {
      pb->m_pcData = pc;
      pb = pb->m_pNext;
      pc += m_iMSS;
   }

   m_iSize += unitsize;

   HLOGC(dlog.Debug, log << "CSndBuffer: BUFFER FULL - adding " << (unitsize*m_iMSS) << " bytes spread to " << unitsize << " blocks"
       << " (total size: " << m_iSize << " bytes)");

}

////////////////////////////////////////////////////////////////////////////////

/*
*   RcvBuffer (circular buffer):
*
*   |<------------------- m_iSize ----------------------------->|
*   |       |<--- acked pkts -->|<--- m_iMaxPos --->|           |
*   |       |                   |                   |           |
*   +---+---+---+---+---+---+---+---+---+---+---+---+---+   +---+
*   | 0 | 0 | 1 | 1 | 1 | 0 | 1 | 1 | 1 | 1 | 0 | 1 | 0 |...| 0 | m_pUnit[]
*   +---+---+---+---+---+---+---+---+---+---+---+---+---+   +---+
*             |                 | |               |
*             |                   |               \__last pkt received
*             |                   \___ m_iLastAckPos: last ack sent
*             \___ m_iStartPos: first message to read
*                      
*   m_pUnit[i]->m_iFlag: 0:free, 1:good, 2:passack, 3:dropped
* 
*   thread safety:
*    m_iStartPos:   CUDT::m_RecvLock 
*    m_iLastAckPos: CUDT::m_AckLock 
*    m_iMaxPos:     none? (modified on add and ack
*/


// XXX Init values moved to in-class.
//const uint32_t CRcvBuffer::TSBPD_WRAP_PERIOD = (30*1000000);    //30 seconds (in usec)
//const int CRcvBuffer::TSBPD_DRIFT_MAX_VALUE   = 5000;  // usec
//const int CRcvBuffer::TSBPD_DRIFT_MAX_SAMPLES = 1000;  // ACK-ACK packets
#ifdef SRT_DEBUG_TSBPD_DRIFT
//const int CRcvBuffer::TSBPD_DRIFT_PRT_SAMPLES = 200;   // ACK-ACK packets
#endif

CRcvBuffer::CRcvBuffer(CUnitQueue* queue, int bufsize):
m_pUnit(NULL),
m_iSize(bufsize),
m_pUnitQueue(queue),
m_iStartPos(0),
m_iLastAckPos(0),
m_iMaxPos(0),
m_iNotch(0)
,m_BytesCountLock()
,m_iBytesCount(0)
,m_iAckedPktsCount(0)
,m_iAckedBytesCount(0)
,m_iAvgPayloadSz(7*188)
,m_bTsbPdMode(false)
,m_uTsbPdDelay(0)
,m_ullTsbPdTimeBase(0)
,m_bTsbPdWrapCheck(false)
//,m_iTsbPdDrift(0)
//,m_TsbPdDriftSum(0)
//,m_iTsbPdDriftNbSamples(0)
#ifdef SRT_ENABLE_RCVBUFSZ_MAVG
,m_LastSamplingTime(0)
,m_TimespanMAvg(0)
,m_iCountMAvg(0)
,m_iBytesCountMAvg(0)
#endif
{
   m_pUnit = new CUnit* [m_iSize];
   for (int i = 0; i < m_iSize; ++ i)
      m_pUnit[i] = NULL;

#ifdef SRT_DEBUG_TSBPD_DRIFT
   memset(m_TsbPdDriftHisto100us, 0, sizeof(m_TsbPdDriftHisto100us));
   memset(m_TsbPdDriftHisto1ms, 0, sizeof(m_TsbPdDriftHisto1ms));
#endif

   pthread_mutex_init(&m_BytesCountLock, NULL);
}

CRcvBuffer::~CRcvBuffer()
{
   for (int i = 0; i < m_iSize; ++ i)
   {
      if (m_pUnit[i] != NULL)
      {
          m_pUnitQueue->makeUnitFree(m_pUnit[i]);
      }
   }

   delete [] m_pUnit;

   pthread_mutex_destroy(&m_BytesCountLock);
}

void CRcvBuffer::countBytes(int pkts, int bytes, bool acked)
{
   /*
   * Byte counter changes from both sides (Recv & Ack) of the buffer
   * so the higher level lock is not enough for thread safe op.
   *
   * pkts are...
   *  added (bytes>0, acked=false),
   *  acked (bytes>0, acked=true),
   *  removed (bytes<0, acked=n/a)
   */
   CGuard cg(m_BytesCountLock, "BytesCount");

   if (!acked) //adding new pkt in RcvBuffer
   {
       m_iBytesCount += bytes; /* added or removed bytes from rcv buffer */
       if (bytes > 0) /* Assuming one pkt when adding bytes */
          m_iAvgPayloadSz = ((m_iAvgPayloadSz * (100 - 1)) + bytes) / 100; 
   }
   else // acking/removing pkts to/from buffer
   {
       m_iAckedPktsCount += pkts; /* acked or removed pkts from rcv buffer */
       m_iAckedBytesCount += bytes; /* acked or removed bytes from rcv buffer */

       if (bytes < 0) m_iBytesCount += bytes; /* removed bytes from rcv buffer */
   }
}

int CRcvBuffer::addData(CUnit* unit, int offset)
{
   int pos = (m_iLastAckPos + offset) % m_iSize;
   if (offset >= m_iMaxPos)
      m_iMaxPos = offset + 1;

   if (m_pUnit[pos] != NULL) {
      return -1;
   }
   m_pUnit[pos] = unit;
   countBytes(1, (int) unit->m_Packet.getLength());

   m_pUnitQueue->makeUnitGood(unit);

   return 0;
}

int CRcvBuffer::readBuffer(char* data, int len)
{
   int p = m_iStartPos;
   int lastack = m_iLastAckPos;
   int rs = len;
#if ENABLE_HEAVY_LOGGING
   char* begin = data;
#endif

   uint64_t now = (m_bTsbPdMode ? CTimer::getTime() : uint64_t());

   HLOGC(dlog.Debug, log << CONID() << "readBuffer: start=" << p << " lastack=" << lastack);
   while ((p != lastack) && (rs > 0))
   {
      if (m_bTsbPdMode)
      {
          HLOGC(dlog.Debug, log << CONID() << "readBuffer: chk if time2play: NOW=" << now << " PKT TS=" << getPktTsbPdTime(m_pUnit[p]->m_Packet.getMsgTimeStamp()));
          if ((getPktTsbPdTime(m_pUnit[p]->m_Packet.getMsgTimeStamp()) > now))
              break; /* too early for this unit, return whatever was copied */
      }

      int unitsize = (int) m_pUnit[p]->m_Packet.getLength() - m_iNotch;
      if (unitsize > rs)
         unitsize = rs;

      HLOGC(dlog.Debug, log << CONID() << "readBuffer: copying buffer #" << p
          << " targetpos=" << int(data-begin) << " sourcepos=" << m_iNotch << " size=" << unitsize << " left=" << (unitsize-rs));
      memcpy(data, m_pUnit[p]->m_Packet.m_pcData + m_iNotch, unitsize);
      data += unitsize;

      if ((rs > unitsize) || (rs == int(m_pUnit[p]->m_Packet.getLength()) - m_iNotch))
      {
          freeUnitAt(p);
          p = shift_forward(p);

         m_iNotch = 0;
      }
      else
         m_iNotch += rs;

      rs -= unitsize;
   }

   /* we removed acked bytes form receive buffer */
   countBytes(-1, -(len - rs), true);
   m_iStartPos = p;

   return len - rs;
}

int CRcvBuffer::readBufferToFile(fstream& ofs, int len)
{
   int p = m_iStartPos;
   int lastack = m_iLastAckPos;
   int rs = len;

   while ((p != lastack) && (rs > 0))
   {
      int unitsize = (int) m_pUnit[p]->m_Packet.getLength() - m_iNotch;
      if (unitsize > rs)
         unitsize = rs;

      ofs.write(m_pUnit[p]->m_Packet.m_pcData + m_iNotch, unitsize);
      if (ofs.fail())
         break;

      if ((rs > unitsize) || (rs == int(m_pUnit[p]->m_Packet.getLength()) - m_iNotch))
      {
         freeUnitAt(p);

         p = shift_forward(p);

         m_iNotch = 0;
      }
      else
         m_iNotch += rs;

      rs -= unitsize;
   }

   /* we removed acked bytes form receive buffer */
   countBytes(-1, -(len - rs), true);
   m_iStartPos = p;

   return len - rs;
}

int CRcvBuffer::ackData(int len)
{
   int end = shift(m_iLastAckPos, len);
   {
      int pkts = 0;
      int bytes = 0;
      for (int i = m_iLastAckPos; i != end; i = shift_forward(i))
      {
          if (m_pUnit[i] == NULL)
              continue;

          pkts++;
          bytes += (int) m_pUnit[i]->m_Packet.getLength();
      }
      if (pkts > 0) countBytes(pkts, bytes, true);
   }

   HLOGC(mglog.Debug, log << "ackData: shift by " << len << ", start=" << m_iStartPos
           << " end=" << m_iLastAckPos << " -> " << end);

   m_iLastAckPos = end;
   m_iMaxPos -= len;
   if (m_iMaxPos < 0)
      m_iMaxPos = 0;

   // Returned value is the distance towards the starting
   // position from m_iLastAckPos, which is in sync with CUDT::m_iRcvLastSkipAck.
   // This should help determine the sequence number at first read-ready position.

   int dist = m_iLastAckPos - m_iStartPos;
   if (dist < 0)
       return dist + m_iSize;
   return dist;
}

void CRcvBuffer::skipData(int len)
{
   /* 
   * Caller need protect both AckLock and RecvLock
   * to move both m_iStartPos and m_iLastAckPost
   */
   if (m_iStartPos == m_iLastAckPos)
      m_iStartPos = (m_iStartPos + len) % m_iSize;
   m_iLastAckPos = (m_iLastAckPos + len) % m_iSize;
   m_iMaxPos -= len;
   if (m_iMaxPos < 0)
      m_iMaxPos = 0;
}

size_t CRcvBuffer::dropData(int len)
{
    // This function does the same as skipData, although skipData
    // should work in the condition of absence of data, so no need
    // to force the units in the range to be freed. This function
    // works in more general condition where we don't know if there
    // are any data in the given range, but want to remove these
    // "sequence positions" from the buffer, whether there are data
    // at them or not.

    size_t stats_bytes = 0;

    int p = m_iStartPos;
    int past_q = shift(p, len);
    while (p != past_q)
    {
        if (m_pUnit[p] && m_pUnit[p]->m_iFlag == CUnit::GOOD)
        {
            stats_bytes += m_pUnit[p]->m_Packet.getLength();
            freeUnitAt(p);
        }

        p = shift_forward(p);
    }

    m_iStartPos = past_q;
    return stats_bytes;
}

bool CRcvBuffer::getRcvFirstMsg(ref_t<uint64_t> r_tsbpdtime, ref_t<bool> r_passack, ref_t<int32_t> r_skipseqno, ref_t<int32_t> r_curpktseq)
{
    int32_t& skipseqno = *r_skipseqno;
    bool& passack = *r_passack;
    skipseqno = -1;
    passack = false;
    // tsbpdtime will be retrieved by the below call
    // Returned values:
    // - tsbpdtime: real time when the packet is ready to play (whether ready to play or not)
    // - passack: false (the report concerns a packet with an exactly next sequence)
    // - skipseqno == -1: no packets to skip towards the first RTP
    // - curpktseq: sequence number for reported packet (for debug purposes)
    // - @return: whether the reported packet is ready to play

    /* Check the acknowledged packets */

    // getRcvReadyMsg returns true if the time to play for the first message
    // (returned in r_tsbpdtime) is in the past.
    if (getRcvReadyMsg(r_tsbpdtime, r_curpktseq, -1))
    {
        return true;
    }
    else if (*r_tsbpdtime != 0)
    {
        // This means that a message next to be played, has been found,
        // but the time to play is in future.
        return false;
    }

    // Falling here means that there are NO PACKETS in the ACK-ed region
    // (m_iStartPos - m_iLastAckPos), but we may have something in the
    // region (m_iLastAckPos - (m_iLastAckPos+m_iMaxPos)), that is, packets
    // that may be separated from the last ACK-ed by lost ones.

    // Below this line we have only two options:
    // - m_iMaxPos == 0, which means that no more packets are in the buffer
    //    - returned: tsbpdtime=0, passack=true, skipseqno=-1, curpktseq=0, @return false
    // - m_iMaxPos > 0, which means that there are packets arrived after a lost packet:
    //    - returned: tsbpdtime=PKT.TS, passack=true, skipseqno=PKT.SEQ, ppkt=PKT, @return LOCAL(PKT.TS) <= NOW

    /* 
     * No acked packets ready but caller want to know next packet to wait for
     * Check the not yet acked packets that may be stuck by missing packet(s).
     */
    bool haslost = false;
    *r_tsbpdtime = 0; // redundant, for clarity
    passack = true;

    // XXX SUSPECTED ISSUE with this algorithm:
    // The above call to getRcvReadyMsg() should report as to whether:
    // - there is an EXACTLY NEXT SEQUENCE packet
    // - this packet is ready to play.
    //
    // Situations handled after the call are when:
    // - there's the next sequence packet available and it is ready to play
    // - there are no packets at all, ready to play or not
    //
    // So, the remaining situation is that THERE ARE PACKETS that follow
    // the current sequence, but they are not ready to play. This includes
    // packets that have the exactly next sequence and packets that jump
    // over a lost packet.
    //
    // As the getRcvReadyMsg() function walks through the incoming units
    // to see if there's anything that satisfies these conditions, it *SHOULD*
    // be also capable of checking if the next available packet, if it is
    // there, is the next sequence packet or not. Retrieving this exactly
    // packet would be most useful, as the test for play-readiness and
    // sequentiality can be done on it directly.
    //
    // When done so, the below loop would be completely unnecessary.

    // Logical description of the below algorithm:
    // 1. Check if the VERY FIRST PACKET is valid; if so then:
    //    - check if it's ready to play, return boolean value that marks it.

    for (int i = m_iLastAckPos, n = shift(m_iLastAckPos, m_iMaxPos); i != n; i = shift_forward(i))
    {
        if ( !m_pUnit[i]
                || m_pUnit[i]->m_iFlag != CUnit::GOOD )
        {
            /* There are packets in the sequence not received yet */
            haslost = true;
        }
        else
        {
            /* We got the 1st valid packet */
            *r_tsbpdtime = getPktTsbPdTime(m_pUnit[i]->m_Packet.getMsgTimeStamp());
            if (*r_tsbpdtime <= CTimer::getTime())
            {
                /* Packet ready to play */
                if (haslost)
                {
                    /* 
                     * Packet stuck on non-acked side because of missing packets.
                     * Tell 1st valid packet seqno so caller can skip (drop) the missing packets.
                     */
                    skipseqno = m_pUnit[i]->m_Packet.m_iSeqNo;
                    *r_curpktseq = skipseqno;
                }

                // NOTE: if haslost is not set, it means that this is the VERY FIRST
                // packet, that is, packet currently at pos = m_iLastAckPos. There's no
                // possibility that it is so otherwise because:
                // - if this first good packet is ready to play, THIS HERE RETURNS NOW.
                // ...
                return true;
            }
            // ... and if this first good packet WASN'T ready to play, THIS HERE RETURNS NOW, TOO,
            // just states that there's no ready packet to play.
            // ...
            return false;
        }
        // ... and if this first packet WASN'T GOOD, the loop continues, however since now
        // the 'haslost' is set, which means that it continues only to find the first valid
        // packet after stating that the very first packet isn't valid.
    }
    return false;
}

uint64_t CRcvBuffer::debugGetDeliveryTime(int offset)
{
    int i;
    if (offset > 0)
        i = shift(m_iStartPos, offset);
    else
        i = m_iStartPos;

    CUnit* u = m_pUnit[i];
    if (!u || u->m_iFlag != CUnit::GOOD)
        return 0;

    return getPktTsbPdTime(u->m_Packet.getMsgTimeStamp());
}

bool CRcvBuffer::getRcvReadyMsg(ref_t<uint64_t> r_tsbpdtime, ref_t<int32_t> curpktseq, int upto)
{
    *r_tsbpdtime = 0;
    int rmpkts = 0;
    int rmbytes = 0;
    bool havelimit = upto != -1;
    int end = -1, past_end = -1;
    if (havelimit)
    {
        int stretch = (m_iSize + m_iStartPos - m_iLastAckPos) % m_iSize;
        if (upto > stretch)
        {
            HLOGC(dlog.Debug, log << "position back " << upto << " exceeds stretch " << stretch);
            // Do nothing. This position is already gone.
            return false;
        }

        end = m_iLastAckPos - upto;
        if (end < 0)
            end += m_iSize;
        past_end = shift_forward(end); // For in-loop comparison
        HLOGC(dlog.Debug, log << "getRcvReadyMsg: will read from position " << end);
    }

    // NOTE: position m_iLastAckPos in the buffer represents the sequence number of
    // CUDT::m_iRcvLastSkipAck. Therefore 'upto' contains a positive value that should
    // be decreased from m_iLastAckPos to get the position in the buffer that represents
    // the sequence number up to which we'd like to read.

#if ENABLE_HEAVY_LOGGING
    const char* reason = "NOT RECEIVED";
#define IF_HEAVY_LOGGING(instr) instr
#else 
#define IF_HEAVY_LOGGING(instr) (void)0
#endif 

    for (int i = m_iStartPos, n = m_iLastAckPos; i != n; i = shift_forward(i))
    {
        // In case when we want to read only up to given sequence number, stop
        // the loop if this number was reached. This number must be extracted from
        // the buffer and any following must wait here for "better times". Note
        // that the unit that points to the requested sequence must remain in
        // the buffer, unless there is no valid packet at that position, in which
        // case it is allowed to point to the NEXT sequence towards it, however
        // if it does, this cell must remain in the buffer for prospective recovery.
        if (havelimit && i == past_end)
            break;

        bool freeunit = false;

        /* Skip any invalid skipped/dropped packets */
        if (m_pUnit[i] == NULL)
        {
            m_iStartPos = shift_forward(m_iStartPos);
            continue;
        }

        *curpktseq = m_pUnit[i]->m_Packet.getSeqNo();

        if (m_pUnit[i]->m_iFlag != CUnit::GOOD)
        {
            freeunit = true;
        }
        else
        {
            // This does:
            // 1. Get the TSBPD time of the unit. Stop and return false if this unit
            //    is not yet ready to play.
            // 2. If it's ready to play, check also if it's decrypted. If not, skip it.
            // 3. If it's ready to play and decrypted, stop and return it.
            if (!havelimit)
            {
                *r_tsbpdtime = getPktTsbPdTime(m_pUnit[i]->m_Packet.getMsgTimeStamp());
                int64_t towait = (*r_tsbpdtime - CTimer::getTime());
                if (towait > 0)
                {
                    HLOGC(mglog.Debug, log << "getRcvReadyMsg: found packet, but not ready to play (only in " << (towait/1000.0) << "ms)");
                    return false;
                }

<<<<<<< HEAD
                if (m_pUnit[i]->m_Packet.getMsgCryptoFlags() != EK_NOENC)
                {
                    reason = "DECRYPTION FAILED";
                    freeunit = true; /* packet not decrypted */
                }
                else
                {
                    HLOGC(mglog.Debug, log << "getRcvReadyMsg: packet seq=" << curpktseq.get() << " ready to play (delayed " << (-towait/1000.0) << "ms)");
                    return true;
                }
=======
            if (m_pUnit[i]->m_Packet.getMsgCryptoFlags() != EK_NOENC)
            {
                IF_HEAVY_LOGGING(reason = "DECRYPTION FAILED");
                freeunit = true; /* packet not decrypted */
>>>>>>> 9cbf4761
            }
            // In this case:
            // 1. We don't even look into the packet if this is not the requested sequence.
            //    All packets that are earlier than the required sequence will be dropped.
            // 2. When found the packet with expected sequence number, and the condition for
            //    good unit is passed, we get the timestamp.
            // 3. If the packet is not decrypted, we allow it to be removed
            // 4. If we reached the required sequence, and the packet is good, KEEP IT in the buffer,
            //    and return with the pointer pointing to this very buffer. Only then return true.
            else
            {
                // We have a limit up to which the reading will be done,
                // no matter if the time has come or not - although retrieve it.
                if (i == end)
                {
                    HLOGC(dlog.Debug, log << "CAUGHT required seq position " << i);
                    // We have the packet we need. Extract its data.
                    *r_tsbpdtime = getPktTsbPdTime(m_pUnit[i]->m_Packet.getMsgTimeStamp());

                    // If we have a decryption failure, allow the unit to be released.
                    if (m_pUnit[i]->m_Packet.getMsgCryptoFlags() != EK_NOENC)
                    {
                        reason = "DECRYPTION FAILED";
                        freeunit = true; /* packet not decrypted */
                    }
                    else
                    {
                        // Stop here and keep the packet in the buffer, so it will be
                        // next extracted.
                        HLOGC(mglog.Debug, log << "getRcvReadyMsg: packet seq=" << curpktseq.get() << " ready for extraction");
                        return true;
                    }
                }
                else
                {
                    HLOGC(dlog.Debug, log << "SKIPPING position " << i);
                    // Continue the loop and remove the current packet because
                    // its sequence number is too old.
                    freeunit = true;
                }
            }
        }

        if (freeunit)
        {
            rmpkts++;
            rmbytes += freeUnitAt(i);
            m_iStartPos = shift_forward(m_iStartPos);
        }
    }

    HLOGC(mglog.Debug, log << "getRcvReadyMsg: nothing to deliver: " << reason);
    /* removed skipped, dropped, undecryptable bytes from rcv buffer */
    countBytes(-rmpkts, -rmbytes, true);
    return false;
}


/*
* Return receivable data status (packet timestamp ready to play if TsbPd mode)
* Return playtime (tsbpdtime) of 1st packet in queue, ready to play or not
*
* Return data ready to be received (packet timestamp ready to play if TsbPd mode)
* Using getRcvDataSize() to know if there is something to read as it was widely
* used in the code (core.cpp) is expensive in TsbPD mode, hence this simpler function
* that only check if first packet in queue is ready.
*/
bool CRcvBuffer::isRcvDataReady(ref_t<uint64_t> tsbpdtime, ref_t<int32_t> curpktseq, int32_t seqdistance)
{
   *tsbpdtime = 0;

   if (m_bTsbPdMode)
   {
       CPacket* pkt = getRcvReadyPacket(seqdistance);
       if ( pkt )
       {
            /* 
            * Acknowledged data is available,
            * Only say ready if time to deliver.
            * Report the timestamp, ready or not.
            */
            *curpktseq = pkt->getSeqNo();
            *tsbpdtime = getPktTsbPdTime(pkt->getMsgTimeStamp());

            // If seqdistance was passed, then return true no matter what the
            // TSBPD time states.
            if (seqdistance != -1 || *tsbpdtime <= CTimer::getTime())
            {
                HLOGC(dlog.Debug, log << "isRcvDataReady: packet extracted seqdistance=" << seqdistance
                        << " TsbPdTime=" << FormatTime(*tsbpdtime));
               return true;
            }
       }

       HLOGC(dlog.Debug, log << "isRcvDataReady: packet "
               << (pkt ? "" : "NOT ") << "extracted, NOT READY.");
       return false;
   }

   return isRcvDataAvailable();
}

// XXX This function may be called only after checking
// if m_bTsbPdMode.
CPacket* CRcvBuffer::getRcvReadyPacket(int32_t seqdistance)
{
    // If asked for readiness of a packet at given sequence distance
    // (that is, we need to extract the packet with given sequence number),
    // only check if this cell is occupied in the buffer, and if so,
    // if it's occupied with a "good" unit. That's all. It doesn't
    // matter whether it's ready to play.
    if (seqdistance != -1)
    {
        // Note: seqdistance is the value to to go BACKWARDS from m_iLastAckPos,
        // which is the position that is in sync with CUDT::m_iRcvLastSkipAck. This
        // position is the sequence number of a packet that is NOT received, but it's
        // expected to be received as next. So the minimum value of seqdistance is 1.

        // SANITY CHECK
        if (seqdistance == 0)
        {
            LOGC(mglog.Fatal, log << "IPE: trying to extract packet past the last ACK-ed!");
            return 0;
        }

        if (seqdistance > getRcvDataSize())
        {
            HLOGC(dlog.Debug, log << "getRcvReadyPacket: Sequence offset=" << seqdistance << " is in the past (start=" << m_iStartPos
                    << " end=" << m_iLastAckPos << ")");
            return 0;
        }

        int i = shift(m_iLastAckPos, -seqdistance);
        if ( m_pUnit[i] && m_pUnit[i]->m_iFlag == CUnit::GOOD )
        {
            HLOGC(dlog.Debug, log << "getRcvReadyPacket: FOUND PACKET %" << m_pUnit[i]->m_Packet.getSeqNo());
            return &m_pUnit[i]->m_Packet;
        }

        HLOGC(dlog.Debug, log << "getRcvReadyPacket: Sequence offset=" << seqdistance << " IS NOT RECEIVED.");
        return 0;
    }
#if ENABLE_HEAVY_LOGGING
    int nskipped = 0;
#endif

    for (int i = m_iStartPos, n = m_iLastAckPos; i != n; i = shift_forward(i))
    {
        /* 
         * Skip missing packets that did not arrive in time.
         */
        if ( m_pUnit[i] && m_pUnit[i]->m_iFlag == CUnit::GOOD )
        {
            HLOGC(dlog.Debug, log << "getRcvReadyPacket: Found next packet seq=%" << m_pUnit[i]->m_Packet.getSeqNo()
                    << " (" << nskipped << " empty cells skipped)");
            return &m_pUnit[i]->m_Packet;
        }
#if ENABLE_HEAVY_LOGGING
        ++nskipped;
#endif
    }

    return 0;
}

bool CRcvBuffer::isRcvDataReady()
{
   uint64_t tsbpdtime;
   int32_t seq;

   return isRcvDataReady(Ref(tsbpdtime), Ref(seq), -1);
}

int CRcvBuffer::getAvailBufSize() const
{
   // One slot must be empty in order to tell the difference between "empty buffer" and "full buffer"
   return m_iSize - getRcvDataSize() - 1;
}

int CRcvBuffer::getRcvDataSize() const
{
   if (m_iLastAckPos >= m_iStartPos)
      return m_iLastAckPos - m_iStartPos;

   return m_iSize + m_iLastAckPos - m_iStartPos;
}

int CRcvBuffer::debugGetSize() const
{
    // Does exactly the same as getRcvDataSize, but
    // it should be used FOR INFORMATIONAL PURPOSES ONLY.
    // The source values might be changed in another thread
    // during the calculation, although worst case the
    // resulting value may differ to the real buffer size by 1.
    int from = m_iStartPos, to = m_iLastAckPos;
    int size = to - from;
    if (size < 0)
        size += m_iSize;

    return size;
}


#ifdef SRT_ENABLE_RCVBUFSZ_MAVG

#define SRT_MAVG_BASE_PERIOD 1000000 // us
#define SRT_us2ms 1000

/* Return moving average of acked data pkts, bytes, and timespan (ms) of the receive buffer */
int CRcvBuffer::getRcvAvgDataSize(int &bytes, int &timespan)
{
   timespan = m_TimespanMAvg;
   bytes = m_iBytesCountMAvg;
   return(m_iCountMAvg);
}

/* Update moving average of acked data pkts, bytes, and timespan (ms) of the receive buffer */
void CRcvBuffer::updRcvAvgDataSize(uint64_t now)
{
   const uint64_t elapsed_ms = (now - m_LastSamplingTime) / SRT_us2ms; //ms since last sampling

   if (elapsed_ms < (SRT_MAVG_BASE_PERIOD / SRT_MAVG_SAMPLING_RATE) / SRT_us2ms)
      return; /* Last sampling too recent, skip */

   if (elapsed_ms > SRT_MAVG_BASE_PERIOD / SRT_us2ms)
   {
      /* No sampling in last 1 sec, initialize/reset moving average */
      m_iCountMAvg = getRcvDataSize(m_iBytesCountMAvg, m_TimespanMAvg);
      m_LastSamplingTime = now;

      HLOGC(dlog.Debug, log << "getRcvDataSize: " << m_iCountMAvg << " " << m_iBytesCountMAvg
              << " " << m_TimespanMAvg << " ms elapsed: " << elapsed_ms << " ms");
   }
   else if (elapsed_ms >= (SRT_MAVG_BASE_PERIOD / SRT_MAVG_SAMPLING_RATE) / SRT_us2ms)
   {
      /*
      * Weight last average value between -1 sec and last sampling time (LST)
      * and new value between last sampling time and now
      *                                      |elapsed|
      *   +----------------------------------+-------+
      *  -1                                 LST      0(now)
      */
      int instspan;
      int bytescount;
      int count = getRcvDataSize(bytescount, instspan);

      m_iCountMAvg      = (int)(((count      * (1000 - elapsed_ms)) + (count      * elapsed_ms)) / 1000);
      m_iBytesCountMAvg = (int)(((bytescount * (1000 - elapsed_ms)) + (bytescount * elapsed_ms)) / 1000);
      m_TimespanMAvg    = (int)(((instspan   * (1000 - elapsed_ms)) + (instspan   * elapsed_ms)) / 1000);
      m_LastSamplingTime = now;

      HLOGC(dlog.Debug, log << "getRcvDataSize: " << count << " " << bytescount << " " << instspan
              << " ms elapsed_ms: " << elapsed_ms << " ms");
   }
}
#endif /* SRT_ENABLE_RCVBUFSZ_MAVG */

/* Return acked data pkts, bytes, and timespan (ms) of the receive buffer */
int CRcvBuffer::getRcvDataSize(int &bytes, int &timespan)
{
   timespan = 0;
   if (m_bTsbPdMode)
   {
      /* skip invalid entries */
      int i,n;
      for (i = m_iStartPos, n = m_iLastAckPos; i != n; i = shift_forward(i))
      {
         if ((NULL != m_pUnit[i]) && (CUnit::GOOD == m_pUnit[i]->m_iFlag))
             break;
      }

      /* Get a valid startpos */
      int startpos = i;
      int endpos = n;

      if (m_iLastAckPos != startpos) 
      {
         /*
         *     |<--- DataSpan ---->|<- m_iMaxPos ->|
         * +---+---+---+---+---+---+---+---+---+---+---+---
         * |   | 1 | 1 | 1 | 0 | 0 | 1 | 1 | 0 | 1 |   |     m_pUnits[]
         * +---+---+---+---+---+---+---+---+---+---+---+---
         *       |                   |
         *       \_ m_iStartPos      \_ m_iLastAckPos
         *        
         * m_pUnits[startpos] shall be valid (->m_iFlag==CUnit::GOOD).
         * If m_pUnits[m_iLastAckPos-1] is not valid (NULL or ->m_iFlag!=CUnit::GOOD), 
         * it means m_pUnits[m_iLastAckPos] is valid since a valid unit is needed to skip.
         * Favor m_pUnits[m_iLastAckPos] if valid over [m_iLastAckPos-1] to include the whole acked interval.
         */
         if ((m_iMaxPos <= 0)
                 || (!m_pUnit[m_iLastAckPos])
                 || (m_pUnit[m_iLastAckPos]->m_iFlag != CUnit::GOOD))
         {
            endpos = (m_iLastAckPos == 0 ? m_iSize - 1 : m_iLastAckPos - 1);
         }

         if ((NULL != m_pUnit[endpos]) && (NULL != m_pUnit[startpos]))
         {
            uint64_t startstamp = getPktTsbPdTime(m_pUnit[startpos]->m_Packet.getMsgTimeStamp());
            uint64_t endstamp = getPktTsbPdTime(m_pUnit[endpos]->m_Packet.getMsgTimeStamp());
            /* 
            * There are sampling conditions where spantime is < 0 (big unsigned value).
            * It has been observed after changing the SRT latency from 450 to 200 on the sender.
            *
            * Possible packet order corruption when dropping packet, 
            * cause by bad thread protection when adding packet in queue
            * was later discovered and fixed. Security below kept. 
            *
            * DateTime                 RecvRate LostRate DropRate AvailBw     RTT   RecvBufs PdDelay
            * 2014-12-08T15:04:25-0500     4712      110        0   96509  33.710        393     450
            * 2014-12-08T15:04:35-0500     4512       95        0  107771  33.493 1496542976     200
            * 2014-12-08T15:04:40-0500     4213      106        3  107352  53.657    9499425     200
            * 2014-12-08T15:04:45-0500     4575      104        0  102194  53.614      59666     200
            * 2014-12-08T15:04:50-0500     4475      124        0  100543  53.526        505     200
            */
            if (endstamp > startstamp)
                timespan = (int)((endstamp - startstamp) / 1000);
         }
         /* 
         * Timespan can be less then 1000 us (1 ms) if few packets. 
         * Also, if there is only one pkt in buffer, the time difference will be 0.
         * Therefore, always add 1 ms if not empty.
         */
         if (0 < m_iAckedPktsCount)
            timespan += 1;
      }
   }
   HLOGF(dlog.Debug, "getRcvDataSize: %6d %6d %6d ms\n", m_iAckedPktsCount, m_iAckedBytesCount, timespan);
   bytes = m_iAckedBytesCount;
   return m_iAckedPktsCount;
}

int CRcvBuffer::getRcvAvgPayloadSize() const
{
   return m_iAvgPayloadSz;
}

void CRcvBuffer::dropMsg(int32_t msgno, bool using_rexmit_flag)
{
   for (int i = m_iStartPos, n = shift(m_iLastAckPos, m_iMaxPos); i != n; i = shift_forward(i))
      if ((m_pUnit[i] != NULL) 
              && (m_pUnit[i]->m_Packet.getMsgSeq(using_rexmit_flag) == msgno))
         m_pUnit[i]->m_iFlag = CUnit::DROPPED;
}

uint64_t CRcvBuffer::getTsbPdTimeBase(uint32_t timestamp)
{
   /* 
   * Packet timestamps wrap around every 01h11m35s (32-bit in usec)
   * When added to the peer start time (base time), 
   * wrapped around timestamps don't provide a valid local packet delevery time.
   *
   * A wrap check period starts 30 seconds before the wrap point.
   * In this period, timestamps smaller than 30 seconds are considered to have wrapped around (then adjusted).
   * The wrap check period ends 30 seconds after the wrap point, afterwhich time base has been adjusted.
   */ 
   uint64_t carryover = 0;

   // This function should generally return the timebase for the given timestamp.
   // It's assumed that the timestamp, for which this function is being called,
   // is received as monotonic clock. This function then traces the changes in the
   // timestamps passed as argument and catches the moment when the 64-bit timebase
   // should be increased by a "segment length" (MAX_TIMESTAMP+1).

   // The checks will be provided for the following split:
   // [INITIAL30][FOLLOWING30]....[LAST30] <-- == CPacket::MAX_TIMESTAMP
   //
   // The following actions should be taken:
   // 1. Check if this is [LAST30]. If so, ENTER TSBPD-wrap-check state
   // 2. Then, it should turn into [INITIAL30] at some point. If so, use carryover MAX+1.
   // 3. Then it should switch to [FOLLOWING30]. If this is detected,
   //    - EXIT TSBPD-wrap-check state
   //    - save the carryover as the current time base.

   if (m_bTsbPdWrapCheck) 
   {
       // Wrap check period.

       if (timestamp < TSBPD_WRAP_PERIOD)
       {
           carryover = uint64_t(CPacket::MAX_TIMESTAMP) + 1;
       }
       // 
       else if ((timestamp >= TSBPD_WRAP_PERIOD)
               &&  (timestamp <= (TSBPD_WRAP_PERIOD * 2)))
       {
           /* Exiting wrap check period (if for packet delivery head) */
           m_bTsbPdWrapCheck = false;
           m_ullTsbPdTimeBase += uint64_t(CPacket::MAX_TIMESTAMP) + 1;
           tslog.Debug("tsppd wrap period ends");
       }
   }
   // Check if timestamp is in the last 30 seconds before reaching the MAX_TIMESTAMP.
   else if (timestamp > (CPacket::MAX_TIMESTAMP - TSBPD_WRAP_PERIOD))
   {
      /* Approching wrap around point, start wrap check period (if for packet delivery head) */
      m_bTsbPdWrapCheck = true;
      tslog.Debug("tsppd wrap period begins");
   }
   return(m_ullTsbPdTimeBase + carryover);
}

void CRcvBuffer::applyGroupTime(uint64_t timebase, bool wrp, uint32_t delay)
{
    // Same as setRcvTsbPdMode, but predicted to be used for group members.
    // This synchronizes the time from the INTERNAL TIMEBASE of an existing
    // socket's internal timebase. This is required because the initial time
    // base stays always the same, whereas the internal timebase undergoes
    // adjustment as the 32-bit timestamps in the sockets wrap. The socket
    // newly added to the group must get EXACTLY the same internal timebase
    // or otherwise the TsbPd time calculation will ship different results
    // on different sockets.

    m_bTsbPdMode = true;

    m_ullTsbPdTimeBase = timebase;
    m_bTsbPdWrapCheck = wrp;
    m_uTsbPdDelay = delay;
}

bool CRcvBuffer::getInternalTimeBase(ref_t<uint64_t> r_timebase)
{
    *r_timebase = m_ullTsbPdTimeBase;
    return m_bTsbPdWrapCheck;
}

uint64_t CRcvBuffer::getPktTsbPdTime(uint32_t timestamp)
{
   return(getTsbPdTimeBase(timestamp) + m_uTsbPdDelay + timestamp + m_DriftTracer.drift());
}

int CRcvBuffer::setRcvTsbPdMode(uint64_t timebase, uint32_t delay)
{
    m_bTsbPdMode = true;
    m_bTsbPdWrapCheck = false;

    // Timebase passed here comes is calculated as:
    // >>> CTimer::getTime() - ctrlpkt->m_iTimeStamp
    // where ctrlpkt is the packet with SRT_CMD_HSREQ message.
    //
    // This function is called in the HSREQ reception handler only.
    m_ullTsbPdTimeBase = timebase;
    // XXX Seems like this may not work correctly.
    // At least this solution this way won't work with application-supplied
    // timestamps. For that case the timestamps should be taken exclusively
    // from the data packets because in case of application-supplied timestamps
    // they come from completely different server and undergo different rules
    // of network latency and drift.
    m_uTsbPdDelay = delay;
    return 0;
}

#ifdef SRT_DEBUG_TSBPD_DRIFT
void CRcvBuffer::printDriftHistogram(int64_t iDrift)
{
     /*
      * Build histogram of drift values
      * First line  (ms): <=-10.0 -9.0 ... -1.0 - 0.0 + 1.0 ... 9.0 >=10.0
      * Second line (ms):         -0.9 ... -0.1 - 0.0 + 0.1 ... 0.9
      *  0    0    0    0    0    0    0    0    0    0 -    0 +    0    0    0    1    0    0    0    0    0    0
      *       0    0    0    0    0    0    0    0    0 -    0 +    0    0    0    0    0    0    0    0    0
      */
    iDrift /= 100;  // uSec to 100 uSec (0.1ms)
    if (-10 < iDrift && iDrift < 10)
    {
        /* Fill 100us histogram -900 .. 900 us 100 us increments */
        m_TsbPdDriftHisto100us[10 + iDrift]++;
    }
    else
    {
        /* Fill 1ms histogram <=-10.0, -9.0 .. 9.0, >=10.0 ms in 1 ms increments */
        iDrift /= 10;   // 100uSec to 1ms
        if (-10 < iDrift && iDrift < 10) m_TsbPdDriftHisto1ms[10 + iDrift]++;
        else if (iDrift <= -10)          m_TsbPdDriftHisto1ms[0]++;
        else                             m_TsbPdDriftHisto1ms[20]++;
    }

    if ((m_iTsbPdDriftNbSamples % TSBPD_DRIFT_PRT_SAMPLES) == 0)
    {
        int *histo = m_TsbPdDriftHisto1ms;

        fprintf(stderr, "%4d %4d %4d %4d %4d %4d %4d %4d %4d %4d - %4d + ",
                histo[0],histo[1],histo[2],histo[3],histo[4],
                histo[5],histo[6],histo[7],histo[8],histo[9],histo[10]);
        fprintf(stderr, "%4d %4d %4d %4d %4d %4d %4d %4d %4d %4d\n",
                histo[11],histo[12],histo[13],histo[14],histo[15],
                histo[16],histo[17],histo[18],histo[19],histo[20]);

        histo = m_TsbPdDriftHisto100us;
        fprintf(stderr, "     %4d %4d %4d %4d %4d %4d %4d %4d %4d - %4d + ",
                histo[1],histo[2],histo[3],histo[4],histo[5],
                histo[6],histo[7],histo[8],histo[9],histo[10]);
        fprintf(stderr, "%4d %4d %4d %4d %4d %4d %4d %4d %4d\n",
                histo[11],histo[12],histo[13],histo[14],histo[15],
                histo[16],histo[17],histo[18],histo[19]);
    }
}

void CRcvBuffer::printDriftOffset(int tsbPdOffset, int tsbPdDriftAvg)
{
    char szTime[32] = {};
    uint64_t now = CTimer::getTime();
    time_t tnow = (time_t)(now/1000000);
    strftime(szTime, sizeof(szTime), "%H:%M:%S", localtime(&tnow));
    fprintf(stderr, "%s.%03d: tsbpd offset=%d drift=%d usec\n", 
            szTime, (int)((now%1000000)/1000), tsbPdOffset, tsbPdDriftAvg);
    memset(m_TsbPdDriftHisto100us, 0, sizeof(m_TsbPdDriftHisto100us));
    memset(m_TsbPdDriftHisto1ms, 0, sizeof(m_TsbPdDriftHisto1ms));
}
#endif /* SRT_DEBUG_TSBPD_DRIFT */

void CRcvBuffer::addRcvTsbPdDriftSample(uint32_t timestamp, pthread_mutex_t& mutex_to_lock)
{
    if (!m_bTsbPdMode) // Not checked unless in TSBPD mode
        return;
    /*
     * TsbPD time drift correction
     * TsbPD time slowly drift over long period depleting decoder buffer or raising latency
     * Re-evaluate the time adjustment value using a receiver control packet (ACK-ACK).
     * ACK-ACK timestamp is RTT/2 ago (in sender's time base)
     * Data packet have origin time stamp which is older when retransmitted so not suitable for this.
     *
     * Every TSBPD_DRIFT_MAX_SAMPLES packets, the average drift is calculated
     * if -TSBPD_DRIFT_MAX_VALUE < avgTsbPdDrift < TSBPD_DRIFT_MAX_VALUE uSec, pass drift value to RcvBuffer to adjust delevery time.
     * if outside this range, adjust this->TsbPdTimeOffset and RcvBuffer->TsbPdTimeBase by +-TSBPD_DRIFT_MAX_VALUE uSec
     * to maintain TsbPdDrift values in reasonable range (-5ms .. +5ms).
     */

    // Note important thing: this function is being called _EXCLUSIVELY_ in the handler
    // of UMSG_ACKACK command reception. This means that the timestamp used here comes
    // from the CONTROL domain, not DATA domain (timestamps from DATA domain may be
    // either schedule time or a time supplied by the application).

    int64_t iDrift = CTimer::getTime() - (getTsbPdTimeBase(timestamp) + timestamp);

    CGuard::enterCS(mutex_to_lock, "ack");

    bool updated = m_DriftTracer.update(iDrift);

#ifdef SRT_DEBUG_TSBPD_DRIFT
    printDriftHistogram(iDrift);
#endif /* SRT_DEBUG_TSBPD_DRIFT */

    if ( updated )
    {
#ifdef SRT_DEBUG_TSBPD_DRIFT
        printDriftOffset(m_DriftTracer.overdrift(), m_DriftTracer.drift());
#endif /* SRT_DEBUG_TSBPD_DRIFT */

        m_ullTsbPdTimeBase += m_DriftTracer.overdrift();
    }

    CGuard::leaveCS(mutex_to_lock, "ack");
}

int CRcvBuffer::readMsg(char* data, int len)
{
    SRT_MSGCTRL dummy = srt_msgctrl_default;
    return readMsg(data, len, Ref(dummy), -1);
}

int CRcvBuffer::readMsg(char* data, int len, ref_t<SRT_MSGCTRL> r_msgctl, int upto)
{
    SRT_MSGCTRL& msgctl = *r_msgctl;
    int p = -1, q = -1;
    bool passack;

    bool empty = accessMsg(Ref(p), Ref(q), Ref(passack), Ref(msgctl.srctime), upto);
    if (empty)
        return 0;

    // This should happen just once. By 'empty' condition
    // we have a guarantee that m_pUnit[p] exists and is valid.
    CPacket& pkt1 = m_pUnit[p]->m_Packet;

    // This returns the sequence number and message number to
    // the API caller.
    msgctl.pktseq = pkt1.getSeqNo();
    msgctl.msgno = pkt1.getMsgSeq();

    return extractData(data, len, p, q, passack);

}

/*
int CRcvBuffer::readMsg(char* data, int len, ref_t<SRT_MSGCTRL> r_msgctl)
{
    SRT_MSGCTRL& msgctl = *r_msgctl;
    int p, q;
    bool passack;

    bool empty = accessMsg(Ref(p), Ref(q), Ref(passack), Ref(msgctl.srctime), -1);
    if (empty)
        return 0;

    // This should happen just once. By 'empty' condition
    // we have a guarantee that m_pUnit[p] exists and is valid.
    CPacket& pkt1 = m_pUnit[p]->m_Packet;

    // This returns the sequence number and message number to
    // the API caller.
    msgctl.pktseq = pkt1.getSeqNo();
    msgctl.msgno = pkt1.getMsgSeq();

    return extractData(data, len, p, q, passack);
}
*/

#ifdef SRT_DEBUG_TSBPD_OUTJITTER
void CRcvBuffer::debugJitter(uint64_t rplaytime)
{
    uint64_t now = CTimer::getTime();
    if ((now - rplaytime)/10 < 10)
        m_ulPdHisto[0][(now - rplaytime)/10]++;
    else if ((now - rplaytime)/100 < 10)
        m_ulPdHisto[1][(now - rplaytime)/100]++;
    else if ((now - rplaytime)/1000 < 10)
        m_ulPdHisto[2][(now - rplaytime)/1000]++;
    else
        m_ulPdHisto[3][1]++;
}
#endif   /* SRT_DEBUG_TSBPD_OUTJITTER */

bool CRcvBuffer::accessMsg(ref_t<int> r_p, ref_t<int> r_q, ref_t<bool> r_passack, ref_t<uint64_t> r_playtime, int upto)
{
    // This function should do the following:
    // 1. Find the first packet starting the next message (or just next packet)
    // 2. When found something ready for extraction, return true.
    // 3. p and q point the index range for extraction
    // 4. passack decides if this range shall be removed after extraction

    int& p = *r_p, & q = *r_q;
    bool& passack = *r_passack;
    uint64_t& rplaytime = *r_playtime;
    bool empty = true;

    if (m_bTsbPdMode)
    {
        passack = false;
        int seq = 0;

        if (getRcvReadyMsg(r_playtime, Ref(seq), upto))
        {
            empty = false;
            // In TSBPD mode you always read one message
            // at a time and a message always fits in one UDP packet,
            // so in one "unit".
            p = q = m_iStartPos;

            debugJitter(rplaytime);
        }

    }
    else
    {
        rplaytime = 0;
        if (scanMsg(Ref(p), Ref(q), Ref(passack)))
            empty = false;

    }

    return empty;
}

int CRcvBuffer::extractData(char* data, int len, int p, int q, bool passack)
{
    int rs = len;
    int past_q = shift_forward(q);
    while (p != past_q)
    {
        int unitsize = (int) m_pUnit[p]->m_Packet.getLength();
        if ((rs >= 0) && (unitsize > rs))
            unitsize = rs;

        if (unitsize > 0)
        {
            memcpy(data, m_pUnit[p]->m_Packet.m_pcData, unitsize);
            data += unitsize;
            rs -= unitsize;
            /* we removed bytes form receive buffer */
            countBytes(-1, -unitsize, true);


#if ENABLE_HEAVY_LOGGING
            {
                static uint64_t prev_now;
                static uint64_t prev_srctime;

                int32_t seq = m_pUnit[p]->m_Packet.m_iSeqNo;

                uint64_t nowtime = CTimer::getTime();
                //CTimer::rdtsc(nowtime);
                uint64_t srctime = getPktTsbPdTime(m_pUnit[p]->m_Packet.getMsgTimeStamp());

                int64_t timediff = nowtime - srctime;
                int64_t nowdiff = prev_now ? (nowtime - prev_now) : 0;
                uint64_t srctimediff = prev_srctime ? (srctime - prev_srctime) : 0;

                int next_p = shift_forward(p);
                CUnit* u = m_pUnit[next_p];
                string next_playtime = "NONE";
                if (u && u->m_iFlag == CUnit::GOOD)
                {
                    next_playtime = FormatTime(getPktTsbPdTime(u->m_Packet.getMsgTimeStamp()));
                }

                HLOGC(dlog.Debug, log << CONID() << "readMsg: DELIVERED seq=" << seq
                        << " T=" << FormatTime(srctime)
                        << " in " << (timediff/1000.0) << "ms - TIME-PREVIOUS: PKT: "
                        << (srctimediff/1000.0) << " LOCAL: " << (nowdiff/1000.0)
                        << " NEXT pkt T=" << next_playtime);

                prev_now = nowtime;
                prev_srctime = srctime;
            }
#endif
        }

        // Note special case for live mode (one packet per message and TSBPD=on):
        //  - p == q (that is, this loop passes only once)
        //  - no passack (the unit is always removed from the buffer)
        if (!passack)
        {
            freeUnitAt(p);
        }
        else
            m_pUnit[p]->m_iFlag = CUnit::PASSACK;

        p = shift_forward(p);
    }

    if (!passack)
        m_iStartPos = past_q;

    HLOGC(dlog.Debug, log << "rcvBuf/extractData: begin=" << m_iStartPos << " reporting extraction size=" << (len - rs));

    return len - rs;
}


bool CRcvBuffer::scanMsg(ref_t<int> r_p, ref_t<int> r_q, ref_t<bool> passack)
{
    int& p = *r_p;
    int& q = *r_q;

    // empty buffer
    if ((m_iStartPos == m_iLastAckPos) && (m_iMaxPos <= 0))
    {
        HLOGC(mglog.Debug, log << "scanMsg: empty buffer");
        return false;
    }

    int rmpkts = 0;
    int rmbytes = 0;
    //skip all bad msgs at the beginning
    // This loop rolls until the "buffer is empty" (head == tail),
    // in particular, there's no units accessible for the reader.
    while (m_iStartPos != m_iLastAckPos)
    {
        // Roll up to the first valid unit
        if (!m_pUnit[m_iStartPos])
        {
            if (++ m_iStartPos == m_iSize)
                m_iStartPos = 0;
            continue;
        }

        // Note: PB_FIRST | PB_LAST == PB_SOLO.
        // testing if boundary() & PB_FIRST tests if the msg is first OR solo.
        if ( m_pUnit[m_iStartPos]->m_iFlag == CUnit::GOOD
                && m_pUnit[m_iStartPos]->m_Packet.getMsgBoundary() & PB_FIRST )
        {
            bool good = true;

            // look ahead for the whole message

            // We expect to see either of:
            // [PB_FIRST] [PB_SUBSEQUENT] [PB_SUBSEQUENT] [PB_LAST]
            // [PB_SOLO]
            // but not:
            // [PB_FIRST] NULL ...
            // [PB_FIRST] FREE/PASSACK/DROPPED...
            // If the message didn't look as expected, interrupt this.

            // This begins with a message starting at m_iStartPos
            // up to m_iLastAckPos OR until the PB_LAST message is found.
            // If any of the units on this way isn't good, this OUTER loop
            // will be interrupted.
            for (int i = m_iStartPos; i != m_iLastAckPos;)
            {
                if (!m_pUnit[i] || m_pUnit[i]->m_iFlag != CUnit::GOOD)
                {
                    good = false;
                    break;
                }

                // Likewise, boundary() & PB_LAST will be satisfied for last OR solo.
                if ( m_pUnit[i]->m_Packet.getMsgBoundary() & PB_LAST )
                    break;

                if (++ i == m_iSize)
                    i = 0;
            }

            if (good)
                break;
        }

        rmpkts++;
        rmbytes += freeUnitAt(m_iStartPos);

        m_iStartPos = shift_forward(m_iStartPos);
    }
    /* we removed bytes form receive buffer */
    countBytes(-rmpkts, -rmbytes, true);

    // Not sure if this is correct, but this above 'while' loop exits
    // under the following conditions only:
    // - m_iStartPos == m_iLastAckPos (that makes passack = true)
    // - found at least GOOD unit with PB_FIRST and not all messages up to PB_LAST are good,
    //   in which case it returns with m_iStartPos <% m_iLastAckPos (earlier)
    // Also all units that lied before m_iStartPos are removed.

    p = -1;                  // message head
    q = m_iStartPos;         // message tail
    *passack = m_iStartPos == m_iLastAckPos;
    bool found = false;

    // looking for the first message
    //>>m_pUnit[size + m_iMaxPos] is not valid 

    // XXX Would be nice to make some very thorough refactoring here.

    // This rolls by q variable from m_iStartPos up to m_iLastAckPos,
    // actually from the first message up to the one with PB_LAST
    // or PB_SOLO boundary.

    // The 'i' variable used in this loop is just a stub and it's
    // even hard to define the unit here. It is "shift towards
    // m_iStartPos", so the upper value is m_iMaxPos + size.
    // m_iMaxPos is itself relative to m_iLastAckPos, so
    // the upper value is m_iMaxPos + difference between
    // m_iLastAckPos and m_iStartPos, so that this value is relative
    // to m_iStartPos.
    //
    // The 'i' value isn't used anywhere, although the 'q' value rolls
    // in this loop in sync with 'i', with the difference that 'q' is
    // wrapped around, and 'i' is just incremented normally.
    //
    // This makes that this loop rolls in the range by 'q' from
    // m_iStartPos to m_iStartPos + UPPER,
    // where UPPER = m_iLastAckPos -% m_iStartPos + m_iMaxPos
    // This embraces the range from the current reading head up to
    // the last packet ever received.
    //
    // 'passack' is set to true when the 'q' has passed through
    // the border of m_iLastAckPos and fallen into the range
    // of unacknowledged packets.

    for (int i = 0, n = m_iMaxPos + getRcvDataSize(); i < n; ++ i)
    {
        if (m_pUnit[q] && m_pUnit[q]->m_iFlag == CUnit::GOOD)
        {
            // Equivalent pseudocode:
            // PacketBoundary bound = m_pUnit[q]->m_Packet.getMsgBoundary();
            // if ( IsSet(bound, PB_FIRST) )
            //     p = q;
            // if ( IsSet(bound, PB_LAST) && p != -1 ) 
            //     found = true;
            //
            // Not implemented this way because it uselessly check p for -1
            // also after setting it explicitly.

            switch (m_pUnit[q]->m_Packet.getMsgBoundary())
            {
            case PB_SOLO: // 11
                p = q;
                found = true;
                break;

            case PB_FIRST: // 10
                p = q;
                break;

            case PB_LAST: // 01
                if (p != -1)
                    found = true;
                break;

            case PB_SUBSEQUENT:
                ; // do nothing (caught first, rolling for last)
            }
        }
        else
        {
            // a hole in this message, not valid, restart search
            p = -1;
        }

        // 'found' is set when the current iteration hit a message with PB_LAST
        // (including PB_SOLO since the very first message).
        if (found)
        {
            // the msg has to be ack'ed or it is allowed to read out of order, and was not read before
            if (!*passack || !m_pUnit[q]->m_Packet.getMsgOrderFlag())
            {
                HLOGC(mglog.Debug, log << "scanMsg: found next-to-broken message, delivering OUT OF ORDER.");
                break;
            }

            found = false;
        }

        if (++ q == m_iSize)
            q = 0;

        if (q == m_iLastAckPos)
            *passack = true;
    }

    // no msg found
    if (!found)
    {
        // NOTE:
        // This situation may only happen if:
        // - Found a packet with PB_FIRST, so p = q at the moment when it was found
        // - Possibly found following components of that message up to shifted q
        // - Found no terminal packet (PB_LAST) for that message.

        // if the message is larger than the receiver buffer, return part of the message
        if ((p != -1) && (shift_forward(q) == p))
        {
            HLOGC(mglog.Debug, log << "scanMsg: BUFFER FULL and message is INCOMPLETE. Returning PARTIAL MESSAGE.");
            found = true;
        }
        else
        {
            HLOGC(mglog.Debug, log << "scanMsg: PARTIAL or NO MESSAGE found: p=" << p << " q=" << q);
        }
    }
    else
    {
        HLOGC(mglog.Debug, log << "scanMsg: extracted message p=" << p << " q=" << q << " (" << ((q-p+m_iSize+1)%m_iSize) << " packets)");
    }

    return found;
}<|MERGE_RESOLUTION|>--- conflicted
+++ resolved
@@ -160,18 +160,13 @@
         increase();
     }
 
-<<<<<<< HEAD
-    uint64_t time = CTimer::getTime();
+    const uint64_t time = CTimer::getTime();
     if (srctime == 0)
     {
         HLOGC(dlog.Debug, log << CONID() << "addBuffer: DEFAULT SRCTIME - overriding with current time.");
         srctime = time;
     }
     int32_t inorder = r_mctrl.get().inorder ? MSGNO_PACKET_INORDER::mask : 0;
-=======
-    const uint64_t time = CTimer::getTime();
-    int32_t inorder = order ? MSGNO_PACKET_INORDER::mask : 0;
->>>>>>> 9cbf4761
 
     HLOGC(dlog.Debug, log << CONID() << "addBuffer: adding "
         << size << " packets (" << len << " bytes) to send, msgno=" << m_iNextMsgNo
@@ -1188,10 +1183,9 @@
                     return false;
                 }
 
-<<<<<<< HEAD
                 if (m_pUnit[i]->m_Packet.getMsgCryptoFlags() != EK_NOENC)
                 {
-                    reason = "DECRYPTION FAILED";
+                    IF_HEAVY_LOGGING(reason = "DECRYPTION FAILED");
                     freeunit = true; /* packet not decrypted */
                 }
                 else
@@ -1199,12 +1193,6 @@
                     HLOGC(mglog.Debug, log << "getRcvReadyMsg: packet seq=" << curpktseq.get() << " ready to play (delayed " << (-towait/1000.0) << "ms)");
                     return true;
                 }
-=======
-            if (m_pUnit[i]->m_Packet.getMsgCryptoFlags() != EK_NOENC)
-            {
-                IF_HEAVY_LOGGING(reason = "DECRYPTION FAILED");
-                freeunit = true; /* packet not decrypted */
->>>>>>> 9cbf4761
             }
             // In this case:
             // 1. We don't even look into the packet if this is not the requested sequence.
@@ -1227,7 +1215,7 @@
                     // If we have a decryption failure, allow the unit to be released.
                     if (m_pUnit[i]->m_Packet.getMsgCryptoFlags() != EK_NOENC)
                     {
-                        reason = "DECRYPTION FAILED";
+                        IF_HEAVY_LOGGING(reason = "DECRYPTION FAILED");
                         freeunit = true; /* packet not decrypted */
                     }
                     else
