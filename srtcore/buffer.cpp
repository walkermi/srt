/*
 * SRT - Secure, Reliable, Transport
 * Copyright (c) 2018 Haivision Systems Inc.
 * 
 * This Source Code Form is subject to the terms of the Mozilla Public
 * License, v. 2.0. If a copy of the MPL was not distributed with this
 * file, You can obtain one at http://mozilla.org/MPL/2.0/.
 * 
 */

/*****************************************************************************
Copyright (c) 2001 - 2011, The Board of Trustees of the University of Illinois.
All rights reserved.

Redistribution and use in source and binary forms, with or without
modification, are permitted provided that the following conditions are
met:

* Redistributions of source code must retain the above
  copyright notice, this list of conditions and the
  following disclaimer.

* Redistributions in binary form must reproduce the
  above copyright notice, this list of conditions
  and the following disclaimer in the documentation
  and/or other materials provided with the distribution.

* Neither the name of the University of Illinois
  nor the names of its contributors may be used to
  endorse or promote products derived from this
  software without specific prior written permission.

THIS SOFTWARE IS PROVIDED BY THE COPYRIGHT HOLDERS AND CONTRIBUTORS "AS
IS" AND ANY EXPRESS OR IMPLIED WARRANTIES, INCLUDING, BUT NOT LIMITED TO,
THE IMPLIED WARRANTIES OF MERCHANTABILITY AND FITNESS FOR A PARTICULAR
PURPOSE ARE DISCLAIMED. IN NO EVENT SHALL THE COPYRIGHT OWNER OR
CONTRIBUTORS BE LIABLE FOR ANY DIRECT, INDIRECT, INCIDENTAL, SPECIAL,
EXEMPLARY, OR CONSEQUENTIAL DAMAGES (INCLUDING, BUT NOT LIMITED TO,
PROCUREMENT OF SUBSTITUTE GOODS OR SERVICES; LOSS OF USE, DATA, OR
PROFITS; OR BUSINESS INTERRUPTION) HOWEVER CAUSED AND ON ANY THEORY OF
LIABILITY, WHETHER IN CONTRACT, STRICT LIABILITY, OR TORT (INCLUDING
NEGLIGENCE OR OTHERWISE) ARISING IN ANY WAY OUT OF THE USE OF THIS
SOFTWARE, EVEN IF ADVISED OF THE POSSIBILITY OF SUCH DAMAGE.
*****************************************************************************/

/*****************************************************************************
written by
   Yunhong Gu, last updated 03/12/2011
modified by
   Haivision Systems Inc.
*****************************************************************************/

#include "platform_sys.h"

#include <cstring>
#include <cmath>
#include "buffer.h"
#include "packet.h"
#include "core.h" // provides some constants
#include "logging.h"

using namespace std;
using namespace srt_logging;

CSndBuffer::CSndBuffer(int size, int mss):
m_BufLock(),
m_pBlock(NULL),
m_pFirstBlock(NULL),
m_pCurrBlock(NULL),
m_pLastBlock(NULL),
m_pBuffer(NULL),
m_iNextMsgNo(1),
m_iSize(size),
m_iMSS(mss),
m_iCount(0)
,m_iBytesCount(0)
,m_ullLastOriginTime_us(0)
#ifdef SRT_ENABLE_SNDBUFSZ_MAVG
,m_LastSamplingTime(0)
,m_iCountMAvg(0)
,m_iBytesCountMAvg(0)
,m_TimespanMAvg(0)
#endif
,m_iInRatePktsCount(0)
,m_iInRateBytesCount(0)
,m_InRateStartTime(0)
,m_InRatePeriod(CUDT::SND_INPUTRATE_FAST_START_US)   // 0.5 sec (fast start)
,m_iInRateBps(CUDT::SND_INPUTRATE_INITIAL_BPS)
,m_iAvgPayloadSz(SRT_LIVE_DEF_PLSIZE)
{
   // initial physical buffer of "size"
   m_pBuffer = new Buffer;
   m_pBuffer->m_pcData = new char [m_iSize * m_iMSS];
   m_pBuffer->m_iSize = m_iSize;
   m_pBuffer->m_pNext = NULL;

   // circular linked list for out bound packets
   m_pBlock = new Block;
   Block* pb = m_pBlock;
   for (int i = 1; i < m_iSize; ++ i)
   {
      pb->m_pNext = new Block;
      pb->m_iMsgNoBitset = 0;
      pb = pb->m_pNext;
   }
   pb->m_pNext = m_pBlock;

   pb = m_pBlock;
   char* pc = m_pBuffer->m_pcData;
   for (int i = 0; i < m_iSize; ++ i)
   {
      pb->m_pcData = pc;
      pb = pb->m_pNext;
      pc += m_iMSS;
   }

   m_pFirstBlock = m_pCurrBlock = m_pLastBlock = m_pBlock;

   pthread_mutex_init(&m_BufLock, NULL);
}

CSndBuffer::~CSndBuffer()
{
   Block* pb = m_pBlock->m_pNext;
   while (pb != m_pBlock)
   {
      Block* temp = pb;
      pb = pb->m_pNext;
      delete temp;
   }
   delete m_pBlock;

   while (m_pBuffer != NULL)
   {
      Buffer* temp = m_pBuffer;
      m_pBuffer = m_pBuffer->m_pNext;
      delete [] temp->m_pcData;
      delete temp;
   }

   pthread_mutex_destroy(&m_BufLock);
}

void CSndBuffer::addBuffer(const char* data, int len, ref_t<SRT_MSGCTRL> r_mctrl)
{
    int32_t& msgno = r_mctrl.get().msgno;
    int32_t& seqno = r_mctrl.get().pktseq;
    uint64_t& srctime = r_mctrl.get().srctime;
    int& ttl = r_mctrl.get().msgttl;

    int size = len / m_iMSS;
    if ((len % m_iMSS) != 0)
        size ++;

    HLOGC(mglog.Debug, log << "addBuffer: size=" << m_iCount << " reserved=" << m_iSize << " needs=" << size << " buffers for " << len << " bytes");

    // dynamically increase sender buffer
    while (size + m_iCount >= m_iSize)
    {
        HLOGC(mglog.Debug, log << "addBuffer: ... still lacking " << (size + m_iCount - m_iSize) << " buffers...");
        increase();
    }

    uint64_t time = CTimer::getTime();
    if (srctime == 0)
    {
        HLOGC(dlog.Debug, log << CONID() << "addBuffer: DEFAULT SRCTIME - overriding with current time.");
        srctime = time;
    }
    int32_t inorder = r_mctrl.get().inorder ? MSGNO_PACKET_INORDER::mask : 0;

    HLOGC(dlog.Debug, log << CONID() << "addBuffer: adding "
        << size << " packets (" << len << " bytes) to send, msgno=" << m_iNextMsgNo
        << (inorder ? "" : " NOT") << " in order");

    // The sequence number passed to this function is the sequence number
    // that the very first packet from the packet series should get here.
    // If there's more than one packet, this function must increase it by itself
    // and then return the accordingly modified sequence number in the reference.

    Block* s = m_pLastBlock;
    msgno = m_iNextMsgNo;
    for (int i = 0; i < size; ++ i)
    {
        int pktlen = len - i * m_iMSS;
        if (pktlen > m_iMSS)
            pktlen = m_iMSS;

        HLOGC(dlog.Debug, log << "addBuffer: %" << seqno << " #" << msgno
                << " spreading from=" << (i*m_iMSS) << " size=" << pktlen
                << " TO BUFFER:" << (void*)s->m_pcData);
        memcpy(s->m_pcData, data + i * m_iMSS, pktlen);
        s->m_iLength = pktlen;

        s->m_iSeqNo = seqno;
        seqno = CSeqNo::incseq(seqno);

        s->m_iMsgNoBitset = m_iNextMsgNo | inorder;
        if (i == 0)
            s->m_iMsgNoBitset |= PacketBoundaryBits(PB_FIRST);
        if (i == size - 1)
            s->m_iMsgNoBitset |= PacketBoundaryBits(PB_LAST);
        // NOTE: if i is neither 0 nor size-1, it resuls with PB_SUBSEQUENT.
        //       if i == 0 == size-1, it results with PB_SOLO. 
        // Packets assigned to one message can be:
        // [PB_FIRST] [PB_SUBSEQUENT] [PB_SUBSEQUENT] [PB_LAST] - 4 packets per message
        // [PB_FIRST] [PB_LAST] - 2 packets per message
        // [PB_SOLO] - 1 packet per message

        s->m_ullSourceTime_us = srctime;
        s->m_ullOriginTime_us = time;
        s->m_iTTL = ttl;

        // XXX unchecked condition: s->m_pNext == NULL.
        // Should never happen, as the call to increase() should ensure enough buffers.
        s = s->m_pNext;
    }
    m_pLastBlock = s;

    CGuard::enterCS(m_BufLock, "Buf");
    m_iCount += size;

    m_iBytesCount += len;
    m_ullLastOriginTime_us = time;

    updInputRate(time, size, len);

#ifdef SRT_ENABLE_SNDBUFSZ_MAVG
    updAvgBufSize(time);
#endif

    CGuard::leaveCS(m_BufLock, "Buf");


    // MSGNO_SEQ::mask has a form: 00000011111111...
    // At least it's known that it's from some index inside til the end (to bit 0).
    // If this value has been reached in a step of incrementation, it means that the
    // maximum value has been reached. Casting to int32_t to ensure the same sign
    // in comparison, although it's far from reaching the sign bit.

    m_iNextMsgNo ++;
    if (m_iNextMsgNo == int32_t(MSGNO_SEQ::mask))
        m_iNextMsgNo = 1;
}

void CSndBuffer::setInputRateSmpPeriod(int period)
{
   m_InRatePeriod = (uint64_t)period; //(usec) 0=no input rate calculation
}

void CSndBuffer::updInputRate(uint64_t time, int pkts, int bytes)
{
   if (m_InRatePeriod == 0)
      ;//no input rate calculation
   else if (m_InRateStartTime == 0)
      m_InRateStartTime = time;
   else
   {
      m_iInRatePktsCount += pkts;
      m_iInRateBytesCount += bytes;
      if ((time - m_InRateStartTime) > m_InRatePeriod) {
         //Payload average size
         m_iAvgPayloadSz = m_iInRateBytesCount / m_iInRatePktsCount;
         //Required Byte/sec rate (payload + headers)
         m_iInRateBytesCount += (m_iInRatePktsCount * CPacket::SRT_DATA_HDR_SIZE);
         m_iInRateBps = (int)(((int64_t)m_iInRateBytesCount * 1000000) / (time - m_InRateStartTime));

         HLOGC(dlog.Debug, log << "updInputRate: pkts:" << m_iInRateBytesCount << " bytes:" << m_iInRatePktsCount
                 << " avg=" << m_iAvgPayloadSz << " rate=" << (m_iInRateBps*8)/1000
                 << "kbps interval=" << (time - m_InRateStartTime));

         m_iInRatePktsCount = 0;
         m_iInRateBytesCount = 0;
         m_InRateStartTime = time;
      }
   }
}

int CSndBuffer::getInputRate(ref_t<int> r_payloadsz, ref_t<uint64_t> r_period)
{
    int& payloadsz = *r_payloadsz;
    uint64_t& period = *r_period;
    uint64_t time = CTimer::getTime();

    if ((m_InRatePeriod != 0)
            &&  (m_InRateStartTime != 0) 
            &&  ((time - m_InRateStartTime) > m_InRatePeriod))
    {
        //Packet size with headers
        if (m_iInRatePktsCount == 0)
            m_iAvgPayloadSz = 0;
        else
            m_iAvgPayloadSz = m_iInRateBytesCount / m_iInRatePktsCount;

        //include packet headers: SRT + UDP + IP
        int64_t llBytesCount = (int64_t)m_iInRateBytesCount + (m_iInRatePktsCount * (CPacket::HDR_SIZE + CPacket::UDP_HDR_SIZE));
        //Byte/sec rate
        m_iInRateBps = (int)((llBytesCount * 1000000) / (time - m_InRateStartTime));
        m_iInRatePktsCount = 0;
        m_iInRateBytesCount = 0;
        m_InRateStartTime = time;
    }
    payloadsz = m_iAvgPayloadSz;
    period = m_InRatePeriod;
    return(m_iInRateBps);
}

int CSndBuffer::addBufferFromFile(fstream& ifs, int len)
{
   int size = len / m_iMSS;
   if ((len % m_iMSS) != 0)
      size ++;

   HLOGC(mglog.Debug, log << "addBufferFromFile: size=" << m_iCount << " reserved=" << m_iSize << " needs=" << size << " buffers for " << len << " bytes");

   // dynamically increase sender buffer
   while (size + m_iCount >= m_iSize)
   {
      HLOGC(mglog.Debug, log << "addBufferFromFile: ... still lacking " << (size + m_iCount - m_iSize) << " buffers...");
      increase();
   }

   HLOGC(dlog.Debug, log << CONID() << "addBufferFromFile: adding "
       << size << " packets (" << len << " bytes) to send, msgno=" << m_iNextMsgNo);

   Block* s = m_pLastBlock;
   int total = 0;
   for (int i = 0; i < size; ++ i)
   {
      if (ifs.bad() || ifs.fail() || ifs.eof())
         break;

      int pktlen = len - i * m_iMSS;
      if (pktlen > m_iMSS)
         pktlen = m_iMSS;

      HLOGC(dlog.Debug, log << "addBufferFromFile: reading from=" << (i*m_iMSS) << " size=" << pktlen << " TO BUFFER:" << (void*)s->m_pcData);
      ifs.read(s->m_pcData, pktlen);
      if ((pktlen = int(ifs.gcount())) <= 0)
         break;

      // currently file transfer is only available in streaming mode, message is always in order, ttl = infinite
      s->m_iMsgNoBitset = m_iNextMsgNo | MSGNO_PACKET_INORDER::mask;
      if (i == 0)
         s->m_iMsgNoBitset |= PacketBoundaryBits(PB_FIRST);
      if (i == size - 1)
         s->m_iMsgNoBitset |= PacketBoundaryBits(PB_LAST);
      // NOTE: PB_FIRST | PB_LAST == PB_SOLO.
      // none of PB_FIRST & PB_LAST == PB_SUBSEQUENT.

      s->m_iLength = pktlen;
      s->m_iTTL = -1;
      s = s->m_pNext;

      total += pktlen;
   }
   m_pLastBlock = s;

   CGuard::enterCS(m_BufLock, "Buf");
   m_iCount += size;
   m_iBytesCount += total;

   CGuard::leaveCS(m_BufLock, "Buf");

   m_iNextMsgNo ++;
   if (m_iNextMsgNo == int32_t(MSGNO_SEQ::mask))
      m_iNextMsgNo = 1;

   return total;
}

int CSndBuffer::readData(ref_t<CPacket> r_packet, ref_t<uint64_t> srctime, int kflgs)
{
   // No data to read
   if (m_pCurrBlock == m_pLastBlock)
      return 0;

   // Make the packet REFLECT the data stored in the buffer.
   r_packet.get().m_pcData = m_pCurrBlock->m_pcData;
   int readlen = m_pCurrBlock->m_iLength;
   r_packet.get().setLength(readlen);
   r_packet.get().m_iSeqNo = m_pCurrBlock->m_iSeqNo;

   // XXX This is probably done because the encryption should happen
   // just once, and so this sets the encryption flags to both msgno bitset
   // IN THE PACKET and IN THE BLOCK. This is probably to make the encryption
   // happen at the time when scheduling a new packet to send, but the packet
   // must remain in the send buffer until it's ACKed. For the case of rexmit
   // the packet will be taken "as is" (that is, already encrypted).
   //
   // The problem is in the order of things:
   // 0. When the application stores the data, some of the flags for PH_MSGNO are set.
   // 1. The readData() is called to get the original data sent by the application.
   // 2. The data are original and must be encrypted. They WILL BE encrypted, later.
   // 3. So far we are in readData() so the encryption flags must be updated NOW because
   //    later we won't have access to the block's data.
   // 4. After exiting from readData(), the packet is being encrypted. It's immediately
   //    sent, however the data must remain in the sending buffer until they are ACKed.
   // 5. In case when rexmission is needed, the second overloaded version of readData
   //    is being called, and the buffer + PH_MSGNO value is extracted. All interesting
   //    flags must be present and correct at that time.
   //
   // The only sensible way to fix this problem is to encrypt the packet not after
   // extracting from here, but when the packet is stored into CSndBuffer. The appropriate
   // flags for PH_MSGNO will be applied directly there. Then here the value for setting
   // PH_MSGNO will be set as is.

   if (kflgs == -1)
   {
       HLOGC(dlog.Debug, log << CONID() << " CSndBuffer: ERROR: encryption required and not possible. NOT SENDING.");
       readlen = 0;
   }
   else
   {
       m_pCurrBlock->m_iMsgNoBitset |= MSGNO_ENCKEYSPEC::wrap(kflgs);
   }
   r_packet.get().m_iMsgNo = m_pCurrBlock->m_iMsgNoBitset;

   *srctime =
      m_pCurrBlock->m_ullSourceTime_us ? m_pCurrBlock->m_ullSourceTime_us :
      m_pCurrBlock->m_ullOriginTime_us;

   m_pCurrBlock = m_pCurrBlock->m_pNext;

   HLOGC(dlog.Debug, log << CONID() << "CSndBuffer: extracting packet size=" << readlen << " to send");

   return readlen;
}

int CSndBuffer::readData(const int offset, ref_t<CPacket> r_packet, ref_t<uint64_t> r_srctime, ref_t<int> r_msglen)
{
   int32_t& msgno_bitset = r_packet.get().m_iMsgNo;
   uint64_t& srctime = *r_srctime;
   int& msglen = *r_msglen;

   CGuard bufferguard(m_BufLock, "Buf");

   Block* p = m_pFirstBlock;

   // XXX Suboptimal procedure to keep the blocks identifiable
   // by sequence number. Consider using some circular buffer.
   for (int i = 0; i < offset; ++ i)
      p = p->m_pNext;

   // Check if the block that is the next candidate to send (m_pCurrBlock pointing) is stale.

   // If so, then inform the caller that it should first take care of the whole
   // message (all blocks with that message id). Shift the m_pCurrBlock pointer
   // to the position past the last of them. Then return -1 and set the
   // msgno_bitset return reference to the message id that should be dropped as
   // a whole.

   // After taking care of that, the caller should immediately call this function again,
   // this time possibly in order to find the real data to be sent.

   // if found block is stale
   // (This is for messages that have declared TTL - messages that fail to be sent
   // before the TTL defined time comes, will be dropped).
   if ((p->m_iTTL >= 0) && ((CTimer::getTime() - p->m_ullOriginTime_us) / 1000 > (uint64_t)p->m_iTTL))
   {
      int32_t msgno = p->getMsgSeq();
      msglen = 1;
      p = p->m_pNext;
      bool move = false;
      while (msgno == p->getMsgSeq())
      {
         if (p == m_pCurrBlock)
            move = true;
         p = p->m_pNext;
         if (move)
            m_pCurrBlock = p;
         msglen ++;
      }

      HLOGC(dlog.Debug, log << "CSndBuffer::readData: due to TTL exceeded, " << msglen << " messages to drop, up to " << msgno);

      // If readData returns -1, then msgno_bitset is understood as a Message ID to drop.
      // This means that in this case it should be written by the message sequence value only
      // (not the whole 4-byte bitset written at PH_MSGNO).
      msgno_bitset = msgno;
      return -1;
   }

   r_packet.get().m_pcData = p->m_pcData;
   int readlen = p->m_iLength;
   r_packet.get().setLength(readlen);

   // XXX Here the value predicted to be applied to PH_MSGNO field is extracted.
   // As this function is predicted to extract the data to send as a rexmited packet,
   // the packet must be in the form ready to send - so, in case of encryption,
   // encrypted, and with all ENC flags already set. So, the first call to send
   // the packet originally (the other overload of this function) must set these
   // flags.
   r_packet.get().m_iMsgNo = p->m_iMsgNoBitset;

   srctime = 
      p->m_ullSourceTime_us ? p->m_ullSourceTime_us :
      p->m_ullOriginTime_us;

   HLOGC(dlog.Debug, log << CONID() << "CSndBuffer: getting packet %"
           << p->m_iSeqNo << " as per %" << r_packet.get().m_iSeqNo
           << " size=" << readlen << " to send [REXMIT]");

   return readlen;
}

void CSndBuffer::ackData(int offset)
{
   CGuard bufferguard(m_BufLock, "Buf");

   bool move = false;
   for (int i = 0; i < offset; ++ i)
   {
      m_iBytesCount -= m_pFirstBlock->m_iLength;
      if (m_pFirstBlock == m_pCurrBlock)
          move = true;
      m_pFirstBlock = m_pFirstBlock->m_pNext;
   }
   if (move)
       m_pCurrBlock = m_pFirstBlock;

   m_iCount -= offset;

#ifdef SRT_ENABLE_SNDBUFSZ_MAVG
   updAvgBufSize(CTimer::getTime());
#endif

   CTimer::triggerEvent();
}

int CSndBuffer::getCurrBufSize() const
{
   return m_iCount;
}

#ifdef SRT_ENABLE_SNDBUFSZ_MAVG

int CSndBuffer::getAvgBufSize(ref_t<int> r_bytes, ref_t<int> r_tsp)
{
    int& bytes = *r_bytes;
    int& timespan = *r_tsp;
    CGuard bufferguard(m_BufLock, "Buf"); /* Consistency of pkts vs. bytes vs. spantime */

    /* update stats in case there was no add/ack activity lately */
    updAvgBufSize(CTimer::getTime());

    bytes = m_iBytesCountMAvg;
    timespan = m_TimespanMAvg;
    return(m_iCountMAvg);
}

void CSndBuffer::updAvgBufSize(uint64_t now)
{
   uint64_t elapsed = (now - m_LastSamplingTime) / 1000; //ms since last sampling

   if ((1000000 / SRT_MAVG_SAMPLING_RATE) / 1000 > elapsed)
      return;

   if (1000000 < elapsed)
   {
      /* No sampling in last 1 sec, initialize average */
      m_iCountMAvg = getCurrBufSize(Ref(m_iBytesCountMAvg), Ref(m_TimespanMAvg));
      m_LastSamplingTime = now;
   } 
   else //((1000000 / SRT_MAVG_SAMPLING_RATE) / 1000 <= elapsed)
   {
      /*
      * weight last average value between -1 sec and last sampling time (LST)
      * and new value between last sampling time and now
      *                                      |elapsed|
      *   +----------------------------------+-------+
      *  -1                                 LST      0(now)
      */
      int instspan;
      int bytescount;
      int count = getCurrBufSize(Ref(bytescount), Ref(instspan));

      HLOGC(dlog.Debug, log << "updAvgBufSize: " << elapsed
              << ": " << count << " " << bytescount
              << " " << instspan << "ms");

      m_iCountMAvg      = (int)(((count      * (1000 - elapsed)) + (count      * elapsed)) / 1000);
      m_iBytesCountMAvg = (int)(((bytescount * (1000 - elapsed)) + (bytescount * elapsed)) / 1000);
      m_TimespanMAvg    = (int)(((instspan   * (1000 - elapsed)) + (instspan   * elapsed)) / 1000);
      m_LastSamplingTime = now;
   }
}

#endif /* SRT_ENABLE_SNDBUFSZ_MAVG */

int CSndBuffer::getCurrBufSize(ref_t<int> bytes, ref_t<int> timespan)
{
   *bytes = m_iBytesCount;
   /* 
   * Timespan can be less then 1000 us (1 ms) if few packets. 
   * Also, if there is only one pkt in buffer, the time difference will be 0.
   * Therefore, always add 1 ms if not empty.
   */
   *timespan = 0 < m_iCount ? int((m_ullLastOriginTime_us - m_pFirstBlock->m_ullOriginTime_us) / 1000) + 1 : 0;

   return m_iCount;
}

int CSndBuffer::dropLateData(int &bytes, uint64_t latetime)
{
   int dpkts = 0;
   int dbytes = 0;
   bool move = false;

   CGuard bufferguard(m_BufLock, "Buf");
   for (int i = 0; i < m_iCount && m_pFirstBlock->m_ullOriginTime_us < latetime; ++ i)
   {
      dpkts++;
      dbytes += m_pFirstBlock->m_iLength;

      if (m_pFirstBlock == m_pCurrBlock) move = true;
      m_pFirstBlock = m_pFirstBlock->m_pNext;
   }
   if (move) m_pCurrBlock = m_pFirstBlock;
   m_iCount -= dpkts;

   m_iBytesCount -= dbytes;
   bytes = dbytes;

#ifdef SRT_ENABLE_SNDBUFSZ_MAVG
   updAvgBufSize(CTimer::getTime());
#endif /* SRT_ENABLE_SNDBUFSZ_MAVG */

// CTimer::triggerEvent();
   return(dpkts);
}

void CSndBuffer::increase()
{
   int unitsize = m_pBuffer->m_iSize;

   // new physical buffer
   Buffer* nbuf = NULL;
   try
   {
      nbuf  = new Buffer;
      nbuf->m_pcData = new char [unitsize * m_iMSS];
   }
   catch (...)
   {
      delete nbuf;
      throw CUDTException(MJ_SYSTEMRES, MN_MEMORY, 0);
   }
   nbuf->m_iSize = unitsize;
   nbuf->m_pNext = NULL;

   // insert the buffer at the end of the buffer list
   Buffer* p = m_pBuffer;
   while (p->m_pNext != NULL)
      p = p->m_pNext;
   p->m_pNext = nbuf;

   // new packet blocks
   Block* nblk = NULL;
   try
   {
      nblk = new Block;
   }
   catch (...)
   {
      delete nblk;
      throw CUDTException(MJ_SYSTEMRES, MN_MEMORY, 0);
   }
   Block* pb = nblk;
   for (int i = 1; i < unitsize; ++ i)
   {
      pb->m_pNext = new Block;
      pb = pb->m_pNext;
   }

   // insert the new blocks onto the existing one
   pb->m_pNext = m_pLastBlock->m_pNext;
   m_pLastBlock->m_pNext = nblk;

   pb = nblk;
   char* pc = nbuf->m_pcData;
   for (int i = 0; i < unitsize; ++ i)
   {
      pb->m_pcData = pc;
      pb = pb->m_pNext;
      pc += m_iMSS;
   }

   m_iSize += unitsize;

   HLOGC(dlog.Debug, log << "CSndBuffer: BUFFER FULL - adding " << (unitsize*m_iMSS) << " bytes spread to " << unitsize << " blocks"
       << " (total size: " << m_iSize << " bytes)");

}

////////////////////////////////////////////////////////////////////////////////

/*
*   RcvBuffer (circular buffer):
*
*   |<------------------- m_iSize ----------------------------->|
*   |       |<--- acked pkts -->|<--- m_iMaxPos --->|           |
*   |       |                   |                   |           |
*   +---+---+---+---+---+---+---+---+---+---+---+---+---+   +---+
*   | 0 | 0 | 1 | 1 | 1 | 0 | 1 | 1 | 1 | 1 | 0 | 1 | 0 |...| 0 | m_pUnit[]
*   +---+---+---+---+---+---+---+---+---+---+---+---+---+   +---+
*             |                 | |               |
*             |                   |               \__last pkt received
*             |                   \___ m_iLastAckPos: last ack sent
*             \___ m_iStartPos: first message to read
*                      
*   m_pUnit[i]->m_iFlag: 0:free, 1:good, 2:passack, 3:dropped
* 
*   thread safety:
*    m_iStartPos:   CUDT::m_RecvLock 
*    m_iLastAckPos: CUDT::m_AckLock 
*    m_iMaxPos:     none? (modified on add and ack
*/


// XXX Init values moved to in-class.
//const uint32_t CRcvBuffer::TSBPD_WRAP_PERIOD = (30*1000000);    //30 seconds (in usec)
//const int CRcvBuffer::TSBPD_DRIFT_MAX_VALUE   = 5000;  // usec
//const int CRcvBuffer::TSBPD_DRIFT_MAX_SAMPLES = 1000;  // ACK-ACK packets
#ifdef SRT_DEBUG_TSBPD_DRIFT
//const int CRcvBuffer::TSBPD_DRIFT_PRT_SAMPLES = 200;   // ACK-ACK packets
#endif

CRcvBuffer::CRcvBuffer(CUnitQueue* queue, int bufsize):
m_pUnit(NULL),
m_iSize(bufsize),
m_pUnitQueue(queue),
m_iStartPos(0),
m_iLastAckPos(0),
m_iMaxPos(0),
m_iNotch(0)
,m_BytesCountLock()
,m_iBytesCount(0)
,m_iAckedPktsCount(0)
,m_iAckedBytesCount(0)
,m_iAvgPayloadSz(7*188)
,m_bTsbPdMode(false)
,m_uTsbPdDelay(0)
,m_ullTsbPdTimeBase(0)
,m_bTsbPdWrapCheck(false)
//,m_iTsbPdDrift(0)
//,m_TsbPdDriftSum(0)
//,m_iTsbPdDriftNbSamples(0)
#ifdef SRT_ENABLE_RCVBUFSZ_MAVG
,m_LastSamplingTime(0)
,m_TimespanMAvg(0)
,m_iCountMAvg(0)
,m_iBytesCountMAvg(0)
#endif
{
   m_pUnit = new CUnit* [m_iSize];
   for (int i = 0; i < m_iSize; ++ i)
      m_pUnit[i] = NULL;

#ifdef SRT_DEBUG_TSBPD_DRIFT
   memset(m_TsbPdDriftHisto100us, 0, sizeof(m_TsbPdDriftHisto100us));
   memset(m_TsbPdDriftHisto1ms, 0, sizeof(m_TsbPdDriftHisto1ms));
#endif

   pthread_mutex_init(&m_BytesCountLock, NULL);
}

CRcvBuffer::~CRcvBuffer()
{
   for (int i = 0; i < m_iSize; ++ i)
   {
      if (m_pUnit[i] != NULL)
      {
          m_pUnitQueue->makeUnitFree(m_pUnit[i]);
      }
   }

   delete [] m_pUnit;

   pthread_mutex_destroy(&m_BytesCountLock);
}

void CRcvBuffer::countBytes(int pkts, int bytes, bool acked)
{
   /*
   * Byte counter changes from both sides (Recv & Ack) of the buffer
   * so the higher level lock is not enough for thread safe op.
   *
   * pkts are...
   *  added (bytes>0, acked=false),
   *  acked (bytes>0, acked=true),
   *  removed (bytes<0, acked=n/a)
   */
   CGuard cg(m_BytesCountLock, "BytesCount");

   if (!acked) //adding new pkt in RcvBuffer
   {
       m_iBytesCount += bytes; /* added or removed bytes from rcv buffer */
       if (bytes > 0) /* Assuming one pkt when adding bytes */
          m_iAvgPayloadSz = ((m_iAvgPayloadSz * (100 - 1)) + bytes) / 100; 
   }
   else // acking/removing pkts to/from buffer
   {
       m_iAckedPktsCount += pkts; /* acked or removed pkts from rcv buffer */
       m_iAckedBytesCount += bytes; /* acked or removed bytes from rcv buffer */

       if (bytes < 0) m_iBytesCount += bytes; /* removed bytes from rcv buffer */
   }
}

int CRcvBuffer::addData(CUnit* unit, int offset)
{
   int pos = (m_iLastAckPos + offset) % m_iSize;
   if (offset >= m_iMaxPos)
      m_iMaxPos = offset + 1;

   if (m_pUnit[pos] != NULL) {
      return -1;
   }
   m_pUnit[pos] = unit;
   countBytes(1, (int) unit->m_Packet.getLength());

   m_pUnitQueue->makeUnitGood(unit);

   return 0;
}

int CRcvBuffer::readBuffer(char* data, int len)
{
   int p = m_iStartPos;
   int lastack = m_iLastAckPos;
   int rs = len;
#if ENABLE_HEAVY_LOGGING
   char* begin = data;
#endif

   uint64_t now = (m_bTsbPdMode ? CTimer::getTime() : uint64_t());

   HLOGC(dlog.Debug, log << CONID() << "readBuffer: start=" << p << " lastack=" << lastack);
   while ((p != lastack) && (rs > 0))
   {
      if (m_bTsbPdMode)
      {
          HLOGC(dlog.Debug, log << CONID() << "readBuffer: chk if time2play: NOW=" << now << " PKT TS=" << getPktTsbPdTime(m_pUnit[p]->m_Packet.getMsgTimeStamp()));
          if ((getPktTsbPdTime(m_pUnit[p]->m_Packet.getMsgTimeStamp()) > now))
              break; /* too early for this unit, return whatever was copied */
      }

      int unitsize = (int) m_pUnit[p]->m_Packet.getLength() - m_iNotch;
      if (unitsize > rs)
         unitsize = rs;

      HLOGC(dlog.Debug, log << CONID() << "readBuffer: copying buffer #" << p
          << " targetpos=" << int(data-begin) << " sourcepos=" << m_iNotch << " size=" << unitsize << " left=" << (unitsize-rs));
      memcpy(data, m_pUnit[p]->m_Packet.m_pcData + m_iNotch, unitsize);
      data += unitsize;

      if ((rs > unitsize) || (rs == int(m_pUnit[p]->m_Packet.getLength()) - m_iNotch))
      {
          freeUnitAt(p);
          p = shift_forward(p);
          /* XXX
          in freeUnitAt(p) use:
                  m_pUnitQueue->makeUnitFree(tmp);
                  */

         m_iNotch = 0;
      }
      else
         m_iNotch += rs;

      rs -= unitsize;
   }

   /* we removed acked bytes form receive buffer */
   countBytes(-1, -(len - rs), true);
   m_iStartPos = p;

   return len - rs;
}

int CRcvBuffer::readBufferToFile(fstream& ofs, int len)
{
   int p = m_iStartPos;
   int lastack = m_iLastAckPos;
   int rs = len;

   while ((p != lastack) && (rs > 0))
   {
      int unitsize = (int) m_pUnit[p]->m_Packet.getLength() - m_iNotch;
      if (unitsize > rs)
         unitsize = rs;

      ofs.write(m_pUnit[p]->m_Packet.m_pcData + m_iNotch, unitsize);
      if (ofs.fail())
         break;

      if ((rs > unitsize) || (rs == int(m_pUnit[p]->m_Packet.getLength()) - m_iNotch))
      {
         freeUnitAt(p);

         p = shift_forward(p);

         m_iNotch = 0;
      }
      else
         m_iNotch += rs;

      rs -= unitsize;
   }

   /* we removed acked bytes form receive buffer */
   countBytes(-1, -(len - rs), true);
   m_iStartPos = p;

   return len - rs;
}

int CRcvBuffer::ackData(int len)
{
   int end = shift(m_iLastAckPos, len);
   {
      int pkts = 0;
      int bytes = 0;
      for (int i = m_iLastAckPos; i != end; i = shift_forward(i))
      {
          if (m_pUnit[i] == NULL)
              continue;

          pkts++;
          bytes += (int) m_pUnit[i]->m_Packet.getLength();
      }
      if (pkts > 0) countBytes(pkts, bytes, true);
   }

   HLOGC(mglog.Debug, log << "ackData: shift by " << len << ", start=" << m_iStartPos
           << " end=" << m_iLastAckPos << " -> " << end);

   m_iLastAckPos = end;
   m_iMaxPos -= len;
   if (m_iMaxPos < 0)
      m_iMaxPos = 0;

   // Returned value is the distance towards the starting
   // position from m_iLastAckPos, which is in sync with CUDT::m_iRcvLastSkipAck.
   // This should help determine the sequence number at first read-ready position.

   int dist = m_iLastAckPos - m_iStartPos;
   if (dist < 0)
       return dist + m_iSize;
   return dist;
}

void CRcvBuffer::skipData(int len)
{
   /* 
   * Caller need protect both AckLock and RecvLock
   * to move both m_iStartPos and m_iLastAckPost
   */
   if (m_iStartPos == m_iLastAckPos)
      m_iStartPos = (m_iStartPos + len) % m_iSize;
   m_iLastAckPos = (m_iLastAckPos + len) % m_iSize;
   m_iMaxPos -= len;
   if (m_iMaxPos < 0)
      m_iMaxPos = 0;
}

size_t CRcvBuffer::dropData(int len)
{
    // This function does the same as skipData, although skipData
    // should work in the condition of absence of data, so no need
    // to force the units in the range to be freed. This function
    // works in more general condition where we don't know if there
    // are any data in the given range, but want to remove these
    // "sequence positions" from the buffer, whether there are data
    // at them or not.

    size_t stats_bytes = 0;

    int p = m_iStartPos;
    int past_q = shift(p, len);
    while (p != past_q)
    {
        if (m_pUnit[p] && m_pUnit[p]->m_iFlag == CUnit::GOOD)
        {
            stats_bytes += m_pUnit[p]->m_Packet.getLength();
            freeUnitAt(p);
        }

        p = shift_forward(p);
    }

    m_iStartPos = past_q;
    return stats_bytes;
}

bool CRcvBuffer::getRcvFirstMsg(ref_t<uint64_t> r_tsbpdtime, ref_t<bool> r_passack, ref_t<int32_t> r_skipseqno, ref_t<int32_t> r_curpktseq)
{
    int32_t& skipseqno = *r_skipseqno;
    bool& passack = *r_passack;
    skipseqno = -1;
    passack = false;
    // tsbpdtime will be retrieved by the below call
    // Returned values:
    // - tsbpdtime: real time when the packet is ready to play (whether ready to play or not)
    // - passack: false (the report concerns a packet with an exactly next sequence)
    // - skipseqno == -1: no packets to skip towards the first RTP
    // - curpktseq: sequence number for reported packet (for debug purposes)
    // - @return: whether the reported packet is ready to play

    /* Check the acknowledged packets */

    // getRcvReadyMsg returns true if the time to play for the first message
    // (returned in r_tsbpdtime) is in the past.
    if (getRcvReadyMsg(r_tsbpdtime, r_curpktseq, -1))
    {
        return true;
    }
    else if (*r_tsbpdtime != 0)
    {
        // This means that a message next to be played, has been found,
        // but the time to play is in future.
        return false;
    }

    // Falling here means that there are NO PACKETS in the ACK-ed region
    // (m_iStartPos - m_iLastAckPos), but we may have something in the
    // region (m_iLastAckPos - (m_iLastAckPos+m_iMaxPos)), that is, packets
    // that may be separated from the last ACK-ed by lost ones.

    // Below this line we have only two options:
    // - m_iMaxPos == 0, which means that no more packets are in the buffer
    //    - returned: tsbpdtime=0, passack=true, skipseqno=-1, curpktseq=0, @return false
    // - m_iMaxPos > 0, which means that there are packets arrived after a lost packet:
    //    - returned: tsbpdtime=PKT.TS, passack=true, skipseqno=PKT.SEQ, ppkt=PKT, @return LOCAL(PKT.TS) <= NOW

    /* 
     * No acked packets ready but caller want to know next packet to wait for
     * Check the not yet acked packets that may be stuck by missing packet(s).
     */
    bool haslost = false;
    *r_tsbpdtime = 0; // redundant, for clarity
    passack = true;

    // XXX SUSPECTED ISSUE with this algorithm:
    // The above call to getRcvReadyMsg() should report as to whether:
    // - there is an EXACTLY NEXT SEQUENCE packet
    // - this packet is ready to play.
    //
    // Situations handled after the call are when:
    // - there's the next sequence packet available and it is ready to play
    // - there are no packets at all, ready to play or not
    //
    // So, the remaining situation is that THERE ARE PACKETS that follow
    // the current sequence, but they are not ready to play. This includes
    // packets that have the exactly next sequence and packets that jump
    // over a lost packet.
    //
    // As the getRcvReadyMsg() function walks through the incoming units
    // to see if there's anything that satisfies these conditions, it *SHOULD*
    // be also capable of checking if the next available packet, if it is
    // there, is the next sequence packet or not. Retrieving this exactly
    // packet would be most useful, as the test for play-readiness and
    // sequentiality can be done on it directly.
    //
    // When done so, the below loop would be completely unnecessary.

    // Logical description of the below algorithm:
    // 1. Check if the VERY FIRST PACKET is valid; if so then:
    //    - check if it's ready to play, return boolean value that marks it.

    for (int i = m_iLastAckPos, n = shift(m_iLastAckPos, m_iMaxPos); i != n; i = shift_forward(i))
    {
        if ( !m_pUnit[i]
                || m_pUnit[i]->m_iFlag != CUnit::GOOD )
        {
            /* There are packets in the sequence not received yet */
            haslost = true;
        }
        else
        {
            /* We got the 1st valid packet */
            *r_tsbpdtime = getPktTsbPdTime(m_pUnit[i]->m_Packet.getMsgTimeStamp());
            if (*r_tsbpdtime <= CTimer::getTime())
            {
                /* Packet ready to play */
                if (haslost)
                {
                    /* 
                     * Packet stuck on non-acked side because of missing packets.
                     * Tell 1st valid packet seqno so caller can skip (drop) the missing packets.
                     */
                    skipseqno = m_pUnit[i]->m_Packet.m_iSeqNo;
                    *r_curpktseq = skipseqno;
                }

                // NOTE: if haslost is not set, it means that this is the VERY FIRST
                // packet, that is, packet currently at pos = m_iLastAckPos. There's no
                // possibility that it is so otherwise because:
                // - if this first good packet is ready to play, THIS HERE RETURNS NOW.
                // ...
                return true;
            }
            // ... and if this first good packet WASN'T ready to play, THIS HERE RETURNS NOW, TOO,
            // just states that there's no ready packet to play.
            // ...
            return false;
        }
        // ... and if this first packet WASN'T GOOD, the loop continues, however since now
        // the 'haslost' is set, which means that it continues only to find the first valid
        // packet after stating that the very first packet isn't valid.
    }
    return false;
}

uint64_t CRcvBuffer::debugGetDeliveryTime(int offset)
{
    int i;
    if (offset > 0)
        i = shift(m_iStartPos, offset);
    else
        i = m_iStartPos;

    CUnit* u = m_pUnit[i];
    if (!u || u->m_iFlag != CUnit::GOOD)
        return 0;

    return getPktTsbPdTime(u->m_Packet.getMsgTimeStamp());
}

<<<<<<< HEAD
bool CRcvBuffer::getRcvReadyMsg(ref_t<uint64_t> r_tsbpdtime, ref_t<int32_t> curpktseq, int upto)
=======
bool CRcvBuffer::getRcvReadyMsg(ref_t<uint64_t> r_tsbpdtime, ref_t<int32_t> curpktseq)
>>>>>>> 8da73162
{
    *r_tsbpdtime = 0;
    int rmpkts = 0;
    int rmbytes = 0;
    bool havelimit = upto != -1;
    int end = -1, past_end = -1;
    if (havelimit)
    {
        int stretch = (m_iSize + m_iStartPos - m_iLastAckPos) % m_iSize;
        if (upto > stretch)
        {
            HLOGC(dlog.Debug, log << "position back " << upto << " exceeds stretch " << stretch);
            // Do nothing. This position is already gone.
            return false;
        }

        end = m_iLastAckPos - upto;
        if (end < 0)
            end += m_iSize;
        past_end = shift_forward(end); // For in-loop comparison
        HLOGC(dlog.Debug, log << "getRcvReadyMsg: will read from position " << end);
    }

    // NOTE: position m_iLastAckPos in the buffer represents the sequence number of
    // CUDT::m_iRcvLastSkipAck. Therefore 'upto' contains a positive value that should
    // be decreased from m_iLastAckPos to get the position in the buffer that represents
    // the sequence number up to which we'd like to read.

    string reason = "NOT RECEIVED";
    for (int i = m_iStartPos, n = m_iLastAckPos; i != n; i = shift_forward(i))
    {
        // In case when we want to read only up to given sequence number, stop
        // the loop if this number was reached. This number must be extracted from
        // the buffer and any following must wait here for "better times". Note
        // that the unit that points to the requested sequence must remain in
        // the buffer, unless there is no valid packet at that position, in which
        // case it is allowed to point to the NEXT sequence towards it, however
        // if it does, this cell must remain in the buffer for prospective recovery.
        if (havelimit && i == past_end)
            break;

        bool freeunit = false;

        /* Skip any invalid skipped/dropped packets */
        if (m_pUnit[i] == NULL)
        {
            m_iStartPos = shift_forward(m_iStartPos);
            continue;
        }

        *curpktseq = m_pUnit[i]->m_Packet.getSeqNo();

        if (m_pUnit[i]->m_iFlag != CUnit::GOOD)
        {
            freeunit = true;
        }
        else
        {
            // This does:
            // 1. Get the TSBPD time of the unit. Stop and return false if this unit
            //    is not yet ready to play.
            // 2. If it's ready to play, check also if it's decrypted. If not, skip it.
            // 3. If it's ready to play and decrypted, stop and return it.
            if (!havelimit)
            {
                *r_tsbpdtime = getPktTsbPdTime(m_pUnit[i]->m_Packet.getMsgTimeStamp());
                int64_t towait = (*r_tsbpdtime - CTimer::getTime());
                if (towait > 0)
                {
                    HLOGC(mglog.Debug, log << "getRcvReadyMsg: found packet, but not ready to play (only in " << (towait/1000.0) << "ms)");
                    return false;
                }

                if (m_pUnit[i]->m_Packet.getMsgCryptoFlags() != EK_NOENC)
                {
                    reason = "DECRYPTION FAILED";
                    freeunit = true; /* packet not decrypted */
                }
                else
                {
                    HLOGC(mglog.Debug, log << "getRcvReadyMsg: packet seq=" << curpktseq.get() << " ready to play (delayed " << (-towait/1000.0) << "ms)");
                    return true;
                }
            }
            // In this case:
            // 1. We don't even look into the packet if this is not the requested sequence.
            //    All packets that are earlier than the required sequence will be dropped.
            // 2. When found the packet with expected sequence number, and the condition for
            //    good unit is passed, we get the timestamp.
            // 3. If the packet is not decrypted, we allow it to be removed
            // 4. If we reached the required sequence, and the packet is good, KEEP IT in the buffer,
            //    and return with the pointer pointing to this very buffer. Only then return true.
            else
            {
                // We have a limit up to which the reading will be done,
                // no matter if the time has come or not - although retrieve it.
                if (i == end)
                {
                    HLOGC(dlog.Debug, log << "CAUGHT required seq position " << i);
                    // We have the packet we need. Extract its data.
                    *r_tsbpdtime = getPktTsbPdTime(m_pUnit[i]->m_Packet.getMsgTimeStamp());

                    // If we have a decryption failure, allow the unit to be released.
                    if (m_pUnit[i]->m_Packet.getMsgCryptoFlags() != EK_NOENC)
                    {
                        reason = "DECRYPTION FAILED";
                        freeunit = true; /* packet not decrypted */
                    }
                    else
                    {
                        // Stop here and keep the packet in the buffer, so it will be
                        // next extracted.
                        HLOGC(mglog.Debug, log << "getRcvReadyMsg: packet seq=" << curpktseq.get() << " ready for extraction");
                        return true;
                    }
                }
                else
                {
                    HLOGC(dlog.Debug, log << "SKIPPING position " << i);
                    // Continue the loop and remove the current packet because
                    // its sequence number is too old.
                    freeunit = true;
                }
            }
        }

        if (freeunit)
        {
            rmpkts++;
            rmbytes += freeUnitAt(i);
            m_iStartPos = shift_forward(m_iStartPos);
        }
    }

    HLOGC(mglog.Debug, log << "getRcvReadyMsg: nothing to deliver: " << reason);
    /* removed skipped, dropped, undecryptable bytes from rcv buffer */
    countBytes(-rmpkts, -rmbytes, true);
    return false;
}


/*
* Return receivable data status (packet timestamp ready to play if TsbPd mode)
* Return playtime (tsbpdtime) of 1st packet in queue, ready to play or not
*
* Return data ready to be received (packet timestamp ready to play if TsbPd mode)
* Using getRcvDataSize() to know if there is something to read as it was widely
* used in the code (core.cpp) is expensive in TsbPD mode, hence this simpler function
* that only check if first packet in queue is ready.
*/
bool CRcvBuffer::isRcvDataReady(ref_t<uint64_t> tsbpdtime, ref_t<int32_t> curpktseq, int32_t seqdistance)
{
   *tsbpdtime = 0;

   if (m_bTsbPdMode)
   {
       CPacket* pkt = getRcvReadyPacket(seqdistance);
       if ( pkt )
       {
            /* 
            * Acknowledged data is available,
            * Only say ready if time to deliver.
            * Report the timestamp, ready or not.
            */
            *curpktseq = pkt->getSeqNo();
            *tsbpdtime = getPktTsbPdTime(pkt->getMsgTimeStamp());

            // If seqdistance was passed, then return true no matter what the
            // TSBPD time states.
            if (seqdistance != -1 || *tsbpdtime <= CTimer::getTime())
            {
                HLOGC(dlog.Debug, log << "isRcvDataReady: packet extracted seqdistance=" << seqdistance
                        << " TsbPdTime=" << logging::FormatTime(*tsbpdtime));
               return true;
            }
       }

       HLOGC(dlog.Debug, log << "isRcvDataReady: packet "
               << (pkt ? "" : "NOT ") << "extracted, NOT READY.");
       return false;
   }

   return isRcvDataAvailable();
}

// XXX This function may be called only after checking
// if m_bTsbPdMode.
CPacket* CRcvBuffer::getRcvReadyPacket(int32_t seqdistance)
{
    // If asked for readiness of a packet at given sequence distance
    // (that is, we need to extract the packet with given sequence number),
    // only check if this cell is occupied in the buffer, and if so,
    // if it's occupied with a "good" unit. That's all. It doesn't
    // matter whether it's ready to play.
    if (seqdistance != -1)
    {
        // Note: seqdistance is the value to to go BACKWARDS from m_iLastAckPos,
        // which is the position that is in sync with CUDT::m_iRcvLastSkipAck. This
        // position is the sequence number of a packet that is NOT received, but it's
        // expected to be received as next. So the minimum value of seqdistance is 1.

        // SANITY CHECK
        if (seqdistance == 0)
        {
            LOGC(mglog.Fatal, log << "IPE: trying to extract packet past the last ACK-ed!");
            return 0;
        }

        if (seqdistance > getRcvDataSize())
        {
            HLOGC(dlog.Debug, log << "getRcvReadyPacket: Sequence offset=" << seqdistance << " is in the past (start=" << m_iStartPos
                    << " end=" << m_iLastAckPos << ")");
            return 0;
        }

        int i = shift(m_iLastAckPos, -seqdistance);
        if ( m_pUnit[i] && m_pUnit[i]->m_iFlag == CUnit::GOOD )
        {
            HLOGC(dlog.Debug, log << "getRcvReadyPacket: FOUND PACKET %" << m_pUnit[i]->m_Packet.getSeqNo());
            return &m_pUnit[i]->m_Packet;
        }

        HLOGC(dlog.Debug, log << "getRcvReadyPacket: Sequence offset=" << seqdistance << " IS NOT RECEIVED.");
        return 0;
    }
#if ENABLE_HEAVY_LOGGING
    int nskipped = 0;
#endif

    for (int i = m_iStartPos, n = m_iLastAckPos; i != n; i = shift_forward(i))
    {
        /* 
         * Skip missing packets that did not arrive in time.
         */
        if ( m_pUnit[i] && m_pUnit[i]->m_iFlag == CUnit::GOOD )
        {
            HLOGC(dlog.Debug, log << "getRcvReadyPacket: Found next packet seq=%" << m_pUnit[i]->m_Packet.getSeqNo()
                    << " (" << nskipped << " empty cells skipped)");
            return &m_pUnit[i]->m_Packet;
        }
#if ENABLE_HEAVY_LOGGING
        ++nskipped;
#endif
    }

    return 0;
}

bool CRcvBuffer::isRcvDataReady()
{
   uint64_t tsbpdtime;
   int32_t seq;

   return isRcvDataReady(Ref(tsbpdtime), Ref(seq), -1);
}

int CRcvBuffer::getAvailBufSize() const
{
   // One slot must be empty in order to tell the difference between "empty buffer" and "full buffer"
   return m_iSize - getRcvDataSize() - 1;
}

int CRcvBuffer::getRcvDataSize() const
{
   if (m_iLastAckPos >= m_iStartPos)
      return m_iLastAckPos - m_iStartPos;

   return m_iSize + m_iLastAckPos - m_iStartPos;
}

int CRcvBuffer::debugGetSize() const
{
    // Does exactly the same as getRcvDataSize, but
    // it should be used FOR INFORMATIONAL PURPOSES ONLY.
    // The source values might be changed in another thread
    // during the calculation, although worst case the
    // resulting value may differ to the real buffer size by 1.
    int from = m_iStartPos, to = m_iLastAckPos;
    int size = to - from;
    if (size < 0)
        size += m_iSize;

    return size;
}


#ifdef SRT_ENABLE_RCVBUFSZ_MAVG

#define SRT_MAVG_BASE_PERIOD 1000000 // us
#define SRT_us2ms 1000

/* Return moving average of acked data pkts, bytes, and timespan (ms) of the receive buffer */
int CRcvBuffer::getRcvAvgDataSize(int &bytes, int &timespan)
{
   timespan = m_TimespanMAvg;
   bytes = m_iBytesCountMAvg;
   return(m_iCountMAvg);
}

/* Update moving average of acked data pkts, bytes, and timespan (ms) of the receive buffer */
void CRcvBuffer::updRcvAvgDataSize(uint64_t now)
{
   uint64_t elapsed = (now - m_LastSamplingTime) / SRT_us2ms; //ms since last sampling

   if (elapsed < (SRT_MAVG_BASE_PERIOD / SRT_MAVG_SAMPLING_RATE) / SRT_us2ms)
      return; /* Last sampling too recent, skip */

   if (elapsed > SRT_MAVG_BASE_PERIOD)
   {
      /* No sampling in last 1 sec, initialize/reset moving average */
      m_iCountMAvg = getRcvDataSize(m_iBytesCountMAvg, m_TimespanMAvg);
      m_LastSamplingTime = now;

      HLOGC(dlog.Debug, log << "getRcvDataSize: " << m_iCountMAvg << " " << m_iBytesCountMAvg
              << " " << m_TimespanMAvg << " ms elapsed: " << elapsed << " ms");
   }
   else if (elapsed >= (SRT_MAVG_BASE_PERIOD / SRT_MAVG_SAMPLING_RATE) / SRT_us2ms)
   {
      /*
      * Weight last average value between -1 sec and last sampling time (LST)
      * and new value between last sampling time and now
      *                                      |elapsed|
      *   +----------------------------------+-------+
      *  -1                                 LST      0(now)
      */
      int instspan;
      int bytescount;
      int count = getRcvDataSize(bytescount, instspan);

      m_iCountMAvg      = (int)(((count      * (1000 - elapsed)) + (count      * elapsed)) / 1000);
      m_iBytesCountMAvg = (int)(((bytescount * (1000 - elapsed)) + (bytescount * elapsed)) / 1000);
      m_TimespanMAvg    = (int)(((instspan   * (1000 - elapsed)) + (instspan   * elapsed)) / 1000);
      m_LastSamplingTime = now;

      HLOGC(dlog.Debug, log << "getRcvDataSize: " << count << " " << bytescount << " " << instspan
              << " ms elapsed: " << elapsed << " ms");
   }
}
#endif /* SRT_ENABLE_RCVBUFSZ_MAVG */

/* Return acked data pkts, bytes, and timespan (ms) of the receive buffer */
int CRcvBuffer::getRcvDataSize(int &bytes, int &timespan)
{
   timespan = 0;
   if (m_bTsbPdMode)
   {
      /* skip invalid entries */
      int i,n;
      for (i = m_iStartPos, n = m_iLastAckPos; i != n; i = shift_forward(i))
      {
         if ((NULL != m_pUnit[i]) && (CUnit::GOOD == m_pUnit[i]->m_iFlag))
             break;
      }

      /* Get a valid startpos */
      int startpos = i;
      int endpos = n;

      if (m_iLastAckPos != startpos) 
      {
         /*
         *     |<--- DataSpan ---->|<- m_iMaxPos ->|
         * +---+---+---+---+---+---+---+---+---+---+---+---
         * |   | 1 | 1 | 1 | 0 | 0 | 1 | 1 | 0 | 1 |   |     m_pUnits[]
         * +---+---+---+---+---+---+---+---+---+---+---+---
         *       |                   |
         *       \_ m_iStartPos      \_ m_iLastAckPos
         *        
         * m_pUnits[startpos] shall be valid (->m_iFlag==CUnit::GOOD).
         * If m_pUnits[m_iLastAckPos-1] is not valid (NULL or ->m_iFlag!=CUnit::GOOD), 
         * it means m_pUnits[m_iLastAckPos] is valid since a valid unit is needed to skip.
         * Favor m_pUnits[m_iLastAckPos] if valid over [m_iLastAckPos-1] to include the whole acked interval.
         */
         if ((m_iMaxPos <= 0)
                 || (!m_pUnit[m_iLastAckPos])
                 || (m_pUnit[m_iLastAckPos]->m_iFlag != CUnit::GOOD))
         {
            endpos = (m_iLastAckPos == 0 ? m_iSize - 1 : m_iLastAckPos - 1);
         }

         if ((NULL != m_pUnit[endpos]) && (NULL != m_pUnit[startpos]))
         {
            uint64_t startstamp = getPktTsbPdTime(m_pUnit[startpos]->m_Packet.getMsgTimeStamp());
            uint64_t endstamp = getPktTsbPdTime(m_pUnit[endpos]->m_Packet.getMsgTimeStamp());
            /* 
            * There are sampling conditions where spantime is < 0 (big unsigned value).
            * It has been observed after changing the SRT latency from 450 to 200 on the sender.
            *
            * Possible packet order corruption when dropping packet, 
            * cause by bad thread protection when adding packet in queue
            * was later discovered and fixed. Security below kept. 
            *
            * DateTime                 RecvRate LostRate DropRate AvailBw     RTT   RecvBufs PdDelay
            * 2014-12-08T15:04:25-0500     4712      110        0   96509  33.710        393     450
            * 2014-12-08T15:04:35-0500     4512       95        0  107771  33.493 1496542976     200
            * 2014-12-08T15:04:40-0500     4213      106        3  107352  53.657    9499425     200
            * 2014-12-08T15:04:45-0500     4575      104        0  102194  53.614      59666     200
            * 2014-12-08T15:04:50-0500     4475      124        0  100543  53.526        505     200
            */
            if (endstamp > startstamp)
                timespan = (int)((endstamp - startstamp) / 1000);
         }
         /* 
         * Timespan can be less then 1000 us (1 ms) if few packets. 
         * Also, if there is only one pkt in buffer, the time difference will be 0.
         * Therefore, always add 1 ms if not empty.
         */
         if (0 < m_iAckedPktsCount)
            timespan += 1;
      }
   }
   HLOGF(dlog.Debug, "getRcvDataSize: %6d %6d %6d ms\n", m_iAckedPktsCount, m_iAckedBytesCount, timespan);
   bytes = m_iAckedBytesCount;
   return m_iAckedPktsCount;
}

int CRcvBuffer::getRcvAvgPayloadSize() const
{
   return m_iAvgPayloadSz;
}

void CRcvBuffer::dropMsg(int32_t msgno, bool using_rexmit_flag)
{
   for (int i = m_iStartPos, n = shift(m_iLastAckPos, m_iMaxPos); i != n; i = shift_forward(i))
      if ((m_pUnit[i] != NULL) 
              && (m_pUnit[i]->m_Packet.getMsgSeq(using_rexmit_flag) == msgno))
         m_pUnit[i]->m_iFlag = CUnit::DROPPED;
}

uint64_t CRcvBuffer::getTsbPdTimeBase(uint32_t timestamp)
{
   /* 
   * Packet timestamps wrap around every 01h11m35s (32-bit in usec)
   * When added to the peer start time (base time), 
   * wrapped around timestamps don't provide a valid local packet delevery time.
   *
   * A wrap check period starts 30 seconds before the wrap point.
   * In this period, timestamps smaller than 30 seconds are considered to have wrapped around (then adjusted).
   * The wrap check period ends 30 seconds after the wrap point, afterwhich time base has been adjusted.
   */ 
   uint64_t carryover = 0;

   // This function should generally return the timebase for the given timestamp.
   // It's assumed that the timestamp, for which this function is being called,
   // is received as monotonic clock. This function then traces the changes in the
   // timestamps passed as argument and catches the moment when the 64-bit timebase
   // should be increased by a "segment length" (MAX_TIMESTAMP+1).

   // The checks will be provided for the following split:
   // [INITIAL30][FOLLOWING30]....[LAST30] <-- == CPacket::MAX_TIMESTAMP
   //
   // The following actions should be taken:
   // 1. Check if this is [LAST30]. If so, ENTER TSBPD-wrap-check state
   // 2. Then, it should turn into [INITIAL30] at some point. If so, use carryover MAX+1.
   // 3. Then it should switch to [FOLLOWING30]. If this is detected,
   //    - EXIT TSBPD-wrap-check state
   //    - save the carryover as the current time base.

   if (m_bTsbPdWrapCheck) 
   {
       // Wrap check period.

       if (timestamp < TSBPD_WRAP_PERIOD)
       {
           carryover = uint64_t(CPacket::MAX_TIMESTAMP) + 1;
       }
       // 
       else if ((timestamp >= TSBPD_WRAP_PERIOD)
               &&  (timestamp <= (TSBPD_WRAP_PERIOD * 2)))
       {
           /* Exiting wrap check period (if for packet delivery head) */
           m_bTsbPdWrapCheck = false;
           m_ullTsbPdTimeBase += uint64_t(CPacket::MAX_TIMESTAMP) + 1;
           tslog.Debug("tsppd wrap period ends");
       }
   }
   // Check if timestamp is in the last 30 seconds before reaching the MAX_TIMESTAMP.
   else if (timestamp > (CPacket::MAX_TIMESTAMP - TSBPD_WRAP_PERIOD))
   {
      /* Approching wrap around point, start wrap check period (if for packet delivery head) */
      m_bTsbPdWrapCheck = true;
      tslog.Debug("tsppd wrap period begins");
   }
   return(m_ullTsbPdTimeBase + carryover);
}

void CRcvBuffer::applyGroupTime(uint64_t timebase, bool wrp, uint32_t delay)
{
    // Same as setRcvTsbPdMode, but predicted to be used for group members.
    // This synchronizes the time from the INTERNAL TIMEBASE of an existing
    // socket's internal timebase. This is required because the initial time
    // base stays always the same, whereas the internal timebase undergoes
    // adjustment as the 32-bit timestamps in the sockets wrap. The socket
    // newly added to the group must get EXACTLY the same internal timebase
    // or otherwise the TsbPd time calculation will ship different results
    // on different sockets.

    m_bTsbPdMode = true;

    m_ullTsbPdTimeBase = timebase;
    m_bTsbPdWrapCheck = wrp;
    m_uTsbPdDelay = delay;
}

bool CRcvBuffer::getInternalTimeBase(ref_t<uint64_t> r_timebase)
{
    *r_timebase = m_ullTsbPdTimeBase;
    return m_bTsbPdWrapCheck;
}

uint64_t CRcvBuffer::getPktTsbPdTime(uint32_t timestamp)
{
   return(getTsbPdTimeBase(timestamp) + m_uTsbPdDelay + timestamp + m_DriftTracer.drift());
}

int CRcvBuffer::setRcvTsbPdMode(uint64_t timebase, uint32_t delay)
{
    m_bTsbPdMode = true;
    m_bTsbPdWrapCheck = false;

    // Timebase passed here comes is calculated as:
    // >>> CTimer::getTime() - ctrlpkt->m_iTimeStamp
    // where ctrlpkt is the packet with SRT_CMD_HSREQ message.
    //
    // This function is called in the HSREQ reception handler only.
    m_ullTsbPdTimeBase = timebase;
    // XXX Seems like this may not work correctly.
    // At least this solution this way won't work with application-supplied
    // timestamps. For that case the timestamps should be taken exclusively
    // from the data packets because in case of application-supplied timestamps
    // they come from completely different server and undergo different rules
    // of network latency and drift.
    m_uTsbPdDelay = delay;
    return 0;
}

#ifdef SRT_DEBUG_TSBPD_DRIFT
void CRcvBuffer::printDriftHistogram(int64_t iDrift)
{
     /*
      * Build histogram of drift values
      * First line  (ms): <=-10.0 -9.0 ... -1.0 - 0.0 + 1.0 ... 9.0 >=10.0
      * Second line (ms):         -0.9 ... -0.1 - 0.0 + 0.1 ... 0.9
      *  0    0    0    0    0    0    0    0    0    0 -    0 +    0    0    0    1    0    0    0    0    0    0
      *       0    0    0    0    0    0    0    0    0 -    0 +    0    0    0    0    0    0    0    0    0
      */
    iDrift /= 100;  // uSec to 100 uSec (0.1ms)
    if (-10 < iDrift && iDrift < 10)
    {
        /* Fill 100us histogram -900 .. 900 us 100 us increments */
        m_TsbPdDriftHisto100us[10 + iDrift]++;
    }
    else
    {
        /* Fill 1ms histogram <=-10.0, -9.0 .. 9.0, >=10.0 ms in 1 ms increments */
        iDrift /= 10;   // 100uSec to 1ms
        if (-10 < iDrift && iDrift < 10) m_TsbPdDriftHisto1ms[10 + iDrift]++;
        else if (iDrift <= -10)          m_TsbPdDriftHisto1ms[0]++;
        else                             m_TsbPdDriftHisto1ms[20]++;
    }

    if ((m_iTsbPdDriftNbSamples % TSBPD_DRIFT_PRT_SAMPLES) == 0)
    {
        int *histo = m_TsbPdDriftHisto1ms;

        fprintf(stderr, "%4d %4d %4d %4d %4d %4d %4d %4d %4d %4d - %4d + ",
                histo[0],histo[1],histo[2],histo[3],histo[4],
                histo[5],histo[6],histo[7],histo[8],histo[9],histo[10]);
        fprintf(stderr, "%4d %4d %4d %4d %4d %4d %4d %4d %4d %4d\n",
                histo[11],histo[12],histo[13],histo[14],histo[15],
                histo[16],histo[17],histo[18],histo[19],histo[20]);

        histo = m_TsbPdDriftHisto100us;
        fprintf(stderr, "     %4d %4d %4d %4d %4d %4d %4d %4d %4d - %4d + ",
                histo[1],histo[2],histo[3],histo[4],histo[5],
                histo[6],histo[7],histo[8],histo[9],histo[10]);
        fprintf(stderr, "%4d %4d %4d %4d %4d %4d %4d %4d %4d\n",
                histo[11],histo[12],histo[13],histo[14],histo[15],
                histo[16],histo[17],histo[18],histo[19]);
    }
}

void CRcvBuffer::printDriftOffset(int tsbPdOffset, int tsbPdDriftAvg)
{
    char szTime[32] = {};
    uint64_t now = CTimer::getTime();
    time_t tnow = (time_t)(now/1000000);
    strftime(szTime, sizeof(szTime), "%H:%M:%S", localtime(&tnow));
    fprintf(stderr, "%s.%03d: tsbpd offset=%d drift=%d usec\n", 
            szTime, (int)((now%1000000)/1000), tsbPdOffset, tsbPdDriftAvg);
    memset(m_TsbPdDriftHisto100us, 0, sizeof(m_TsbPdDriftHisto100us));
    memset(m_TsbPdDriftHisto1ms, 0, sizeof(m_TsbPdDriftHisto1ms));
}
#endif /* SRT_DEBUG_TSBPD_DRIFT */

void CRcvBuffer::addRcvTsbPdDriftSample(uint32_t timestamp, pthread_mutex_t& mutex_to_lock)
{
    if (!m_bTsbPdMode) // Not checked unless in TSBPD mode
        return;
    /*
     * TsbPD time drift correction
     * TsbPD time slowly drift over long period depleting decoder buffer or raising latency
     * Re-evaluate the time adjustment value using a receiver control packet (ACK-ACK).
     * ACK-ACK timestamp is RTT/2 ago (in sender's time base)
     * Data packet have origin time stamp which is older when retransmitted so not suitable for this.
     *
     * Every TSBPD_DRIFT_MAX_SAMPLES packets, the average drift is calculated
     * if -TSBPD_DRIFT_MAX_VALUE < avgTsbPdDrift < TSBPD_DRIFT_MAX_VALUE uSec, pass drift value to RcvBuffer to adjust delevery time.
     * if outside this range, adjust this->TsbPdTimeOffset and RcvBuffer->TsbPdTimeBase by +-TSBPD_DRIFT_MAX_VALUE uSec
     * to maintain TsbPdDrift values in reasonable range (-5ms .. +5ms).
     */

    // Note important thing: this function is being called _EXCLUSIVELY_ in the handler
    // of UMSG_ACKACK command reception. This means that the timestamp used here comes
    // from the CONTROL domain, not DATA domain (timestamps from DATA domain may be
    // either schedule time or a time supplied by the application).

    int64_t iDrift = CTimer::getTime() - (getTsbPdTimeBase(timestamp) + timestamp);

    CGuard::enterCS(mutex_to_lock, "ack");

    bool updated = m_DriftTracer.update(iDrift);

#ifdef SRT_DEBUG_TSBPD_DRIFT
    printDriftHistogram(iDrift);
#endif /* SRT_DEBUG_TSBPD_DRIFT */

    if ( updated )
    {
#ifdef SRT_DEBUG_TSBPD_DRIFT
        printDriftOffset(m_DriftTracer.overdrift(), m_DriftTracer.drift());
#endif /* SRT_DEBUG_TSBPD_DRIFT */

        m_ullTsbPdTimeBase += m_DriftTracer.overdrift();
    }

    CGuard::leaveCS(mutex_to_lock, "ack");
}

int CRcvBuffer::readMsg(char* data, int len)
{
    SRT_MSGCTRL dummy = srt_msgctrl_default;
    return readMsg(data, len, Ref(dummy), -1);
}

int CRcvBuffer::readMsg(char* data, int len, ref_t<SRT_MSGCTRL> r_msgctl, int upto)
{
    SRT_MSGCTRL& msgctl = *r_msgctl;
    int p = -1, q = -1;
    bool passack;

    bool empty = accessMsg(Ref(p), Ref(q), Ref(passack), Ref(msgctl.srctime), upto);
    if (empty)
        return 0;

    // This should happen just once. By 'empty' condition
    // we have a guarantee that m_pUnit[p] exists and is valid.
    CPacket& pkt1 = m_pUnit[p]->m_Packet;

    // This returns the sequence number and message number to
    // the API caller.
    msgctl.pktseq = pkt1.getSeqNo();
    msgctl.msgno = pkt1.getMsgSeq();

    return extractData(data, len, p, q, passack);

}

/*
int CRcvBuffer::readMsg(char* data, int len, ref_t<SRT_MSGCTRL> r_msgctl)
{
    SRT_MSGCTRL& msgctl = *r_msgctl;
    int p, q;
    bool passack;

    bool empty = accessMsg(Ref(p), Ref(q), Ref(passack), Ref(msgctl.srctime), -1);
    if (empty)
        return 0;

    // This should happen just once. By 'empty' condition
    // we have a guarantee that m_pUnit[p] exists and is valid.
    CPacket& pkt1 = m_pUnit[p]->m_Packet;

    // This returns the sequence number and message number to
    // the API caller.
    msgctl.pktseq = pkt1.getSeqNo();
    msgctl.msgno = pkt1.getMsgSeq();

    return extractData(data, len, p, q, passack);
}
*/

#ifdef SRT_DEBUG_TSBPD_OUTJITTER
void CRcvBuffer::debugJitter(uint64_t rplaytime)
{
    uint64_t now = CTimer::getTime();
    if ((now - rplaytime)/10 < 10)
        m_ulPdHisto[0][(now - rplaytime)/10]++;
    else if ((now - rplaytime)/100 < 10)
        m_ulPdHisto[1][(now - rplaytime)/100]++;
    else if ((now - rplaytime)/1000 < 10)
        m_ulPdHisto[2][(now - rplaytime)/1000]++;
    else
        m_ulPdHisto[3][1]++;
}
#endif   /* SRT_DEBUG_TSBPD_OUTJITTER */

bool CRcvBuffer::accessMsg(ref_t<int> r_p, ref_t<int> r_q, ref_t<bool> r_passack, ref_t<uint64_t> r_playtime, int upto)
{
    // This function should do the following:
    // 1. Find the first packet starting the next message (or just next packet)
    // 2. When found something ready for extraction, return true.
    // 3. p and q point the index range for extraction
    // 4. passack decides if this range shall be removed after extraction

    int& p = *r_p, & q = *r_q;
    bool& passack = *r_passack;
    uint64_t& rplaytime = *r_playtime;
    bool empty = true;

    if (m_bTsbPdMode)
    {
        passack = false;
        int seq = 0;

        if (getRcvReadyMsg(r_playtime, Ref(seq), upto))
        {
            empty = false;
            // In TSBPD mode you always read one message
            // at a time and a message always fits in one UDP packet,
            // so in one "unit".
            p = q = m_iStartPos;

            debugJitter(rplaytime);
        }

    }
    else
    {
        rplaytime = 0;
        if (scanMsg(Ref(p), Ref(q), Ref(passack)))
            empty = false;

    }

    return empty;
}

int CRcvBuffer::extractData(char* data, int len, int p, int q, bool passack)
{
    int rs = len;
    int past_q = shift_forward(q);
    while (p != past_q)
    {
        int unitsize = (int) m_pUnit[p]->m_Packet.getLength();
        if ((rs >= 0) && (unitsize > rs))
            unitsize = rs;

        if (unitsize > 0)
        {
            memcpy(data, m_pUnit[p]->m_Packet.m_pcData, unitsize);
            data += unitsize;
            rs -= unitsize;
            /* we removed bytes form receive buffer */
            countBytes(-1, -unitsize, true);


#if ENABLE_HEAVY_LOGGING
            {
                static uint64_t prev_now;
                static uint64_t prev_srctime;

                int32_t seq = m_pUnit[p]->m_Packet.m_iSeqNo;

                uint64_t nowtime = CTimer::getTime();
                //CTimer::rdtsc(nowtime);
                uint64_t srctime = getPktTsbPdTime(m_pUnit[p]->m_Packet.getMsgTimeStamp());

                int64_t timediff = nowtime - srctime;
                int64_t nowdiff = prev_now ? (nowtime - prev_now) : 0;
                uint64_t srctimediff = prev_srctime ? (srctime - prev_srctime) : 0;

<<<<<<< HEAD
                int next_p = shift_forward(p);
                CUnit* u = m_pUnit[next_p];
                string next_playtime = "NONE";
                if (u && u->m_iFlag == CUnit::GOOD)
                {
                    next_playtime = logging::FormatTime(getPktTsbPdTime(u->m_Packet.getMsgTimeStamp()));
                }

                HLOGC(dlog.Debug, log << CONID() << "readMsg: DELIVERED seq=" << seq
                        << " T=" << logging::FormatTime(srctime)
                        << " in " << (timediff/1000.0) << "ms - TIME-PREVIOUS: PKT: "
                        << (srctimediff/1000.0) << " LOCAL: " << (nowdiff/1000.0)
                        << " NEXT pkt T=" << next_playtime);
=======
                HLOGC(dlog.Debug, log << CONID() << "readMsg: DELIVERED seq=" << seq << " T=" << FormatTime(srctime) << " in " << (timediff/1000.0) << "ms - "
                    "TIME-PREVIOUS: PKT: " << (srctimediff/1000.0) << " LOCAL: " << (nowdiff/1000.0));
>>>>>>> 8da73162

                prev_now = nowtime;
                prev_srctime = srctime;
            }
#endif
        }

        // Note special case for live mode (one packet per message and TSBPD=on):
        //  - p == q (that is, this loop passes only once)
        //  - no passack (the unit is always removed from the buffer)
        if (!passack)
        {
            freeUnitAt(p);
        }
        else
            m_pUnit[p]->m_iFlag = CUnit::PASSACK;

        p = shift_forward(p);
    }

    if (!passack)
        m_iStartPos = past_q;

    HLOGC(dlog.Debug, log << "rcvBuf/extractData: begin=" << m_iStartPos << " reporting extraction size=" << (len - rs));

    return len - rs;
}


bool CRcvBuffer::scanMsg(ref_t<int> r_p, ref_t<int> r_q, ref_t<bool> passack)
{
    int& p = *r_p;
    int& q = *r_q;

    // empty buffer
    if ((m_iStartPos == m_iLastAckPos) && (m_iMaxPos <= 0))
    {
        HLOGC(mglog.Debug, log << "scanMsg: empty buffer");
        return false;
    }

    int rmpkts = 0;
    int rmbytes = 0;
    //skip all bad msgs at the beginning
    // This loop rolls until the "buffer is empty" (head == tail),
    // in particular, there's no units accessible for the reader.
    while (m_iStartPos != m_iLastAckPos)
    {
        // Roll up to the first valid unit
        if (!m_pUnit[m_iStartPos])
        {
            if (++ m_iStartPos == m_iSize)
                m_iStartPos = 0;
            continue;
        }

        // Note: PB_FIRST | PB_LAST == PB_SOLO.
        // testing if boundary() & PB_FIRST tests if the msg is first OR solo.
        if ( m_pUnit[m_iStartPos]->m_iFlag == CUnit::GOOD
                && m_pUnit[m_iStartPos]->m_Packet.getMsgBoundary() & PB_FIRST )
        {
            bool good = true;

            // look ahead for the whole message

            // We expect to see either of:
            // [PB_FIRST] [PB_SUBSEQUENT] [PB_SUBSEQUENT] [PB_LAST]
            // [PB_SOLO]
            // but not:
            // [PB_FIRST] NULL ...
            // [PB_FIRST] FREE/PASSACK/DROPPED...
            // If the message didn't look as expected, interrupt this.

            // This begins with a message starting at m_iStartPos
            // up to m_iLastAckPos OR until the PB_LAST message is found.
            // If any of the units on this way isn't good, this OUTER loop
            // will be interrupted.
            for (int i = m_iStartPos; i != m_iLastAckPos;)
            {
                if (!m_pUnit[i] || m_pUnit[i]->m_iFlag != CUnit::GOOD)
                {
                    good = false;
                    break;
                }

                // Likewise, boundary() & PB_LAST will be satisfied for last OR solo.
                if ( m_pUnit[i]->m_Packet.getMsgBoundary() & PB_LAST )
                    break;

                if (++ i == m_iSize)
                    i = 0;
            }

            if (good)
                break;
        }

        rmpkts++;
        rmbytes += freeUnitAt(m_iStartPos);

        m_iStartPos = shift_forward(m_iStartPos);
    }
    /* we removed bytes form receive buffer */
    countBytes(-rmpkts, -rmbytes, true);

    // Not sure if this is correct, but this above 'while' loop exits
    // under the following conditions only:
    // - m_iStartPos == m_iLastAckPos (that makes passack = true)
    // - found at least GOOD unit with PB_FIRST and not all messages up to PB_LAST are good,
    //   in which case it returns with m_iStartPos <% m_iLastAckPos (earlier)
    // Also all units that lied before m_iStartPos are removed.

    p = -1;                  // message head
    q = m_iStartPos;         // message tail
    *passack = m_iStartPos == m_iLastAckPos;
    bool found = false;

    // looking for the first message
    //>>m_pUnit[size + m_iMaxPos] is not valid 

    // XXX Would be nice to make some very thorough refactoring here.

    // This rolls by q variable from m_iStartPos up to m_iLastAckPos,
    // actually from the first message up to the one with PB_LAST
    // or PB_SOLO boundary.

    // The 'i' variable used in this loop is just a stub and it's
    // even hard to define the unit here. It is "shift towards
    // m_iStartPos", so the upper value is m_iMaxPos + size.
    // m_iMaxPos is itself relative to m_iLastAckPos, so
    // the upper value is m_iMaxPos + difference between
    // m_iLastAckPos and m_iStartPos, so that this value is relative
    // to m_iStartPos.
    //
    // The 'i' value isn't used anywhere, although the 'q' value rolls
    // in this loop in sync with 'i', with the difference that 'q' is
    // wrapped around, and 'i' is just incremented normally.
    //
    // This makes that this loop rolls in the range by 'q' from
    // m_iStartPos to m_iStartPos + UPPER,
    // where UPPER = m_iLastAckPos -% m_iStartPos + m_iMaxPos
    // This embraces the range from the current reading head up to
    // the last packet ever received.
    //
    // 'passack' is set to true when the 'q' has passed through
    // the border of m_iLastAckPos and fallen into the range
    // of unacknowledged packets.

    for (int i = 0, n = m_iMaxPos + getRcvDataSize(); i < n; ++ i)
    {
        if (m_pUnit[q] && m_pUnit[q]->m_iFlag == CUnit::GOOD)
        {
            // Equivalent pseudocode:
            // PacketBoundary bound = m_pUnit[q]->m_Packet.getMsgBoundary();
            // if ( IsSet(bound, PB_FIRST) )
            //     p = q;
            // if ( IsSet(bound, PB_LAST) && p != -1 ) 
            //     found = true;
            //
            // Not implemented this way because it uselessly check p for -1
            // also after setting it explicitly.

            switch (m_pUnit[q]->m_Packet.getMsgBoundary())
            {
            case PB_SOLO: // 11
                p = q;
                found = true;
                break;

            case PB_FIRST: // 10
                p = q;
                break;

            case PB_LAST: // 01
                if (p != -1)
                    found = true;
                break;

            case PB_SUBSEQUENT:
                ; // do nothing (caught first, rolling for last)
            }
        }
        else
        {
            // a hole in this message, not valid, restart search
            p = -1;
        }

        // 'found' is set when the current iteration hit a message with PB_LAST
        // (including PB_SOLO since the very first message).
        if (found)
        {
            // the msg has to be ack'ed or it is allowed to read out of order, and was not read before
            if (!*passack || !m_pUnit[q]->m_Packet.getMsgOrderFlag())
            {
                HLOGC(mglog.Debug, log << "scanMsg: found next-to-broken message, delivering OUT OF ORDER.");
                break;
            }

            found = false;
        }

        if (++ q == m_iSize)
            q = 0;

        if (q == m_iLastAckPos)
            *passack = true;
    }

    // no msg found
    if (!found)
    {
        // NOTE:
        // This situation may only happen if:
        // - Found a packet with PB_FIRST, so p = q at the moment when it was found
        // - Possibly found following components of that message up to shifted q
        // - Found no terminal packet (PB_LAST) for that message.

        // if the message is larger than the receiver buffer, return part of the message
        if ((p != -1) && (shift_forward(q) == p))
        {
            HLOGC(mglog.Debug, log << "scanMsg: BUFFER FULL and message is INCOMPLETE. Returning PARTIAL MESSAGE.");
            found = true;
        }
        else
        {
            HLOGC(mglog.Debug, log << "scanMsg: PARTIAL or NO MESSAGE found: p=" << p << " q=" << q);
        }
    }
    else
    {
        HLOGC(mglog.Debug, log << "scanMsg: extracted message p=" << p << " q=" << q << " (" << ((q-p+m_iSize+1)%m_iSize) << " packets)");
    }

    return found;
}<|MERGE_RESOLUTION|>--- conflicted
+++ resolved
@@ -1128,11 +1128,7 @@
     return getPktTsbPdTime(u->m_Packet.getMsgTimeStamp());
 }
 
-<<<<<<< HEAD
 bool CRcvBuffer::getRcvReadyMsg(ref_t<uint64_t> r_tsbpdtime, ref_t<int32_t> curpktseq, int upto)
-=======
-bool CRcvBuffer::getRcvReadyMsg(ref_t<uint64_t> r_tsbpdtime, ref_t<int32_t> curpktseq)
->>>>>>> 8da73162
 {
     *r_tsbpdtime = 0;
     int rmpkts = 0;
@@ -1305,7 +1301,7 @@
             if (seqdistance != -1 || *tsbpdtime <= CTimer::getTime())
             {
                 HLOGC(dlog.Debug, log << "isRcvDataReady: packet extracted seqdistance=" << seqdistance
-                        << " TsbPdTime=" << logging::FormatTime(*tsbpdtime));
+                        << " TsbPdTime=" << FormatTime(*tsbpdtime));
                return true;
             }
        }
@@ -1915,24 +1911,19 @@
                 int64_t nowdiff = prev_now ? (nowtime - prev_now) : 0;
                 uint64_t srctimediff = prev_srctime ? (srctime - prev_srctime) : 0;
 
-<<<<<<< HEAD
                 int next_p = shift_forward(p);
                 CUnit* u = m_pUnit[next_p];
                 string next_playtime = "NONE";
                 if (u && u->m_iFlag == CUnit::GOOD)
                 {
-                    next_playtime = logging::FormatTime(getPktTsbPdTime(u->m_Packet.getMsgTimeStamp()));
+                    next_playtime = FormatTime(getPktTsbPdTime(u->m_Packet.getMsgTimeStamp()));
                 }
 
                 HLOGC(dlog.Debug, log << CONID() << "readMsg: DELIVERED seq=" << seq
-                        << " T=" << logging::FormatTime(srctime)
+                        << " T=" << FormatTime(srctime)
                         << " in " << (timediff/1000.0) << "ms - TIME-PREVIOUS: PKT: "
                         << (srctimediff/1000.0) << " LOCAL: " << (nowdiff/1000.0)
                         << " NEXT pkt T=" << next_playtime);
-=======
-                HLOGC(dlog.Debug, log << CONID() << "readMsg: DELIVERED seq=" << seq << " T=" << FormatTime(srctime) << " in " << (timediff/1000.0) << "ms - "
-                    "TIME-PREVIOUS: PKT: " << (srctimediff/1000.0) << " LOCAL: " << (nowdiff/1000.0));
->>>>>>> 8da73162
 
                 prev_now = nowtime;
                 prev_srctime = srctime;
