--- conflicted
+++ resolved
@@ -835,11 +835,7 @@
 
     bool IsOpen() override { return cin.good(); }
     bool End() override { return cin.eof(); }
-<<<<<<< HEAD
-    int GetSysSocket() override { return 0; };
-=======
     int GetSysSocket() const override { return 0; };
->>>>>>> 36d07146
 };
 
 class ConsoleTarget: public Target
@@ -863,11 +859,7 @@
 
     bool IsOpen() override { return cout.good(); }
     bool Broken() override { return cout.eof(); }
-<<<<<<< HEAD
-    int GetSysSocket() override { return 0; };
-=======
     int GetSysSocket() const override { return 0; };
->>>>>>> 36d07146
 };
 
 template <class Iface> struct Console;
@@ -1110,11 +1102,7 @@
     bool IsOpen() override { return m_sock != -1; }
     bool End() override { return eof; }
 
-<<<<<<< HEAD
-    int GetSysSocket() override { return m_sock; };
-=======
     int GetSysSocket() const override { return m_sock; };
->>>>>>> 36d07146
 };
 
 class UdpTarget: public Target, public UdpCommon
@@ -1140,11 +1128,7 @@
     bool IsOpen() override { return m_sock != -1; }
     bool Broken() override { return false; }
 
-<<<<<<< HEAD
-    int GetSysSocket() override { return m_sock; };
-=======
     int GetSysSocket() const override { return m_sock; };
->>>>>>> 36d07146
 };
 
 template <class Iface> struct Udp;
