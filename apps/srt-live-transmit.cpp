--- conflicted
+++ resolved
@@ -382,8 +382,6 @@
     }
 
 
-<<<<<<< HEAD
-=======
     //
     // SRT stats output
     //
@@ -404,7 +402,6 @@
 
     ostream &out_stats = logfile_stats.is_open() ? logfile_stats : cout;
 
->>>>>>> 3d159f01
 #ifdef _WIN32
 
     if (cfg.timeout != 0)
