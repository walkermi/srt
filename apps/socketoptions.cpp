--- conflicted
+++ resolved
@@ -29,21 +29,12 @@
     SocketOption::Mode mode = SocketOption::CALLER;
     if (host != "--") // for this value it will always return CALLER
     {
-<<<<<<< HEAD
-    string modestr = "default";
-
-    if ( options.count("mode") )
-    {
-        modestr = options["mode"];
-    }
-=======
         string modestr = "default";
 
         if ( options.count("mode") )
         {
             modestr = options["mode"];
         }
->>>>>>> 89e2fdb0
 
         if ( modestr == "client" || modestr == "caller" )
         {
@@ -71,18 +62,10 @@
                     mode = SocketOption::CALLER;
             }
         }
-<<<<<<< HEAD
-    }
-    else
-    {
-        mode = SocketOption::FAILURE;
-        fails.push_back("mode");
-=======
         else
         {
             mode = SocketOption::FAILURE;
             fails.push_back("mode");
->>>>>>> 89e2fdb0
         }
 
     }
