--- conflicted
+++ resolved
@@ -147,16 +147,14 @@
 	endif()
 endif()
 
-<<<<<<< HEAD
 message(STATUS "LOGGING: ${DISPLAY_LOGGING}")
-=======
+
 if (USE_BUSY_WAITING)
 	message(STATUS "USE_BUSY_WAITING: ON")
 	list(APPEND SRT_EXTRA_CFLAGS "-DUSE_BUSY_WAITING=1")
 else()
 	message(STATUS "USE_BUSY_WAITING: OFF (default)")
 endif()
->>>>>>> 7ec45dd9
 
 if ( CYGWIN AND NOT CYGWIN_USE_POSIX )
 	set(WIN32 1)
