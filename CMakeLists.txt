--- conflicted
+++ resolved
@@ -119,9 +119,7 @@
 
 set(TARGET_srt "srt" CACHE STRING "The name for the SRT library")
 
-<<<<<<< HEAD
 set (DISPLAY_LOGGING DISABLED)
-=======
 if (WIN32)
 	if (ENABLE_PKTINFO)
 		message(FATAL_ERROR "PKTINFO is not implemented on Windows.")
@@ -129,7 +127,6 @@
 endif()
 
 
->>>>>>> f37b21bc
 if (NOT ENABLE_LOGGING)
 	set (ENABLE_HEAVY_LOGGING OFF)
 else()
