/*
 * SRT - Secure, Reliable, Transport
 * Copyright (c) 2018 Haivision Systems Inc.
 * 
 * This Source Code Form is subject to the terms of the Mozilla Public
 * License, v. 2.0. If a copy of the MPL was not distributed with this
 * file, You can obtain one at http://mozilla.org/MPL/2.0/.
 * 
 */

#ifndef INC__COMMON_TRANSMITMEDIA_HPP
#define INC__COMMON_TRANSMITMEDIA_HPP

#include <string>
#include <map>
#include <stdexcept>

#include "testmediabase.hpp"
#include <udt.h> // Needs access to CUDTException

using namespace std;

const logging::LogFA SRT_LOGFA_APP = 10;
extern logging::Logger applog;

// Trial version of an exception. Try to implement later an official
// interruption mechanism in SRT using this.

struct TransmissionError: public std::runtime_error
{
    TransmissionError(const std::string& arg):
        std::runtime_error(arg)
    {
    }
};

class SrtCommon
{
    int srt_conn_epoll = -1;

    void SpinWaitAsync();

protected:

    struct Connection
    {
        string host;
        int port;
        SRTSOCKET socket;
        int status;

        Connection(string h, int p): host(h), port(p), socket(-1), status(-1) {}
    };

    int srt_epoll = -1;
    SRT_EPOLL_OPT m_direction = SRT_EPOLL_OPT_NONE; //< Defines which of SND or RCV option variant should be used, also to set SRT_SENDER for output
    bool m_blocking_mode = true; //< enforces using SRTO_SNDSYN or SRTO_RCVSYN, depending on @a m_direction
    int m_timeout = 0; //< enforces using SRTO_SNDTIMEO or SRTO_RCVTIMEO, depending on @a m_direction
    bool m_tsbpdmode = true;
    int m_outgoing_port = 0;
    string m_mode;
    string m_adapter;
    map<string, string> m_options; // All other options, as provided in the URI
    vector<Connection> m_group_nodes;
    string m_group_type;
    vector<SRT_SOCKGROUPDATA> m_group_data;
    SRTSOCKET m_sock = SRT_INVALID_SOCK;
    SRTSOCKET m_bindsock = SRT_INVALID_SOCK;
    bool IsUsable() { SRT_SOCKSTATUS st = srt_getsockstate(m_sock); return st > SRTS_INIT && st < SRTS_BROKEN; }
    bool IsBroken() { return srt_getsockstate(m_sock) > SRTS_CONNECTED; }

    void UpdateGroupStatus(const SRT_SOCKGROUPDATA* grpdata, size_t grpdata_size);

public:
    void InitParameters(string host, string path, map<string,string> par);
    void PrepareListener(string host, int port, int backlog);
    void StealFrom(SrtCommon& src);
    void AcceptNewClient();

    SRTSOCKET Socket() { return m_sock; }
    SRTSOCKET Listener() { return m_bindsock; }

    virtual void Close();

protected:

    void Error(UDT::ERRORINFO& udtError, string src);
<<<<<<< HEAD
    void Error(string msg);
    void Init(string host, int port, string path, map<string,string> par, SRT_EPOLL_OPT dir);
=======
    void Error(string src);
    void Init(string host, int port, map<string,string> par, SRT_EPOLL_OPT dir);
>>>>>>> a97cc0ad
    int AddPoller(SRTSOCKET socket, int modes);
    virtual int ConfigurePost(SRTSOCKET sock);
    virtual int ConfigurePre(SRTSOCKET sock);

    void OpenClient(string host, int port);
    void OpenGroupClient();
    void PrepareClient();
    void SetupAdapter(const std::string& host, int port);
    void ConnectClient(string host, int port);
    void SetupRendezvous(string adapter, int port);

    void OpenServer(string host, int port)
    {
        PrepareListener(host, port, 1);
        AcceptNewClient();
    }

    void OpenRendezvous(string adapter, string host, int port)
    {
        PrepareClient();
        SetupRendezvous(adapter, port);
        ConnectClient(host, port);
    }

    virtual ~SrtCommon();
};


class SrtSource: public virtual Source, public virtual SrtCommon
{
    std::string hostport_copy;
public:

    SrtSource(std::string host, int port, std::string path, const std::map<std::string,std::string>& par);
    SrtSource()
    {
        // Do nothing - create just to prepare for use
    }

    bytevector Read(size_t chunk) override;

    /*
       In this form this isn't needed.
       Unblock if any extra settings have to be made.
    virtual int ConfigurePre(UDTSOCKET sock) override
    {
        int result = SrtCommon::ConfigurePre(sock);
        if ( result == -1 )
            return result;
        return 0;
    }
    */

    bool IsOpen() override { return IsUsable(); }
    bool End() override { return IsBroken(); }
    void Close() override { return SrtCommon::Close(); }
};

class SrtTarget: public virtual Target, public virtual SrtCommon
{
public:

    SrtTarget(std::string host, int port, std::string path, const std::map<std::string,std::string>& par);
    SrtTarget() {}

    int ConfigurePre(SRTSOCKET sock) override;
    void Write(const bytevector& data) override;
    bool IsOpen() override { return IsUsable(); }
    bool Broken() override { return IsBroken(); }
    void Close() override { return SrtCommon::Close(); }

    size_t Still() override
    {
        size_t bytes;
        int st = srt_getsndbuffer(m_sock, nullptr, &bytes);
        if (st == -1)
            return 0;
        return bytes;
    }

};

class SrtRelay: public Relay, public SrtSource, public SrtTarget
{
public:
    SrtRelay(std::string host, int port, std::string path, const std::map<std::string,std::string>& par);
    SrtRelay() {}

    int ConfigurePre(SRTSOCKET sock) override
    {
        // This overrides the change introduced in SrtTarget,
        // which sets the SRTO_SENDER flag. For a bidirectional transmission
        // this flag should not be set, as the connection should be checked
        // for being 1.3.0 clients only.
        return SrtCommon::ConfigurePre(sock);
    }

    // Override separately overridden methods by SrtSource and SrtTarget
    bool IsOpen() override { return IsUsable(); }
    void Close() override { return SrtCommon::Close(); }
};


// This class is used when we don't know yet whether the given URI
// designates an effective listener or caller. So we create it, initialize,
// then we know what mode we'll be using.
//
// When caller, then we will do connect() using this object, then clone out
// a new object - of a direction specific class - which will steal the socket
// from this one and then roll the data. After this, this object is ready
// to connect again, and will create its own socket for that occasion, and
// the whole procedure repeats.
//
// When listener, then this object will be doing accept() and with every
// successful acceptation it will clone out a new object - of a direction
// specific class - which will steal just the connection socket from this
// object. This object will still live on and accept new connections and
// so on.
class SrtModel: public SrtCommon
{
public:
    bool is_caller = false;
    bool is_rend = false;
    string m_host;
    int m_port = 0;


    SrtModel(string host, int port, map<string,string> par);
    void Establish(ref_t<std::string> name);

    void Close()
    {
        if (m_sock != SRT_INVALID_SOCK)
        {
            srt_close(m_sock);
            m_sock = SRT_INVALID_SOCK;
        }
    }
};



#endif<|MERGE_RESOLUTION|>--- conflicted
+++ resolved
@@ -85,13 +85,8 @@
 protected:
 
     void Error(UDT::ERRORINFO& udtError, string src);
-<<<<<<< HEAD
     void Error(string msg);
     void Init(string host, int port, string path, map<string,string> par, SRT_EPOLL_OPT dir);
-=======
-    void Error(string src);
-    void Init(string host, int port, map<string,string> par, SRT_EPOLL_OPT dir);
->>>>>>> a97cc0ad
     int AddPoller(SRTSOCKET socket, int modes);
     virtual int ConfigurePost(SRTSOCKET sock);
     virtual int ConfigurePre(SRTSOCKET sock);
