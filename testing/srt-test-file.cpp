/*
 * SRT - Secure, Reliable, Transport
 * Copyright (c) 2018 Haivision Systems Inc.
 * 
 * This Source Code Form is subject to the terms of the Mozilla Public
 * License, v. 2.0. If a copy of the MPL was not distributed with this
 * file, You can obtain one at http://mozilla.org/MPL/2.0/.
 * 
 */

/*****************************************************************************
written by
   Haivision Systems Inc.
 *****************************************************************************/

#ifdef _WIN32
#include <direct.h>
#endif
#include <iostream>
#include <iterator>
#include <vector>
#include <map>
#include <stdexcept>
#include <string>
#include <thread>
#include <chrono>
#include <sys/stat.h>
#include <srt.h>
#include <udt.h>

#include "apputil.hpp"
#include "uriparser.hpp"
#include "logsupport.hpp"
#include "socketoptions.hpp"
#include "verbose.hpp"
#include "testmedia.hpp"

#ifndef S_ISDIR
#define S_ISDIR(mode)  (((mode) & S_IFMT) == S_IFDIR)
#define S_ISREG(mode)  (((mode) & S_IFMT) == S_IFREG)
#endif

bool Upload(UriParser& srt, UriParser& file);
bool Download(UriParser& srt, UriParser& file);

<<<<<<< HEAD
=======
const srt_logging::LogFA SRT_LOGFA_APP = 10;

>>>>>>> 3c20a1a7
static size_t g_buffer_size = 1456;
static bool g_skip_flushing = false;

using namespace std;

int main( int argc, char** argv )
{
    OptionName
        o_loglevel = { "ll", "loglevel" },
        o_buffer = {"b", "buffer" },
        o_verbose = {"v", "verbose" },
        o_noflush = {"s", "skipflush" };

    // Options that expect no arguments (ARG_NONE) need not be mentioned.
    vector<OptionScheme> optargs = {
        { o_loglevel, OptionScheme::ARG_ONE },
        { o_buffer, OptionScheme::ARG_ONE }
    };
    options_t params = ProcessOptions(argv, argc, optargs);

    /*
    cerr << "OPTIONS (DEBUG)\n";
    for (auto o: params)
    {
        cerr << "[" << o.first << "] ";
        copy(o.second.begin(), o.second.end(), ostream_iterator<string>(cerr, " "));
        cerr << endl;
    }
    */

    vector<string> args = params[""];
    if ( args.size() < 2 )
    {
        cerr << "Usage: " << argv[0] << " <source> <target>\n";
        return 1;
    }

    string loglevel = Option<OutString>(params, "error", o_loglevel);
    srt_logging::LogLevel::type lev = SrtParseLogLevel(loglevel);
    UDT::setloglevel(lev);
    UDT::addlogfa(SRT_LOGFA_APP);

    string verbo = Option<OutString>(params, "no", o_verbose);
    if ( verbo == "" || !false_names.count(verbo) )
    {
        Verbose::on = true;
        Verbose::cverb = &std::cout;
    }

    string bs = Option<OutString>(params, "", o_buffer);
    if ( bs != "" )
    {
        ::g_buffer_size = stoi(bs);
    }

    string sf = Option<OutString>(params, "no", o_noflush);
    if (sf == "" || !false_names.count(sf))
        ::g_skip_flushing = true;

    string source = args[0];
    string target = args[1];

    UriParser us(source), ut(target);

    Verb() << "SOURCE type=" << us.scheme() << ", TARGET type=" << ut.scheme();

    try
    {
        if (us.scheme() == "srt")
        {
            if (ut.scheme() != "file")
            {
                cerr << "SRT to FILE should be specified\n";
                return 1;
            }
            Download(us, ut);
        }
        else if (ut.scheme() == "srt")
        {
            if (us.scheme() != "file")
            {
                cerr << "FILE to SRT should be specified\n";
                return 1;
            }
            Upload(ut, us);
        }
        else
        {
            cerr << "SRT URI must be one of given media.\n";
            return 1;
        }
    }
    catch (std::exception& x)
    {
        cerr << "ERROR: " << x.what() << endl;
        return 1;
    }


    return 0;
}

void ExtractPath(string path, ref_t<string> dir, ref_t<string> fname)
{
    //string& dir = r_dir;
    //string& fname = r_fname;

    string directory = path;
    string filename = "";

    struct stat state;
    stat(path.c_str(), &state);
    if (!S_ISDIR(state.st_mode))
    {
        // Extract directory as a butlast part of path
        size_t pos = path.find_last_of("/");
        if ( pos == string::npos )
        {
            filename = path;
            directory = ".";
        }
        else
        {
            directory = path.substr(0, pos);
            filename = path.substr(pos+1);
        }
    }

    if (directory[0] != '/')
    {
        // Glue in the absolute prefix of the current directory
        // to make it absolute. This is needed to properly interpret
        // the fixed uri.
        static const size_t s_max_path = 4096; // don't care how proper this is
        char tmppath[s_max_path];
        char* gwd = getcwd(tmppath, s_max_path);
        if ( !gwd )
        {
            // Don't bother with that now. We need something better for that anyway.
            throw std::invalid_argument("Path too long");
        }
        string wd = gwd;

        directory = wd + "/" + directory;
    }

    *dir = directory;
    *fname = filename;
}

bool DoUpload(UriParser& ut, string path, string filename)
{
    SrtModel m(ut.host(), ut.portno(), ut.parameters());

    string id = filename;
    Verb() << "Passing '" << id << "' as stream ID\n";

    m.Establish(Ref(id));

    // Check if the filename was changed
    if (id != filename)
    {
        cerr << "SRT caller has changed the filename '" << filename << "' to '" << id << "' - rejecting\n";
        return false;
    }

    Verb() << "USING ID: " << id;

    // SrtTarget* tp = new SrtTarget;
    // tp->StealFrom(m);
    // unique_ptr<Target> target(tp);

    //SRTSOCKET ss = tp->Socket();
    SRTSOCKET ss = m.Socket();

    // Use a manual loop for reading from SRT
    vector<char> buf(::g_buffer_size);

    ifstream ifile(path, ios::binary);
    if ( !ifile )
    {
        cerr << "Error opening file: '" << path << "'";
        return false;
    }

    for (;;)
    {
        size_t n = ifile.read(buf.data(), ::g_buffer_size).gcount();
        size_t shift = 0;
        while (n > 0)
        {
            int st = srt_send(ss, buf.data()+shift, n);
            Verb() << "Upload: " << n << " --> " << st << (!shift ? string() : "+" + Sprint(shift));
            if (st == SRT_ERROR)
            {
                cerr << "Upload: SRT error: " << srt_getlasterror_str() << endl;
                return false;
            }

            n -= st;
            shift += st;
        }

        if (ifile.eof())
            break;

        if ( !ifile.good() )
        {
            cerr << "ERROR while reading file\n";
            return false;
        }
    }

    if ( !::g_skip_flushing )
    {
        // send-flush-loop

        for (;;)
        {
            size_t bytes;
            size_t blocks;
            int st = srt_getsndbuffer(ss, &blocks, &bytes);
            if (st == SRT_ERROR)
            {
                cerr << "Error in srt_getsndbuffer: " << srt_getlasterror_str() << endl;
                return false;
            }
            if (bytes == 0)
            {
                Verb() << "Sending buffer DEPLETED - ok.";
                break;
            }
            Verb() << "Sending buffer still: bytes=" << bytes << " blocks=" << blocks;
            this_thread::sleep_for(chrono::milliseconds(250));
        }
    }

    return true;
}

bool DoDownload(UriParser& us, string directory, string filename)
{
    SrtModel m(us.host(), us.portno(), us.parameters());

    string id = filename;
    m.Establish(Ref(id));

    // Disregard the filename, unless the destination file exists.

    string path = directory + "/" + id;
    struct stat state;
    if ( stat(path.c_str(), &state) == -1 )
    {
        switch ( errno )
        {
        case ENOENT:
            // This is expected, go on.
            break;

        default:
            cerr << "Download: error '" << errno << "'when checking destination location: " << path << endl;
            return false;
        }
    }
    else
    {
        // Check if destination is a regular file, if so, allow to overwrite.
        // Otherwise reject.
        if (!S_ISREG(state.st_mode))
        {
            cerr << "Download: target location '" << path << "' does not designate a regular file.\n";
            return false;
        }
    }

    ofstream ofile(path, ios::out | ios::trunc | ios::binary);
    if ( !ofile.good() )
    {
        cerr << "Download: can't create output file: " << path;
        return false;
    }
    SRTSOCKET ss = m.Socket();

    Verb() << "Downloading from '" << us.uri() << "' to '" << path;

    vector<char> buf(::g_buffer_size);

    for (;;)
    {
        int n = srt_recv(ss, buf.data(), ::g_buffer_size);
        if (n == SRT_ERROR)
        {
            cerr << "Download: SRT error: " << srt_getlasterror_str() << endl;
            return false;
        }

        if (n == 0)
        {
            Verb() << "Download COMPLETE.";
            break;
        }

        // Write to file any amount of data received

        Verb() << "Download: --> " << n;
        ofile.write(buf.data(), n);
    }

    return true;
}

bool Upload(UriParser& srt_target_uri, UriParser& fileuri)
{
    if ( fileuri.scheme() != "file" )
    {
        cerr << "Upload: source accepted only as a file\n";
        return false;
    }
    // fileuri is source-reading file
    // srt_target_uri is SRT target

    string path = fileuri.path();
    string directory, filename;
    ExtractPath(path, ref(directory), ref(filename));
    Verb() << "Extract path '" << path << "': directory=" << directory << " filename=" << filename;
    // Set ID to the filename.
    // Directory will be preserved.

    // Add some extra parameters.
    srt_target_uri["transtype"] = "file";

    return DoUpload(srt_target_uri, path, filename);
}

bool Download(UriParser& srt_source_uri, UriParser& fileuri)
{
    if (fileuri.scheme() != "file" )
    {
        cerr << "Download: target accepted only as a file\n";
        return false;
    }

    string path = fileuri.path(), directory, filename;
    ExtractPath(path, Ref(directory), Ref(filename));

    srt_source_uri["transtype"] = "file";

    return DoDownload(srt_source_uri, directory, filename);
}
<|MERGE_RESOLUTION|>--- conflicted
+++ resolved
@@ -43,11 +43,6 @@
 bool Upload(UriParser& srt, UriParser& file);
 bool Download(UriParser& srt, UriParser& file);
 
-<<<<<<< HEAD
-=======
-const srt_logging::LogFA SRT_LOGFA_APP = 10;
-
->>>>>>> 3c20a1a7
 static size_t g_buffer_size = 1456;
 static bool g_skip_flushing = false;
 
